// Copyright (c) HashiCorp, Inc.
// SPDX-License-Identifier: MPL-2.0

package kinesisanalyticsv2_test

import (
	"context"
	"fmt"
	"strconv"
	"testing"

	"github.com/aws/aws-sdk-go-v2/service/kinesisanalyticsv2"
	awstypes "github.com/aws/aws-sdk-go-v2/service/kinesisanalyticsv2/types"
	sdkacctest "github.com/hashicorp/terraform-plugin-testing/helper/acctest"
	"github.com/hashicorp/terraform-plugin-testing/helper/resource"
	"github.com/hashicorp/terraform-plugin-testing/knownvalue"
	"github.com/hashicorp/terraform-plugin-testing/plancheck"
	"github.com/hashicorp/terraform-plugin-testing/statecheck"
	"github.com/hashicorp/terraform-plugin-testing/terraform"
	"github.com/hashicorp/terraform-plugin-testing/tfjsonpath"
	"github.com/hashicorp/terraform-provider-aws/internal/acctest"
	"github.com/hashicorp/terraform-provider-aws/internal/conns"
	tfkinesisanalyticsv2 "github.com/hashicorp/terraform-provider-aws/internal/service/kinesisanalyticsv2"
	"github.com/hashicorp/terraform-provider-aws/internal/tfresource"
	"github.com/hashicorp/terraform-provider-aws/names"
)

func TestAccKinesisAnalyticsV2Application_basicFlinkApplication(t *testing.T) {
	ctx := acctest.Context(t)
	var v awstypes.ApplicationDetail
	resourceName := "aws_kinesisanalyticsv2_application.test"
	iamRoleResourceName := "aws_iam_role.test.0"
	rName := sdkacctest.RandomWithPrefix(acctest.ResourcePrefix)

	resource.ParallelTest(t, resource.TestCase{
		PreCheck:                 func() { acctest.PreCheck(ctx, t); testAccPreCheck(ctx, t) },
		ErrorCheck:               acctest.ErrorCheck(t, names.KinesisAnalyticsV2ServiceID),
		ProtoV5ProviderFactories: acctest.ProtoV5ProviderFactories,
		CheckDestroy:             testAccCheckApplicationDestroy(ctx),
		Steps: []resource.TestStep{
			{
				Config: testAccApplicationConfig_basicFlink(rName, "FLINK-1_15"),
				Check: resource.ComposeTestCheckFunc(
					testAccCheckApplicationExists(ctx, resourceName, &v),
					resource.TestCheckResourceAttr(resourceName, "application_configuration.#", "1"),
					resource.TestCheckResourceAttr(resourceName, "application_configuration.0.application_code_configuration.#", "0"),
					resource.TestCheckResourceAttr(resourceName, "application_configuration.0.application_snapshot_configuration.#", "1"),
					resource.TestCheckResourceAttr(resourceName, "application_configuration.0.application_snapshot_configuration.0.snapshots_enabled", acctest.CtTrue),
					resource.TestCheckResourceAttr(resourceName, "application_configuration.0.environment_properties.#", "0"),
					resource.TestCheckResourceAttr(resourceName, "application_configuration.0.flink_application_configuration.#", "1"),
					resource.TestCheckResourceAttr(resourceName, "application_configuration.0.flink_application_configuration.0.checkpoint_configuration.#", "1"),
					resource.TestCheckResourceAttr(resourceName, "application_configuration.0.flink_application_configuration.0.checkpoint_configuration.0.checkpointing_enabled", acctest.CtTrue),
					resource.TestCheckResourceAttr(resourceName, "application_configuration.0.flink_application_configuration.0.checkpoint_configuration.0.checkpoint_interval", "60000"),
					resource.TestCheckResourceAttr(resourceName, "application_configuration.0.flink_application_configuration.0.checkpoint_configuration.0.configuration_type", "DEFAULT"),
					resource.TestCheckResourceAttr(resourceName, "application_configuration.0.flink_application_configuration.0.checkpoint_configuration.0.min_pause_between_checkpoints", "5000"),
					resource.TestCheckResourceAttr(resourceName, "application_configuration.0.flink_application_configuration.0.monitoring_configuration.#", "1"),
					resource.TestCheckResourceAttr(resourceName, "application_configuration.0.flink_application_configuration.0.monitoring_configuration.0.configuration_type", "DEFAULT"),
					resource.TestCheckResourceAttr(resourceName, "application_configuration.0.flink_application_configuration.0.monitoring_configuration.0.log_level", "INFO"),
					resource.TestCheckResourceAttr(resourceName, "application_configuration.0.flink_application_configuration.0.monitoring_configuration.0.metrics_level", "APPLICATION"),
					resource.TestCheckResourceAttr(resourceName, "application_configuration.0.flink_application_configuration.0.parallelism_configuration.#", "1"),
					resource.TestCheckResourceAttr(resourceName, "application_configuration.0.flink_application_configuration.0.parallelism_configuration.0.auto_scaling_enabled", acctest.CtTrue),
					resource.TestCheckResourceAttr(resourceName, "application_configuration.0.flink_application_configuration.0.parallelism_configuration.0.configuration_type", "DEFAULT"),
					resource.TestCheckResourceAttr(resourceName, "application_configuration.0.flink_application_configuration.0.parallelism_configuration.0.parallelism", "1"),
					resource.TestCheckResourceAttr(resourceName, "application_configuration.0.flink_application_configuration.0.parallelism_configuration.0.parallelism_per_kpu", "1"),
					resource.TestCheckResourceAttr(resourceName, "application_configuration.0.run_configuration.#", "0"),
					resource.TestCheckResourceAttr(resourceName, "application_configuration.0.sql_application_configuration.#", "0"),
					resource.TestCheckResourceAttr(resourceName, "application_configuration.0.vpc_configuration.#", "0"),
					acctest.CheckResourceAttrRegionalARN(ctx, resourceName, names.AttrARN, "kinesisanalytics", fmt.Sprintf("application/%s", rName)),
					resource.TestCheckResourceAttr(resourceName, "cloudwatch_logging_options.#", "0"),
					resource.TestCheckResourceAttrSet(resourceName, "create_timestamp"),
					resource.TestCheckResourceAttr(resourceName, names.AttrDescription, ""),
					resource.TestCheckNoResourceAttr(resourceName, "force_stop"),
					resource.TestCheckResourceAttrSet(resourceName, "last_update_timestamp"),
					resource.TestCheckResourceAttr(resourceName, names.AttrName, rName),
					resource.TestCheckResourceAttr(resourceName, "runtime_environment", "FLINK-1_15"),
					resource.TestCheckResourceAttrPair(resourceName, "service_execution_role", iamRoleResourceName, names.AttrARN),
					resource.TestCheckNoResourceAttr(resourceName, "start_application"),
					resource.TestCheckResourceAttr(resourceName, names.AttrStatus, "READY"),
					resource.TestCheckResourceAttr(resourceName, acctest.CtTagsPercent, "0"),
					resource.TestCheckResourceAttr(resourceName, "version_id", "1"),
				),
				ConfigPlanChecks: resource.ConfigPlanChecks{
					PreApply: []plancheck.PlanCheck{
						plancheck.ExpectResourceAction(resourceName, plancheck.ResourceActionCreate),
					},
				},
			},
			{
				Config: testAccApplicationConfig_basicFlink(rName, "FLINK-1_18"),
				Check: resource.ComposeTestCheckFunc(
					testAccCheckApplicationExists(ctx, resourceName, &v),
					resource.TestCheckResourceAttr(resourceName, "application_configuration.#", "1"),
					resource.TestCheckResourceAttr(resourceName, "application_configuration.0.application_code_configuration.#", "0"),
					resource.TestCheckResourceAttr(resourceName, "application_configuration.0.application_snapshot_configuration.#", "1"),
					resource.TestCheckResourceAttr(resourceName, "application_configuration.0.application_snapshot_configuration.0.snapshots_enabled", acctest.CtTrue),
					resource.TestCheckResourceAttr(resourceName, "application_configuration.0.environment_properties.#", "0"),
					resource.TestCheckResourceAttr(resourceName, "application_configuration.0.flink_application_configuration.#", "1"),
					resource.TestCheckResourceAttr(resourceName, "application_configuration.0.flink_application_configuration.0.checkpoint_configuration.#", "1"),
					resource.TestCheckResourceAttr(resourceName, "application_configuration.0.flink_application_configuration.0.checkpoint_configuration.0.checkpointing_enabled", acctest.CtTrue),
					resource.TestCheckResourceAttr(resourceName, "application_configuration.0.flink_application_configuration.0.checkpoint_configuration.0.checkpoint_interval", "60000"),
					resource.TestCheckResourceAttr(resourceName, "application_configuration.0.flink_application_configuration.0.checkpoint_configuration.0.configuration_type", "DEFAULT"),
					resource.TestCheckResourceAttr(resourceName, "application_configuration.0.flink_application_configuration.0.checkpoint_configuration.0.min_pause_between_checkpoints", "5000"),
					resource.TestCheckResourceAttr(resourceName, "application_configuration.0.flink_application_configuration.0.monitoring_configuration.#", "1"),
					resource.TestCheckResourceAttr(resourceName, "application_configuration.0.flink_application_configuration.0.monitoring_configuration.0.configuration_type", "DEFAULT"),
					resource.TestCheckResourceAttr(resourceName, "application_configuration.0.flink_application_configuration.0.monitoring_configuration.0.log_level", "INFO"),
					resource.TestCheckResourceAttr(resourceName, "application_configuration.0.flink_application_configuration.0.monitoring_configuration.0.metrics_level", "APPLICATION"),
					resource.TestCheckResourceAttr(resourceName, "application_configuration.0.flink_application_configuration.0.parallelism_configuration.#", "1"),
					resource.TestCheckResourceAttr(resourceName, "application_configuration.0.flink_application_configuration.0.parallelism_configuration.0.auto_scaling_enabled", acctest.CtTrue),
					resource.TestCheckResourceAttr(resourceName, "application_configuration.0.flink_application_configuration.0.parallelism_configuration.0.configuration_type", "DEFAULT"),
					resource.TestCheckResourceAttr(resourceName, "application_configuration.0.flink_application_configuration.0.parallelism_configuration.0.parallelism", "1"),
					resource.TestCheckResourceAttr(resourceName, "application_configuration.0.flink_application_configuration.0.parallelism_configuration.0.parallelism_per_kpu", "1"),
					resource.TestCheckResourceAttr(resourceName, "application_configuration.0.run_configuration.#", "0"),
					resource.TestCheckResourceAttr(resourceName, "application_configuration.0.sql_application_configuration.#", "0"),
					resource.TestCheckResourceAttr(resourceName, "application_configuration.0.vpc_configuration.#", "0"),
					acctest.CheckResourceAttrRegionalARN(ctx, resourceName, names.AttrARN, "kinesisanalytics", fmt.Sprintf("application/%s", rName)),
					resource.TestCheckResourceAttr(resourceName, "cloudwatch_logging_options.#", "0"),
					resource.TestCheckResourceAttrSet(resourceName, "create_timestamp"),
					resource.TestCheckResourceAttr(resourceName, names.AttrDescription, ""),
					resource.TestCheckNoResourceAttr(resourceName, "force_stop"),
					resource.TestCheckResourceAttrSet(resourceName, "last_update_timestamp"),
					resource.TestCheckResourceAttr(resourceName, names.AttrName, rName),
					resource.TestCheckResourceAttr(resourceName, "runtime_environment", "FLINK-1_18"),
					resource.TestCheckResourceAttrPair(resourceName, "service_execution_role", iamRoleResourceName, names.AttrARN),
					resource.TestCheckNoResourceAttr(resourceName, "start_application"),
					resource.TestCheckResourceAttr(resourceName, names.AttrStatus, "READY"),
					resource.TestCheckResourceAttr(resourceName, acctest.CtTagsPercent, "0"),
					resource.TestCheckResourceAttr(resourceName, "version_id", "2"),
				),
				ConfigPlanChecks: resource.ConfigPlanChecks{
					PreApply: []plancheck.PlanCheck{
						plancheck.ExpectResourceAction(resourceName, plancheck.ResourceActionUpdate),
					},
				},
			},
			{
				Config: testAccApplicationConfig_basicFlink(rName, "FLINK-1_19"),
				Check: resource.ComposeTestCheckFunc(
					testAccCheckApplicationExists(ctx, resourceName, &v),
					resource.TestCheckResourceAttr(resourceName, "application_configuration.#", "1"),
					resource.TestCheckResourceAttr(resourceName, "application_configuration.0.application_code_configuration.#", "0"),
					resource.TestCheckResourceAttr(resourceName, "application_configuration.0.application_snapshot_configuration.#", "1"),
					resource.TestCheckResourceAttr(resourceName, "application_configuration.0.application_snapshot_configuration.0.snapshots_enabled", acctest.CtTrue),
					resource.TestCheckResourceAttr(resourceName, "application_configuration.0.environment_properties.#", "0"),
					resource.TestCheckResourceAttr(resourceName, "application_configuration.0.flink_application_configuration.#", "1"),
					resource.TestCheckResourceAttr(resourceName, "application_configuration.0.flink_application_configuration.0.checkpoint_configuration.#", "1"),
					resource.TestCheckResourceAttr(resourceName, "application_configuration.0.flink_application_configuration.0.checkpoint_configuration.0.checkpointing_enabled", acctest.CtTrue),
					resource.TestCheckResourceAttr(resourceName, "application_configuration.0.flink_application_configuration.0.checkpoint_configuration.0.checkpoint_interval", "60000"),
					resource.TestCheckResourceAttr(resourceName, "application_configuration.0.flink_application_configuration.0.checkpoint_configuration.0.configuration_type", "DEFAULT"),
					resource.TestCheckResourceAttr(resourceName, "application_configuration.0.flink_application_configuration.0.checkpoint_configuration.0.min_pause_between_checkpoints", "5000"),
					resource.TestCheckResourceAttr(resourceName, "application_configuration.0.flink_application_configuration.0.monitoring_configuration.#", "1"),
					resource.TestCheckResourceAttr(resourceName, "application_configuration.0.flink_application_configuration.0.monitoring_configuration.0.configuration_type", "DEFAULT"),
					resource.TestCheckResourceAttr(resourceName, "application_configuration.0.flink_application_configuration.0.monitoring_configuration.0.log_level", "INFO"),
					resource.TestCheckResourceAttr(resourceName, "application_configuration.0.flink_application_configuration.0.monitoring_configuration.0.metrics_level", "APPLICATION"),
					resource.TestCheckResourceAttr(resourceName, "application_configuration.0.flink_application_configuration.0.parallelism_configuration.#", "1"),
					resource.TestCheckResourceAttr(resourceName, "application_configuration.0.flink_application_configuration.0.parallelism_configuration.0.auto_scaling_enabled", acctest.CtTrue),
					resource.TestCheckResourceAttr(resourceName, "application_configuration.0.flink_application_configuration.0.parallelism_configuration.0.configuration_type", "DEFAULT"),
					resource.TestCheckResourceAttr(resourceName, "application_configuration.0.flink_application_configuration.0.parallelism_configuration.0.parallelism", "1"),
					resource.TestCheckResourceAttr(resourceName, "application_configuration.0.flink_application_configuration.0.parallelism_configuration.0.parallelism_per_kpu", "1"),
					resource.TestCheckResourceAttr(resourceName, "application_configuration.0.run_configuration.#", "0"),
					resource.TestCheckResourceAttr(resourceName, "application_configuration.0.sql_application_configuration.#", "0"),
					resource.TestCheckResourceAttr(resourceName, "application_configuration.0.vpc_configuration.#", "0"),
					acctest.CheckResourceAttrRegionalARN(ctx, resourceName, names.AttrARN, "kinesisanalytics", fmt.Sprintf("application/%s", rName)),
					resource.TestCheckResourceAttr(resourceName, "cloudwatch_logging_options.#", "0"),
					resource.TestCheckResourceAttrSet(resourceName, "create_timestamp"),
					resource.TestCheckResourceAttr(resourceName, names.AttrDescription, ""),
					resource.TestCheckNoResourceAttr(resourceName, "force_stop"),
					resource.TestCheckResourceAttrSet(resourceName, "last_update_timestamp"),
					resource.TestCheckResourceAttr(resourceName, names.AttrName, rName),
					resource.TestCheckResourceAttr(resourceName, "runtime_environment", "FLINK-1_19"),
					resource.TestCheckResourceAttrPair(resourceName, "service_execution_role", iamRoleResourceName, names.AttrARN),
					resource.TestCheckNoResourceAttr(resourceName, "start_application"),
					resource.TestCheckResourceAttr(resourceName, names.AttrStatus, "READY"),
					resource.TestCheckResourceAttr(resourceName, acctest.CtTagsPercent, "0"),
					resource.TestCheckResourceAttr(resourceName, "version_id", "3"),
				),
				ConfigPlanChecks: resource.ConfigPlanChecks{
					PreApply: []plancheck.PlanCheck{
						plancheck.ExpectResourceAction(resourceName, plancheck.ResourceActionUpdate),
					},
				},
			},
			{
				Config: testAccApplicationConfig_basicFlink(rName, "FLINK-1_20"),
				Check: resource.ComposeTestCheckFunc(
					testAccCheckApplicationExists(ctx, resourceName, &v),
					resource.TestCheckResourceAttr(resourceName, "application_configuration.#", "1"),
					resource.TestCheckResourceAttr(resourceName, "application_configuration.0.application_code_configuration.#", "0"),
					resource.TestCheckResourceAttr(resourceName, "application_configuration.0.application_snapshot_configuration.#", "1"),
					resource.TestCheckResourceAttr(resourceName, "application_configuration.0.application_snapshot_configuration.0.snapshots_enabled", acctest.CtTrue),
					resource.TestCheckResourceAttr(resourceName, "application_configuration.0.environment_properties.#", "0"),
					resource.TestCheckResourceAttr(resourceName, "application_configuration.0.flink_application_configuration.#", "1"),
					resource.TestCheckResourceAttr(resourceName, "application_configuration.0.flink_application_configuration.0.checkpoint_configuration.#", "1"),
					resource.TestCheckResourceAttr(resourceName, "application_configuration.0.flink_application_configuration.0.checkpoint_configuration.0.checkpointing_enabled", acctest.CtTrue),
					resource.TestCheckResourceAttr(resourceName, "application_configuration.0.flink_application_configuration.0.checkpoint_configuration.0.checkpoint_interval", "60000"),
					resource.TestCheckResourceAttr(resourceName, "application_configuration.0.flink_application_configuration.0.checkpoint_configuration.0.configuration_type", "DEFAULT"),
					resource.TestCheckResourceAttr(resourceName, "application_configuration.0.flink_application_configuration.0.checkpoint_configuration.0.min_pause_between_checkpoints", "5000"),
					resource.TestCheckResourceAttr(resourceName, "application_configuration.0.flink_application_configuration.0.monitoring_configuration.#", "1"),
					resource.TestCheckResourceAttr(resourceName, "application_configuration.0.flink_application_configuration.0.monitoring_configuration.0.configuration_type", "DEFAULT"),
					resource.TestCheckResourceAttr(resourceName, "application_configuration.0.flink_application_configuration.0.monitoring_configuration.0.log_level", "INFO"),
					resource.TestCheckResourceAttr(resourceName, "application_configuration.0.flink_application_configuration.0.monitoring_configuration.0.metrics_level", "APPLICATION"),
					resource.TestCheckResourceAttr(resourceName, "application_configuration.0.flink_application_configuration.0.parallelism_configuration.#", "1"),
					resource.TestCheckResourceAttr(resourceName, "application_configuration.0.flink_application_configuration.0.parallelism_configuration.0.auto_scaling_enabled", acctest.CtTrue),
					resource.TestCheckResourceAttr(resourceName, "application_configuration.0.flink_application_configuration.0.parallelism_configuration.0.configuration_type", "DEFAULT"),
					resource.TestCheckResourceAttr(resourceName, "application_configuration.0.flink_application_configuration.0.parallelism_configuration.0.parallelism", "1"),
					resource.TestCheckResourceAttr(resourceName, "application_configuration.0.flink_application_configuration.0.parallelism_configuration.0.parallelism_per_kpu", "1"),
					resource.TestCheckResourceAttr(resourceName, "application_configuration.0.run_configuration.#", "0"),
					resource.TestCheckResourceAttr(resourceName, "application_configuration.0.sql_application_configuration.#", "0"),
					resource.TestCheckResourceAttr(resourceName, "application_configuration.0.vpc_configuration.#", "0"),
					acctest.CheckResourceAttrRegionalARN(ctx, resourceName, names.AttrARN, "kinesisanalytics", fmt.Sprintf("application/%s", rName)),
					resource.TestCheckResourceAttr(resourceName, "cloudwatch_logging_options.#", "0"),
					resource.TestCheckResourceAttrSet(resourceName, "create_timestamp"),
					resource.TestCheckResourceAttr(resourceName, names.AttrDescription, ""),
					resource.TestCheckNoResourceAttr(resourceName, "force_stop"),
					resource.TestCheckResourceAttrSet(resourceName, "last_update_timestamp"),
					resource.TestCheckResourceAttr(resourceName, names.AttrName, rName),
					resource.TestCheckResourceAttr(resourceName, "runtime_environment", "FLINK-1_20"),
					resource.TestCheckResourceAttrPair(resourceName, "service_execution_role", iamRoleResourceName, names.AttrARN),
					resource.TestCheckNoResourceAttr(resourceName, "start_application"),
					resource.TestCheckResourceAttr(resourceName, names.AttrStatus, "READY"),
					resource.TestCheckResourceAttr(resourceName, acctest.CtTagsPercent, "0"),
					resource.TestCheckResourceAttr(resourceName, "version_id", "4"),
				),
				ConfigPlanChecks: resource.ConfigPlanChecks{
					PreApply: []plancheck.PlanCheck{
						plancheck.ExpectResourceAction(resourceName, plancheck.ResourceActionUpdate),
					},
				},
			},
			{
				ResourceName:      resourceName,
				ImportState:       true,
				ImportStateVerify: true,
			},
			{
				Config: testAccApplicationConfig_basicFlink(rName, "FLINK-1_19"),
				Check: resource.ComposeTestCheckFunc(
					testAccCheckApplicationExists(ctx, resourceName, &v),
					resource.TestCheckResourceAttr(resourceName, "application_configuration.#", "1"),
					resource.TestCheckResourceAttr(resourceName, "application_configuration.0.application_code_configuration.#", "0"),
					resource.TestCheckResourceAttr(resourceName, "application_configuration.0.application_snapshot_configuration.#", "1"),
					resource.TestCheckResourceAttr(resourceName, "application_configuration.0.application_snapshot_configuration.0.snapshots_enabled", acctest.CtTrue),
					resource.TestCheckResourceAttr(resourceName, "application_configuration.0.environment_properties.#", "0"),
					resource.TestCheckResourceAttr(resourceName, "application_configuration.0.flink_application_configuration.#", "1"),
					resource.TestCheckResourceAttr(resourceName, "application_configuration.0.flink_application_configuration.0.checkpoint_configuration.#", "1"),
					resource.TestCheckResourceAttr(resourceName, "application_configuration.0.flink_application_configuration.0.checkpoint_configuration.0.checkpointing_enabled", acctest.CtTrue),
					resource.TestCheckResourceAttr(resourceName, "application_configuration.0.flink_application_configuration.0.checkpoint_configuration.0.checkpoint_interval", "60000"),
					resource.TestCheckResourceAttr(resourceName, "application_configuration.0.flink_application_configuration.0.checkpoint_configuration.0.configuration_type", "DEFAULT"),
					resource.TestCheckResourceAttr(resourceName, "application_configuration.0.flink_application_configuration.0.checkpoint_configuration.0.min_pause_between_checkpoints", "5000"),
					resource.TestCheckResourceAttr(resourceName, "application_configuration.0.flink_application_configuration.0.monitoring_configuration.#", "1"),
					resource.TestCheckResourceAttr(resourceName, "application_configuration.0.flink_application_configuration.0.monitoring_configuration.0.configuration_type", "DEFAULT"),
					resource.TestCheckResourceAttr(resourceName, "application_configuration.0.flink_application_configuration.0.monitoring_configuration.0.log_level", "INFO"),
					resource.TestCheckResourceAttr(resourceName, "application_configuration.0.flink_application_configuration.0.monitoring_configuration.0.metrics_level", "APPLICATION"),
					resource.TestCheckResourceAttr(resourceName, "application_configuration.0.flink_application_configuration.0.parallelism_configuration.#", "1"),
					resource.TestCheckResourceAttr(resourceName, "application_configuration.0.flink_application_configuration.0.parallelism_configuration.0.auto_scaling_enabled", acctest.CtTrue),
					resource.TestCheckResourceAttr(resourceName, "application_configuration.0.flink_application_configuration.0.parallelism_configuration.0.configuration_type", "DEFAULT"),
					resource.TestCheckResourceAttr(resourceName, "application_configuration.0.flink_application_configuration.0.parallelism_configuration.0.parallelism", "1"),
					resource.TestCheckResourceAttr(resourceName, "application_configuration.0.flink_application_configuration.0.parallelism_configuration.0.parallelism_per_kpu", "1"),
					resource.TestCheckResourceAttr(resourceName, "application_configuration.0.run_configuration.#", "0"),
					resource.TestCheckResourceAttr(resourceName, "application_configuration.0.sql_application_configuration.#", "0"),
					resource.TestCheckResourceAttr(resourceName, "application_configuration.0.vpc_configuration.#", "0"),
					acctest.CheckResourceAttrRegionalARN(ctx, resourceName, names.AttrARN, "kinesisanalytics", fmt.Sprintf("application/%s", rName)),
					resource.TestCheckResourceAttr(resourceName, "cloudwatch_logging_options.#", "0"),
					resource.TestCheckResourceAttrSet(resourceName, "create_timestamp"),
					resource.TestCheckResourceAttr(resourceName, names.AttrDescription, ""),
					resource.TestCheckNoResourceAttr(resourceName, "force_stop"),
					resource.TestCheckResourceAttrSet(resourceName, "last_update_timestamp"),
					resource.TestCheckResourceAttr(resourceName, names.AttrName, rName),
					resource.TestCheckResourceAttr(resourceName, "runtime_environment", "FLINK-1_19"),
					resource.TestCheckResourceAttrPair(resourceName, "service_execution_role", iamRoleResourceName, names.AttrARN),
					resource.TestCheckNoResourceAttr(resourceName, "start_application"),
					resource.TestCheckResourceAttr(resourceName, names.AttrStatus, "READY"),
					resource.TestCheckResourceAttr(resourceName, acctest.CtTagsPercent, "0"),
					resource.TestCheckResourceAttr(resourceName, "version_id", "5"),
				),
				ConfigPlanChecks: resource.ConfigPlanChecks{
					PreApply: []plancheck.PlanCheck{
						plancheck.ExpectResourceAction(resourceName, plancheck.ResourceActionUpdate),
					},
				},
			},
		},
	})
}

func TestAccKinesisAnalyticsV2Application_basicSQLApplication(t *testing.T) {
	ctx := acctest.Context(t)
	var v awstypes.ApplicationDetail
	resourceName := "aws_kinesisanalyticsv2_application.test"
	iamRoleResourceName := "aws_iam_role.test.0"
	rName := sdkacctest.RandomWithPrefix(acctest.ResourcePrefix)

	resource.ParallelTest(t, resource.TestCase{
		PreCheck:                 func() { acctest.PreCheck(ctx, t); testAccPreCheck(ctx, t) },
		ErrorCheck:               acctest.ErrorCheck(t, names.KinesisAnalyticsV2ServiceID),
		ProtoV5ProviderFactories: acctest.ProtoV5ProviderFactories,
		CheckDestroy:             testAccCheckApplicationDestroy(ctx),
		Steps: []resource.TestStep{
			{
				Config: testAccApplicationConfig_basicSQL(rName),
				Check: resource.ComposeTestCheckFunc(
					testAccCheckApplicationExists(ctx, resourceName, &v),
					resource.TestCheckResourceAttr(resourceName, "application_configuration.#", "0"),
					acctest.CheckResourceAttrRegionalARN(ctx, resourceName, names.AttrARN, "kinesisanalytics", fmt.Sprintf("application/%s", rName)),
					resource.TestCheckResourceAttr(resourceName, "cloudwatch_logging_options.#", "0"),
					resource.TestCheckResourceAttrSet(resourceName, "create_timestamp"),
					resource.TestCheckResourceAttr(resourceName, names.AttrDescription, ""),
					resource.TestCheckNoResourceAttr(resourceName, "force_stop"),
					resource.TestCheckResourceAttrSet(resourceName, "last_update_timestamp"),
					resource.TestCheckResourceAttr(resourceName, names.AttrName, rName),
					resource.TestCheckResourceAttr(resourceName, "runtime_environment", "SQL-1_0"),
					resource.TestCheckResourceAttrPair(resourceName, "service_execution_role", iamRoleResourceName, names.AttrARN),
					resource.TestCheckNoResourceAttr(resourceName, "start_application"),
					resource.TestCheckResourceAttr(resourceName, names.AttrStatus, "READY"),
					resource.TestCheckResourceAttr(resourceName, acctest.CtTagsPercent, "0"),
					resource.TestCheckResourceAttr(resourceName, "version_id", "1"),
				),
			},
			{
				ResourceName:      resourceName,
				ImportState:       true,
				ImportStateVerify: true,
			},
		},
	})
}

func TestAccKinesisAnalyticsV2Application_applicationMode(t *testing.T) {
	ctx := acctest.Context(t)
	var v awstypes.ApplicationDetail
	resourceName := "aws_kinesisanalyticsv2_application.test"
	rName := sdkacctest.RandomWithPrefix(acctest.ResourcePrefix)

	resource.ParallelTest(t, resource.TestCase{
		PreCheck:                 func() { acctest.PreCheck(ctx, t); testAccPreCheck(ctx, t) },
		ErrorCheck:               acctest.ErrorCheck(t, names.KinesisAnalyticsV2ServiceID),
		ProtoV5ProviderFactories: acctest.ProtoV5ProviderFactories,
		CheckDestroy:             testAccCheckApplicationDestroy(ctx),
		Steps: []resource.TestStep{
			{
				Config: testAccApplicationConfig_applicationMode(rName),
				Check: resource.ComposeTestCheckFunc(
					testAccCheckApplicationExists(ctx, resourceName, &v),
					resource.TestCheckResourceAttr(resourceName, "application_mode", "STREAMING"),
				),
			},
			{
				ResourceName:      resourceName,
				ImportState:       true,
				ImportStateVerify: true,
			},
		},
	})
}

func TestAccKinesisAnalyticsV2Application_disappears(t *testing.T) {
	ctx := acctest.Context(t)
	var v awstypes.ApplicationDetail
	resourceName := "aws_kinesisanalyticsv2_application.test"
	rName := sdkacctest.RandomWithPrefix(acctest.ResourcePrefix)

	resource.ParallelTest(t, resource.TestCase{
		PreCheck:                 func() { acctest.PreCheck(ctx, t); testAccPreCheck(ctx, t) },
		ErrorCheck:               acctest.ErrorCheck(t, names.KinesisAnalyticsV2ServiceID),
		ProtoV5ProviderFactories: acctest.ProtoV5ProviderFactories,
		CheckDestroy:             testAccCheckApplicationDestroy(ctx),
		Steps: []resource.TestStep{
			{
				Config: testAccApplicationConfig_basicSQL(rName),
				Check: resource.ComposeTestCheckFunc(
					testAccCheckApplicationExists(ctx, resourceName, &v),
					acctest.CheckResourceDisappears(ctx, acctest.Provider, tfkinesisanalyticsv2.ResourceApplication(), resourceName),
				),
				ExpectNonEmptyPlan: true,
			},
		},
	})
}

func TestAccKinesisAnalyticsV2Application_tags(t *testing.T) {
	ctx := acctest.Context(t)
	var v awstypes.ApplicationDetail
	resourceName := "aws_kinesisanalyticsv2_application.test"
	rName := sdkacctest.RandomWithPrefix(acctest.ResourcePrefix)

	resource.ParallelTest(t, resource.TestCase{
		PreCheck:                 func() { acctest.PreCheck(ctx, t); testAccPreCheck(ctx, t) },
		ErrorCheck:               acctest.ErrorCheck(t, names.KinesisAnalyticsV2ServiceID),
		ProtoV5ProviderFactories: acctest.ProtoV5ProviderFactories,
		CheckDestroy:             testAccCheckApplicationDestroy(ctx),
		Steps: []resource.TestStep{
			{
				Config: testAccApplicationConfig_tags1(rName, acctest.CtKey1, acctest.CtValue1),
				Check: resource.ComposeTestCheckFunc(
					testAccCheckApplicationExists(ctx, resourceName, &v),
					resource.TestCheckResourceAttr(resourceName, acctest.CtTagsPercent, "1"),
					resource.TestCheckResourceAttr(resourceName, acctest.CtTagsKey1, acctest.CtValue1),
					resource.TestCheckResourceAttr(resourceName, "version_id", "1"),
				),
			},
			{
				ResourceName:      resourceName,
				ImportState:       true,
				ImportStateVerify: true,
			},
			{
				Config: testAccApplicationConfig_tags2(rName, acctest.CtKey1, acctest.CtValue1Updated, acctest.CtKey2, acctest.CtValue2),
				Check: resource.ComposeTestCheckFunc(
					testAccCheckApplicationExists(ctx, resourceName, &v),
					resource.TestCheckResourceAttr(resourceName, acctest.CtTagsPercent, "2"),
					resource.TestCheckResourceAttr(resourceName, acctest.CtTagsKey1, acctest.CtValue1Updated),
					resource.TestCheckResourceAttr(resourceName, acctest.CtTagsKey2, acctest.CtValue2),
					resource.TestCheckResourceAttr(resourceName, "version_id", "1"),
				),
			},
			{
				Config: testAccApplicationConfig_tags1(rName, acctest.CtKey2, acctest.CtValue2),
				Check: resource.ComposeTestCheckFunc(
					testAccCheckApplicationExists(ctx, resourceName, &v),
					resource.TestCheckResourceAttr(resourceName, acctest.CtTagsPercent, "1"),
					resource.TestCheckResourceAttr(resourceName, acctest.CtTagsKey2, acctest.CtValue2),
					resource.TestCheckResourceAttr(resourceName, "version_id", "1"),
				),
			},
		},
	})
}

func TestAccKinesisAnalyticsV2Application_ApplicationCode_update(t *testing.T) {
	ctx := acctest.Context(t)
	var v awstypes.ApplicationDetail
	resourceName := "aws_kinesisanalyticsv2_application.test"
	iamRoleResourceName := "aws_iam_role.test.0"
	rName := sdkacctest.RandomWithPrefix(acctest.ResourcePrefix)

	resource.ParallelTest(t, resource.TestCase{
		PreCheck:                 func() { acctest.PreCheck(ctx, t); testAccPreCheck(ctx, t) },
		ErrorCheck:               acctest.ErrorCheck(t, names.KinesisAnalyticsV2ServiceID),
		ProtoV5ProviderFactories: acctest.ProtoV5ProviderFactories,
		CheckDestroy:             testAccCheckApplicationDestroy(ctx),
		Steps: []resource.TestStep{
			{
				Config: testAccApplicationConfig_applicationCodeConfiguration(rName, "SELECT 1;\n"),
				Check: resource.ComposeTestCheckFunc(
					testAccCheckApplicationExists(ctx, resourceName, &v),
					resource.TestCheckResourceAttr(resourceName, "application_configuration.#", "1"),
					resource.TestCheckResourceAttr(resourceName, "application_configuration.0.application_code_configuration.#", "1"),
					resource.TestCheckResourceAttr(resourceName, "application_configuration.0.application_code_configuration.0.code_content.#", "1"),
					resource.TestCheckResourceAttr(resourceName, "application_configuration.0.application_code_configuration.0.code_content.0.s3_content_location.#", "0"),
					resource.TestCheckResourceAttr(resourceName, "application_configuration.0.application_code_configuration.0.code_content.0.text_content", "SELECT 1;\n"),
					resource.TestCheckResourceAttr(resourceName, "application_configuration.0.application_code_configuration.0.code_content_type", "PLAINTEXT"),
					resource.TestCheckResourceAttr(resourceName, "application_configuration.0.application_snapshot_configuration.#", "0"),
					resource.TestCheckResourceAttr(resourceName, "application_configuration.0.environment_properties.#", "0"),
					resource.TestCheckResourceAttr(resourceName, "application_configuration.0.flink_application_configuration.#", "0"),
					resource.TestCheckResourceAttr(resourceName, "application_configuration.0.run_configuration.#", "0"),
					resource.TestCheckResourceAttr(resourceName, "application_configuration.0.sql_application_configuration.#", "0"),
					resource.TestCheckResourceAttr(resourceName, "application_configuration.0.vpc_configuration.#", "0"),
					acctest.CheckResourceAttrRegionalARN(ctx, resourceName, names.AttrARN, "kinesisanalytics", fmt.Sprintf("application/%s", rName)),
					resource.TestCheckResourceAttr(resourceName, "cloudwatch_logging_options.#", "0"),
					resource.TestCheckResourceAttrSet(resourceName, "create_timestamp"),
					resource.TestCheckResourceAttr(resourceName, names.AttrDescription, ""),
					resource.TestCheckNoResourceAttr(resourceName, "force_stop"),
					resource.TestCheckResourceAttrSet(resourceName, "last_update_timestamp"),
					resource.TestCheckResourceAttr(resourceName, names.AttrName, rName),
					resource.TestCheckResourceAttr(resourceName, "runtime_environment", "SQL-1_0"),
					resource.TestCheckResourceAttrPair(resourceName, "service_execution_role", iamRoleResourceName, names.AttrARN),
					resource.TestCheckNoResourceAttr(resourceName, "start_application"),
					resource.TestCheckResourceAttr(resourceName, names.AttrStatus, "READY"),
					resource.TestCheckResourceAttr(resourceName, acctest.CtTagsPercent, "0"),
					resource.TestCheckResourceAttr(resourceName, "version_id", "1"),
				),
			},
			{
				Config: testAccApplicationConfig_applicationCodeConfiguration(rName, "SELECT 2;\n"),
				Check: resource.ComposeTestCheckFunc(
					testAccCheckApplicationExists(ctx, resourceName, &v),
					resource.TestCheckResourceAttr(resourceName, "application_configuration.#", "1"),
					resource.TestCheckResourceAttr(resourceName, "application_configuration.0.application_code_configuration.#", "1"),
					resource.TestCheckResourceAttr(resourceName, "application_configuration.0.application_code_configuration.0.code_content.#", "1"),
					resource.TestCheckResourceAttr(resourceName, "application_configuration.0.application_code_configuration.0.code_content.0.s3_content_location.#", "0"),
					resource.TestCheckResourceAttr(resourceName, "application_configuration.0.application_code_configuration.0.code_content.0.text_content", "SELECT 2;\n"),
					resource.TestCheckResourceAttr(resourceName, "application_configuration.0.application_code_configuration.0.code_content_type", "PLAINTEXT"),
					resource.TestCheckResourceAttr(resourceName, "application_configuration.0.application_snapshot_configuration.#", "0"),
					resource.TestCheckResourceAttr(resourceName, "application_configuration.0.environment_properties.#", "0"),
					resource.TestCheckResourceAttr(resourceName, "application_configuration.0.flink_application_configuration.#", "0"),
					resource.TestCheckResourceAttr(resourceName, "application_configuration.0.run_configuration.#", "0"),
					resource.TestCheckResourceAttr(resourceName, "application_configuration.0.sql_application_configuration.#", "0"),
					resource.TestCheckResourceAttr(resourceName, "application_configuration.0.vpc_configuration.#", "0"),
					acctest.CheckResourceAttrRegionalARN(ctx, resourceName, names.AttrARN, "kinesisanalytics", fmt.Sprintf("application/%s", rName)),
					resource.TestCheckResourceAttr(resourceName, "cloudwatch_logging_options.#", "0"),
					resource.TestCheckResourceAttrSet(resourceName, "create_timestamp"),
					resource.TestCheckResourceAttr(resourceName, names.AttrDescription, ""),
					resource.TestCheckNoResourceAttr(resourceName, "force_stop"),
					resource.TestCheckResourceAttrSet(resourceName, "last_update_timestamp"),
					resource.TestCheckResourceAttr(resourceName, names.AttrName, rName),
					resource.TestCheckResourceAttr(resourceName, "runtime_environment", "SQL-1_0"),
					resource.TestCheckResourceAttrPair(resourceName, "service_execution_role", iamRoleResourceName, names.AttrARN),
					resource.TestCheckNoResourceAttr(resourceName, "start_application"),
					resource.TestCheckResourceAttr(resourceName, names.AttrStatus, "READY"),
					resource.TestCheckResourceAttr(resourceName, acctest.CtTagsPercent, "0"),
					resource.TestCheckResourceAttr(resourceName, "version_id", "2"),
				),
			},
			{
				ResourceName:      resourceName,
				ImportState:       true,
				ImportStateVerify: true,
			},
		},
	})
}

func TestAccKinesisAnalyticsV2Application_CloudWatchLoggingOptions_add(t *testing.T) {
	ctx := acctest.Context(t)
	var v awstypes.ApplicationDetail
	resourceName := "aws_kinesisanalyticsv2_application.test"
	iamRoleResourceName := "aws_iam_role.test.0"
	cloudWatchLogStreamResourceName := "aws_cloudwatch_log_stream.test.0"
	rName := sdkacctest.RandomWithPrefix(acctest.ResourcePrefix)

	resource.ParallelTest(t, resource.TestCase{
		PreCheck:                 func() { acctest.PreCheck(ctx, t); testAccPreCheck(ctx, t) },
		ErrorCheck:               acctest.ErrorCheck(t, names.KinesisAnalyticsV2ServiceID),
		ProtoV5ProviderFactories: acctest.ProtoV5ProviderFactories,
		CheckDestroy:             testAccCheckApplicationDestroy(ctx),
		Steps: []resource.TestStep{
			{
				Config: testAccApplicationConfig_basicSQL(rName),
				Check: resource.ComposeTestCheckFunc(
					testAccCheckApplicationExists(ctx, resourceName, &v),
					resource.TestCheckResourceAttr(resourceName, "application_configuration.#", "0"),
					acctest.CheckResourceAttrRegionalARN(ctx, resourceName, names.AttrARN, "kinesisanalytics", fmt.Sprintf("application/%s", rName)),
					resource.TestCheckResourceAttr(resourceName, "cloudwatch_logging_options.#", "0"),
					resource.TestCheckResourceAttrSet(resourceName, "create_timestamp"),
					resource.TestCheckResourceAttr(resourceName, names.AttrDescription, ""),
					resource.TestCheckNoResourceAttr(resourceName, "force_stop"),
					resource.TestCheckResourceAttrSet(resourceName, "last_update_timestamp"),
					resource.TestCheckResourceAttr(resourceName, names.AttrName, rName),
					resource.TestCheckResourceAttr(resourceName, "runtime_environment", "SQL-1_0"),
					resource.TestCheckResourceAttrPair(resourceName, "service_execution_role", iamRoleResourceName, names.AttrARN),
					resource.TestCheckNoResourceAttr(resourceName, "start_application"),
					resource.TestCheckResourceAttr(resourceName, names.AttrStatus, "READY"),
					resource.TestCheckResourceAttr(resourceName, acctest.CtTagsPercent, "0"),
					resource.TestCheckResourceAttr(resourceName, "version_id", "1"),
				),
			},
			{
				Config: testAccApplicationConfig_cloudWatchLoggingOptions(rName, 0),
				Check: resource.ComposeTestCheckFunc(
					testAccCheckApplicationExists(ctx, resourceName, &v),
					resource.TestCheckResourceAttr(resourceName, "application_configuration.#", "0"),
					acctest.CheckResourceAttrRegionalARN(ctx, resourceName, names.AttrARN, "kinesisanalytics", fmt.Sprintf("application/%s", rName)),
					resource.TestCheckResourceAttr(resourceName, "cloudwatch_logging_options.#", "1"),
					resource.TestCheckResourceAttrPair(resourceName, "cloudwatch_logging_options.0.log_stream_arn", cloudWatchLogStreamResourceName, names.AttrARN),
					resource.TestCheckResourceAttrSet(resourceName, "create_timestamp"),
					resource.TestCheckResourceAttr(resourceName, names.AttrDescription, ""),
					resource.TestCheckNoResourceAttr(resourceName, "force_stop"),
					resource.TestCheckResourceAttrSet(resourceName, "last_update_timestamp"),
					resource.TestCheckResourceAttr(resourceName, names.AttrName, rName),
					resource.TestCheckResourceAttr(resourceName, "runtime_environment", "SQL-1_0"),
					resource.TestCheckResourceAttrPair(resourceName, "service_execution_role", iamRoleResourceName, names.AttrARN),
					resource.TestCheckNoResourceAttr(resourceName, "start_application"),
					resource.TestCheckResourceAttr(resourceName, names.AttrStatus, "READY"),
					resource.TestCheckResourceAttr(resourceName, acctest.CtTagsPercent, "0"),
					resource.TestCheckResourceAttr(resourceName, "version_id", "2"),
				),
			},
			{
				ResourceName:      resourceName,
				ImportState:       true,
				ImportStateVerify: true,
			},
		},
	})
}

func TestAccKinesisAnalyticsV2Application_CloudWatchLoggingOptions_delete(t *testing.T) {
	ctx := acctest.Context(t)
	var v awstypes.ApplicationDetail
	resourceName := "aws_kinesisanalyticsv2_application.test"
	iamRoleResourceName := "aws_iam_role.test.0"
	cloudWatchLogStreamResourceName := "aws_cloudwatch_log_stream.test.0"
	rName := sdkacctest.RandomWithPrefix(acctest.ResourcePrefix)

	resource.ParallelTest(t, resource.TestCase{
		PreCheck:                 func() { acctest.PreCheck(ctx, t); testAccPreCheck(ctx, t) },
		ErrorCheck:               acctest.ErrorCheck(t, names.KinesisAnalyticsV2ServiceID),
		ProtoV5ProviderFactories: acctest.ProtoV5ProviderFactories,
		CheckDestroy:             testAccCheckApplicationDestroy(ctx),
		Steps: []resource.TestStep{
			{
				Config: testAccApplicationConfig_cloudWatchLoggingOptions(rName, 0),
				Check: resource.ComposeTestCheckFunc(
					testAccCheckApplicationExists(ctx, resourceName, &v),
					resource.TestCheckResourceAttr(resourceName, "application_configuration.#", "0"),
					acctest.CheckResourceAttrRegionalARN(ctx, resourceName, names.AttrARN, "kinesisanalytics", fmt.Sprintf("application/%s", rName)),
					resource.TestCheckResourceAttr(resourceName, "cloudwatch_logging_options.#", "1"),
					resource.TestCheckResourceAttrPair(resourceName, "cloudwatch_logging_options.0.log_stream_arn", cloudWatchLogStreamResourceName, names.AttrARN),
					resource.TestCheckResourceAttrSet(resourceName, "create_timestamp"),
					resource.TestCheckResourceAttr(resourceName, names.AttrDescription, ""),
					resource.TestCheckNoResourceAttr(resourceName, "force_stop"),
					resource.TestCheckResourceAttrSet(resourceName, "last_update_timestamp"),
					resource.TestCheckResourceAttr(resourceName, names.AttrName, rName),
					resource.TestCheckResourceAttr(resourceName, "runtime_environment", "SQL-1_0"),
					resource.TestCheckResourceAttrPair(resourceName, "service_execution_role", iamRoleResourceName, names.AttrARN),
					resource.TestCheckNoResourceAttr(resourceName, "start_application"),
					resource.TestCheckResourceAttr(resourceName, names.AttrStatus, "READY"),
					resource.TestCheckResourceAttr(resourceName, acctest.CtTagsPercent, "0"),
					resource.TestCheckResourceAttr(resourceName, "version_id", "1"),
				),
			},
			{
				Config: testAccApplicationConfig_basicSQL(rName),
				Check: resource.ComposeTestCheckFunc(
					testAccCheckApplicationExists(ctx, resourceName, &v),
					resource.TestCheckResourceAttr(resourceName, "application_configuration.#", "0"),
					acctest.CheckResourceAttrRegionalARN(ctx, resourceName, names.AttrARN, "kinesisanalytics", fmt.Sprintf("application/%s", rName)),
					resource.TestCheckResourceAttr(resourceName, "cloudwatch_logging_options.#", "0"),
					resource.TestCheckResourceAttrSet(resourceName, "create_timestamp"),
					resource.TestCheckResourceAttr(resourceName, names.AttrDescription, ""),
					resource.TestCheckNoResourceAttr(resourceName, "force_stop"),
					resource.TestCheckResourceAttrSet(resourceName, "last_update_timestamp"),
					resource.TestCheckResourceAttr(resourceName, names.AttrName, rName),
					resource.TestCheckResourceAttr(resourceName, "runtime_environment", "SQL-1_0"),
					resource.TestCheckResourceAttrPair(resourceName, "service_execution_role", iamRoleResourceName, names.AttrARN),
					resource.TestCheckNoResourceAttr(resourceName, "start_application"),
					resource.TestCheckResourceAttr(resourceName, names.AttrStatus, "READY"),
					resource.TestCheckResourceAttr(resourceName, acctest.CtTagsPercent, "0"),
					resource.TestCheckResourceAttr(resourceName, "version_id", "2"),
				),
			},
			{
				ResourceName:      resourceName,
				ImportState:       true,
				ImportStateVerify: true,
			},
		},
	})
}

func TestAccKinesisAnalyticsV2Application_CloudWatchLoggingOptions_update(t *testing.T) {
	ctx := acctest.Context(t)
	var v awstypes.ApplicationDetail
	resourceName := "aws_kinesisanalyticsv2_application.test"
	iamRoleResourceName := "aws_iam_role.test.0"
	cloudWatchLogStream1ResourceName := "aws_cloudwatch_log_stream.test.0"
	cloudWatchLogStream2ResourceName := "aws_cloudwatch_log_stream.test.1"
	rName := sdkacctest.RandomWithPrefix(acctest.ResourcePrefix)

	resource.ParallelTest(t, resource.TestCase{
		PreCheck:                 func() { acctest.PreCheck(ctx, t); testAccPreCheck(ctx, t) },
		ErrorCheck:               acctest.ErrorCheck(t, names.KinesisAnalyticsV2ServiceID),
		ProtoV5ProviderFactories: acctest.ProtoV5ProviderFactories,
		CheckDestroy:             testAccCheckApplicationDestroy(ctx),
		Steps: []resource.TestStep{
			{
				Config: testAccApplicationConfig_cloudWatchLoggingOptions(rName, 0),
				Check: resource.ComposeTestCheckFunc(
					testAccCheckApplicationExists(ctx, resourceName, &v),
					resource.TestCheckResourceAttr(resourceName, "application_configuration.#", "0"),
					acctest.CheckResourceAttrRegionalARN(ctx, resourceName, names.AttrARN, "kinesisanalytics", fmt.Sprintf("application/%s", rName)),
					resource.TestCheckResourceAttr(resourceName, "cloudwatch_logging_options.#", "1"),
					resource.TestCheckResourceAttrPair(resourceName, "cloudwatch_logging_options.0.log_stream_arn", cloudWatchLogStream1ResourceName, names.AttrARN),
					resource.TestCheckResourceAttrSet(resourceName, "create_timestamp"),
					resource.TestCheckResourceAttr(resourceName, names.AttrDescription, ""),
					resource.TestCheckNoResourceAttr(resourceName, "force_stop"),
					resource.TestCheckResourceAttrSet(resourceName, "last_update_timestamp"),
					resource.TestCheckResourceAttr(resourceName, names.AttrName, rName),
					resource.TestCheckResourceAttr(resourceName, "runtime_environment", "SQL-1_0"),
					resource.TestCheckResourceAttrPair(resourceName, "service_execution_role", iamRoleResourceName, names.AttrARN),
					resource.TestCheckNoResourceAttr(resourceName, "start_application"),
					resource.TestCheckResourceAttr(resourceName, names.AttrStatus, "READY"),
					resource.TestCheckResourceAttr(resourceName, acctest.CtTagsPercent, "0"),
					resource.TestCheckResourceAttr(resourceName, "version_id", "1"),
				),
			},
			{
				Config: testAccApplicationConfig_cloudWatchLoggingOptions(rName, 1),
				Check: resource.ComposeTestCheckFunc(
					testAccCheckApplicationExists(ctx, resourceName, &v),
					resource.TestCheckResourceAttr(resourceName, "application_configuration.#", "0"),
					acctest.CheckResourceAttrRegionalARN(ctx, resourceName, names.AttrARN, "kinesisanalytics", fmt.Sprintf("application/%s", rName)),
					resource.TestCheckResourceAttr(resourceName, "cloudwatch_logging_options.#", "1"),
					resource.TestCheckResourceAttrPair(resourceName, "cloudwatch_logging_options.0.log_stream_arn", cloudWatchLogStream2ResourceName, names.AttrARN),
					resource.TestCheckResourceAttrSet(resourceName, "create_timestamp"),
					resource.TestCheckResourceAttr(resourceName, names.AttrDescription, ""),
					resource.TestCheckNoResourceAttr(resourceName, "force_stop"),
					resource.TestCheckResourceAttrSet(resourceName, "last_update_timestamp"),
					resource.TestCheckResourceAttr(resourceName, names.AttrName, rName),
					resource.TestCheckResourceAttr(resourceName, "runtime_environment", "SQL-1_0"),
					resource.TestCheckResourceAttrPair(resourceName, "service_execution_role", iamRoleResourceName, names.AttrARN),
					resource.TestCheckNoResourceAttr(resourceName, "start_application"),
					resource.TestCheckResourceAttr(resourceName, names.AttrStatus, "READY"),
					resource.TestCheckResourceAttr(resourceName, acctest.CtTagsPercent, "0"),
					resource.TestCheckResourceAttr(resourceName, "version_id", "2"),
				),
			},
			{
				ResourceName:      resourceName,
				ImportState:       true,
				ImportStateVerify: true,
			},
		},
	})
}

func TestAccKinesisAnalyticsV2Application_EnvironmentProperties_update(t *testing.T) {
	ctx := acctest.Context(t)
	var v awstypes.ApplicationDetail
	resourceName := "aws_kinesisanalyticsv2_application.test"
	iamRoleResourceName := "aws_iam_role.test.0"
	s3BucketResourceName := "aws_s3_bucket.test"
	s3ObjectResourceName := "aws_s3_object.test.0"
	rName := sdkacctest.RandomWithPrefix(acctest.ResourcePrefix)

	resource.ParallelTest(t, resource.TestCase{
		PreCheck:                 func() { acctest.PreCheck(ctx, t); testAccPreCheck(ctx, t) },
		ErrorCheck:               acctest.ErrorCheck(t, names.KinesisAnalyticsV2ServiceID),
		ProtoV5ProviderFactories: acctest.ProtoV5ProviderFactories,
		CheckDestroy:             testAccCheckApplicationDestroy(ctx),
		Steps: []resource.TestStep{
			{
				Config: testAccApplicationConfig_environmentProperties(rName),
				Check: resource.ComposeTestCheckFunc(
					testAccCheckApplicationExists(ctx, resourceName, &v),
					resource.TestCheckResourceAttr(resourceName, "application_configuration.#", "1"),
					resource.TestCheckResourceAttr(resourceName, "application_configuration.0.application_code_configuration.#", "1"),
					resource.TestCheckResourceAttr(resourceName, "application_configuration.0.application_code_configuration.0.code_content.#", "1"),
					resource.TestCheckResourceAttr(resourceName, "application_configuration.0.application_code_configuration.0.code_content.0.s3_content_location.#", "1"),
					resource.TestCheckResourceAttrPair(resourceName, "application_configuration.0.application_code_configuration.0.code_content.0.s3_content_location.0.bucket_arn", s3BucketResourceName, names.AttrARN),
					resource.TestCheckResourceAttrPair(resourceName, "application_configuration.0.application_code_configuration.0.code_content.0.s3_content_location.0.file_key", s3ObjectResourceName, names.AttrKey),
					resource.TestCheckResourceAttr(resourceName, "application_configuration.0.application_code_configuration.0.code_content.0.s3_content_location.0.object_version", ""),
					resource.TestCheckResourceAttr(resourceName, "application_configuration.0.application_code_configuration.0.code_content_type", "ZIPFILE"),
					resource.TestCheckResourceAttr(resourceName, "application_configuration.0.application_snapshot_configuration.#", "1"),
					resource.TestCheckResourceAttr(resourceName, "application_configuration.0.application_snapshot_configuration.0.snapshots_enabled", acctest.CtTrue),
					resource.TestCheckResourceAttr(resourceName, "application_configuration.0.environment_properties.#", "1"),
					resource.TestCheckTypeSetElemNestedAttrs(resourceName, "application_configuration.0.environment_properties.0.property_group.*", map[string]string{
						"property_group_id": "PROPERTY-GROUP-ID1",
						"property_map.%":    "2",
						"property_map.Key9": "Value1",
						"property_map.Key8": "Value2",
					}),
					resource.TestCheckTypeSetElemNestedAttrs(resourceName, "application_configuration.0.environment_properties.0.property_group.*", map[string]string{
						"property_group_id": "PROPERTY-GROUP-ID2",
						"property_map.%":    "3",
						"property_map.KeyA": "ValueZ",
						"property_map.KeyB": "ValueY",
						"property_map.KeyC": "ValueX",
					}),
					resource.TestCheckResourceAttr(resourceName, "application_configuration.0.flink_application_configuration.#", "1"),
					resource.TestCheckResourceAttr(resourceName, "application_configuration.0.flink_application_configuration.0.checkpoint_configuration.#", "1"),
					resource.TestCheckResourceAttr(resourceName, "application_configuration.0.flink_application_configuration.0.checkpoint_configuration.0.checkpointing_enabled", acctest.CtTrue),
					resource.TestCheckResourceAttr(resourceName, "application_configuration.0.flink_application_configuration.0.checkpoint_configuration.0.checkpoint_interval", "60000"),
					resource.TestCheckResourceAttr(resourceName, "application_configuration.0.flink_application_configuration.0.checkpoint_configuration.0.configuration_type", "DEFAULT"),
					resource.TestCheckResourceAttr(resourceName, "application_configuration.0.flink_application_configuration.0.checkpoint_configuration.0.min_pause_between_checkpoints", "5000"),
					resource.TestCheckResourceAttr(resourceName, "application_configuration.0.flink_application_configuration.0.monitoring_configuration.#", "1"),
					resource.TestCheckResourceAttr(resourceName, "application_configuration.0.flink_application_configuration.0.monitoring_configuration.0.configuration_type", "DEFAULT"),
					resource.TestCheckResourceAttr(resourceName, "application_configuration.0.flink_application_configuration.0.monitoring_configuration.0.log_level", "INFO"),
					resource.TestCheckResourceAttr(resourceName, "application_configuration.0.flink_application_configuration.0.monitoring_configuration.0.metrics_level", "APPLICATION"),
					resource.TestCheckResourceAttr(resourceName, "application_configuration.0.flink_application_configuration.0.parallelism_configuration.#", "1"),
					resource.TestCheckResourceAttr(resourceName, "application_configuration.0.flink_application_configuration.0.parallelism_configuration.0.auto_scaling_enabled", acctest.CtTrue),
					resource.TestCheckResourceAttr(resourceName, "application_configuration.0.flink_application_configuration.0.parallelism_configuration.0.configuration_type", "DEFAULT"),
					resource.TestCheckResourceAttr(resourceName, "application_configuration.0.flink_application_configuration.0.parallelism_configuration.0.parallelism", "1"),
					resource.TestCheckResourceAttr(resourceName, "application_configuration.0.flink_application_configuration.0.parallelism_configuration.0.parallelism_per_kpu", "1"),
					resource.TestCheckResourceAttr(resourceName, "application_configuration.0.run_configuration.#", "0"),
					resource.TestCheckResourceAttr(resourceName, "application_configuration.0.sql_application_configuration.#", "0"),
					resource.TestCheckResourceAttr(resourceName, "application_configuration.0.vpc_configuration.#", "0"),
					acctest.CheckResourceAttrRegionalARN(ctx, resourceName, names.AttrARN, "kinesisanalytics", fmt.Sprintf("application/%s", rName)),
					resource.TestCheckResourceAttr(resourceName, "cloudwatch_logging_options.#", "0"),
					resource.TestCheckResourceAttrSet(resourceName, "create_timestamp"),
					resource.TestCheckResourceAttr(resourceName, names.AttrDescription, ""),
					resource.TestCheckNoResourceAttr(resourceName, "force_stop"),
					resource.TestCheckResourceAttrSet(resourceName, "last_update_timestamp"),
					resource.TestCheckResourceAttr(resourceName, names.AttrName, rName),
					resource.TestCheckResourceAttr(resourceName, "runtime_environment", "FLINK-1_20"),
					resource.TestCheckResourceAttrPair(resourceName, "service_execution_role", iamRoleResourceName, names.AttrARN),
					resource.TestCheckNoResourceAttr(resourceName, "start_application"),
					resource.TestCheckResourceAttr(resourceName, names.AttrStatus, "READY"),
					resource.TestCheckResourceAttr(resourceName, acctest.CtTagsPercent, "0"),
					resource.TestCheckResourceAttr(resourceName, "version_id", "1"),
				),
			},
			{
				Config: testAccApplicationConfig_environmentPropertiesUpdated(rName),
				Check: resource.ComposeTestCheckFunc(
					testAccCheckApplicationExists(ctx, resourceName, &v),
					resource.TestCheckResourceAttr(resourceName, "application_configuration.#", "1"),
					resource.TestCheckResourceAttr(resourceName, "application_configuration.0.application_code_configuration.#", "1"),
					resource.TestCheckResourceAttr(resourceName, "application_configuration.0.application_code_configuration.0.code_content.#", "1"),
					resource.TestCheckResourceAttr(resourceName, "application_configuration.0.application_code_configuration.0.code_content.0.s3_content_location.#", "1"),
					resource.TestCheckResourceAttrPair(resourceName, "application_configuration.0.application_code_configuration.0.code_content.0.s3_content_location.0.bucket_arn", s3BucketResourceName, names.AttrARN),
					resource.TestCheckResourceAttrPair(resourceName, "application_configuration.0.application_code_configuration.0.code_content.0.s3_content_location.0.file_key", s3ObjectResourceName, names.AttrKey),
					resource.TestCheckResourceAttr(resourceName, "application_configuration.0.application_code_configuration.0.code_content.0.s3_content_location.0.object_version", ""),
					resource.TestCheckResourceAttr(resourceName, "application_configuration.0.application_code_configuration.0.code_content_type", "ZIPFILE"),
					resource.TestCheckResourceAttr(resourceName, "application_configuration.0.application_snapshot_configuration.#", "1"),
					resource.TestCheckResourceAttr(resourceName, "application_configuration.0.application_snapshot_configuration.0.snapshots_enabled", acctest.CtTrue),
					resource.TestCheckResourceAttr(resourceName, "application_configuration.0.environment_properties.#", "1"),
					resource.TestCheckTypeSetElemNestedAttrs(resourceName, "application_configuration.0.environment_properties.0.property_group.*", map[string]string{
						"property_group_id": "PROPERTY-GROUP-ID2",
						"property_map.%":    "2",
						"property_map.KeyA": "ValueZ",
						"property_map.KeyC": "ValueW",
					}),
					resource.TestCheckTypeSetElemNestedAttrs(resourceName, "application_configuration.0.environment_properties.0.property_group.*", map[string]string{
						"property_group_id": "PROPERTY-GROUP-ID3",
						"property_map.%":    "1",
						"property_map.Key":  "Value",
					}),
					resource.TestCheckTypeSetElemNestedAttrs(resourceName, "application_configuration.0.environment_properties.0.property_group.*", map[string]string{
						"property_group_id":     "PROPERTY-GROUP-ID4",
						"property_map.%":        "1",
						"property_map.KeyAlpha": "ValueOmega",
					}),
					resource.TestCheckResourceAttr(resourceName, "application_configuration.0.flink_application_configuration.#", "1"),
					resource.TestCheckResourceAttr(resourceName, "application_configuration.0.flink_application_configuration.0.checkpoint_configuration.#", "1"),
					resource.TestCheckResourceAttr(resourceName, "application_configuration.0.flink_application_configuration.0.checkpoint_configuration.0.checkpointing_enabled", acctest.CtTrue),
					resource.TestCheckResourceAttr(resourceName, "application_configuration.0.flink_application_configuration.0.checkpoint_configuration.0.checkpoint_interval", "60000"),
					resource.TestCheckResourceAttr(resourceName, "application_configuration.0.flink_application_configuration.0.checkpoint_configuration.0.configuration_type", "DEFAULT"),
					resource.TestCheckResourceAttr(resourceName, "application_configuration.0.flink_application_configuration.0.checkpoint_configuration.0.min_pause_between_checkpoints", "5000"),
					resource.TestCheckResourceAttr(resourceName, "application_configuration.0.flink_application_configuration.0.monitoring_configuration.#", "1"),
					resource.TestCheckResourceAttr(resourceName, "application_configuration.0.flink_application_configuration.0.monitoring_configuration.0.configuration_type", "DEFAULT"),
					resource.TestCheckResourceAttr(resourceName, "application_configuration.0.flink_application_configuration.0.monitoring_configuration.0.log_level", "INFO"),
					resource.TestCheckResourceAttr(resourceName, "application_configuration.0.flink_application_configuration.0.monitoring_configuration.0.metrics_level", "APPLICATION"),
					resource.TestCheckResourceAttr(resourceName, "application_configuration.0.flink_application_configuration.0.parallelism_configuration.#", "1"),
					resource.TestCheckResourceAttr(resourceName, "application_configuration.0.flink_application_configuration.0.parallelism_configuration.0.auto_scaling_enabled", acctest.CtTrue),
					resource.TestCheckResourceAttr(resourceName, "application_configuration.0.flink_application_configuration.0.parallelism_configuration.0.configuration_type", "DEFAULT"),
					resource.TestCheckResourceAttr(resourceName, "application_configuration.0.flink_application_configuration.0.parallelism_configuration.0.parallelism", "1"),
					resource.TestCheckResourceAttr(resourceName, "application_configuration.0.flink_application_configuration.0.parallelism_configuration.0.parallelism_per_kpu", "1"),
					resource.TestCheckResourceAttr(resourceName, "application_configuration.0.run_configuration.#", "0"),
					resource.TestCheckResourceAttr(resourceName, "application_configuration.0.sql_application_configuration.#", "0"),
					resource.TestCheckResourceAttr(resourceName, "application_configuration.0.vpc_configuration.#", "0"),
					acctest.CheckResourceAttrRegionalARN(ctx, resourceName, names.AttrARN, "kinesisanalytics", fmt.Sprintf("application/%s", rName)),
					resource.TestCheckResourceAttr(resourceName, "cloudwatch_logging_options.#", "0"),
					resource.TestCheckResourceAttrSet(resourceName, "create_timestamp"),
					resource.TestCheckResourceAttr(resourceName, names.AttrDescription, ""),
					resource.TestCheckNoResourceAttr(resourceName, "force_stop"),
					resource.TestCheckResourceAttrSet(resourceName, "last_update_timestamp"),
					resource.TestCheckResourceAttr(resourceName, names.AttrName, rName),
					resource.TestCheckResourceAttr(resourceName, "runtime_environment", "FLINK-1_20"),
					resource.TestCheckResourceAttrPair(resourceName, "service_execution_role", iamRoleResourceName, names.AttrARN),
					resource.TestCheckNoResourceAttr(resourceName, "start_application"),
					resource.TestCheckResourceAttr(resourceName, names.AttrStatus, "READY"),
					resource.TestCheckResourceAttr(resourceName, acctest.CtTagsPercent, "0"),
					resource.TestCheckResourceAttr(resourceName, "version_id", "2"),
				),
			},
			{
				ResourceName:      resourceName,
				ImportState:       true,
				ImportStateVerify: true,
			},
			{
				Config: testAccApplicationConfig_environmentPropertiesNotSpecified(rName),
				Check: resource.ComposeTestCheckFunc(
					testAccCheckApplicationExists(ctx, resourceName, &v),
					resource.TestCheckResourceAttr(resourceName, "application_configuration.#", "1"),
					resource.TestCheckResourceAttr(resourceName, "application_configuration.0.application_code_configuration.#", "1"),
					resource.TestCheckResourceAttr(resourceName, "application_configuration.0.application_code_configuration.0.code_content.#", "1"),
					resource.TestCheckResourceAttr(resourceName, "application_configuration.0.application_code_configuration.0.code_content.0.s3_content_location.#", "1"),
					resource.TestCheckResourceAttrPair(resourceName, "application_configuration.0.application_code_configuration.0.code_content.0.s3_content_location.0.bucket_arn", s3BucketResourceName, names.AttrARN),
					resource.TestCheckResourceAttrPair(resourceName, "application_configuration.0.application_code_configuration.0.code_content.0.s3_content_location.0.file_key", s3ObjectResourceName, names.AttrKey),
					resource.TestCheckResourceAttr(resourceName, "application_configuration.0.application_code_configuration.0.code_content.0.s3_content_location.0.object_version", ""),
					resource.TestCheckResourceAttr(resourceName, "application_configuration.0.application_code_configuration.0.code_content_type", "ZIPFILE"),
					resource.TestCheckResourceAttr(resourceName, "application_configuration.0.application_snapshot_configuration.#", "1"),
					resource.TestCheckResourceAttr(resourceName, "application_configuration.0.application_snapshot_configuration.0.snapshots_enabled", acctest.CtTrue),
					resource.TestCheckResourceAttr(resourceName, "application_configuration.0.environment_properties.#", "0"),
					resource.TestCheckResourceAttr(resourceName, "application_configuration.0.flink_application_configuration.#", "1"),
					resource.TestCheckResourceAttr(resourceName, "application_configuration.0.flink_application_configuration.0.checkpoint_configuration.#", "1"),
					resource.TestCheckResourceAttr(resourceName, "application_configuration.0.flink_application_configuration.0.checkpoint_configuration.0.checkpointing_enabled", acctest.CtTrue),
					resource.TestCheckResourceAttr(resourceName, "application_configuration.0.flink_application_configuration.0.checkpoint_configuration.0.checkpoint_interval", "60000"),
					resource.TestCheckResourceAttr(resourceName, "application_configuration.0.flink_application_configuration.0.checkpoint_configuration.0.configuration_type", "DEFAULT"),
					resource.TestCheckResourceAttr(resourceName, "application_configuration.0.flink_application_configuration.0.checkpoint_configuration.0.min_pause_between_checkpoints", "5000"),
					resource.TestCheckResourceAttr(resourceName, "application_configuration.0.flink_application_configuration.0.monitoring_configuration.#", "1"),
					resource.TestCheckResourceAttr(resourceName, "application_configuration.0.flink_application_configuration.0.monitoring_configuration.0.configuration_type", "DEFAULT"),
					resource.TestCheckResourceAttr(resourceName, "application_configuration.0.flink_application_configuration.0.monitoring_configuration.0.log_level", "INFO"),
					resource.TestCheckResourceAttr(resourceName, "application_configuration.0.flink_application_configuration.0.monitoring_configuration.0.metrics_level", "APPLICATION"),
					resource.TestCheckResourceAttr(resourceName, "application_configuration.0.flink_application_configuration.0.parallelism_configuration.#", "1"),
					resource.TestCheckResourceAttr(resourceName, "application_configuration.0.flink_application_configuration.0.parallelism_configuration.0.auto_scaling_enabled", acctest.CtTrue),
					resource.TestCheckResourceAttr(resourceName, "application_configuration.0.flink_application_configuration.0.parallelism_configuration.0.configuration_type", "DEFAULT"),
					resource.TestCheckResourceAttr(resourceName, "application_configuration.0.flink_application_configuration.0.parallelism_configuration.0.parallelism", "1"),
					resource.TestCheckResourceAttr(resourceName, "application_configuration.0.flink_application_configuration.0.parallelism_configuration.0.parallelism_per_kpu", "1"),
					resource.TestCheckResourceAttr(resourceName, "application_configuration.0.run_configuration.#", "0"),
					resource.TestCheckResourceAttr(resourceName, "application_configuration.0.sql_application_configuration.#", "0"),
					resource.TestCheckResourceAttr(resourceName, "application_configuration.0.vpc_configuration.#", "0"),
					acctest.CheckResourceAttrRegionalARN(ctx, resourceName, names.AttrARN, "kinesisanalytics", fmt.Sprintf("application/%s", rName)),
					resource.TestCheckResourceAttr(resourceName, "cloudwatch_logging_options.#", "0"),
					resource.TestCheckResourceAttrSet(resourceName, "create_timestamp"),
					resource.TestCheckResourceAttr(resourceName, names.AttrDescription, ""),
					resource.TestCheckNoResourceAttr(resourceName, "force_stop"),
					resource.TestCheckResourceAttrSet(resourceName, "last_update_timestamp"),
					resource.TestCheckResourceAttr(resourceName, names.AttrName, rName),
					resource.TestCheckResourceAttr(resourceName, "runtime_environment", "FLINK-1_20"),
					resource.TestCheckResourceAttrPair(resourceName, "service_execution_role", iamRoleResourceName, names.AttrARN),
					resource.TestCheckNoResourceAttr(resourceName, "start_application"),
					resource.TestCheckResourceAttr(resourceName, names.AttrStatus, "READY"),
					resource.TestCheckResourceAttr(resourceName, acctest.CtTagsPercent, "0"),
					resource.TestCheckResourceAttr(resourceName, "version_id", "3"),
				),
			},
		},
	})
}

func TestAccKinesisAnalyticsV2Application_FlinkApplication_update(t *testing.T) {
	ctx := acctest.Context(t)
	var v awstypes.ApplicationDetail
	resourceName := "aws_kinesisanalyticsv2_application.test"
	iamRoleResourceName := "aws_iam_role.test.0"
	s3BucketResourceName := "aws_s3_bucket.test"
	s3Object1ResourceName := "aws_s3_object.test.0"
	s3Object2ResourceName := "aws_s3_object.test.1"
	rName := sdkacctest.RandomWithPrefix(acctest.ResourcePrefix)

	resource.ParallelTest(t, resource.TestCase{
		PreCheck:                 func() { acctest.PreCheck(ctx, t); testAccPreCheck(ctx, t) },
		ErrorCheck:               acctest.ErrorCheck(t, names.KinesisAnalyticsV2ServiceID),
		ProtoV5ProviderFactories: acctest.ProtoV5ProviderFactories,
		CheckDestroy:             testAccCheckApplicationDestroy(ctx),
		Steps: []resource.TestStep{
			{
				Config: testAccApplicationConfig_flinkConfiguration(rName, "", "FLINK-1_20"),
				Check: resource.ComposeTestCheckFunc(
					testAccCheckApplicationExists(ctx, resourceName, &v),
					resource.TestCheckResourceAttr(resourceName, "application_configuration.#", "1"),
					resource.TestCheckResourceAttr(resourceName, "application_configuration.0.application_code_configuration.#", "1"),
					resource.TestCheckResourceAttr(resourceName, "application_configuration.0.application_code_configuration.0.code_content.#", "1"),
					resource.TestCheckResourceAttr(resourceName, "application_configuration.0.application_code_configuration.0.code_content.0.s3_content_location.#", "1"),
					resource.TestCheckResourceAttrPair(resourceName, "application_configuration.0.application_code_configuration.0.code_content.0.s3_content_location.0.bucket_arn", s3BucketResourceName, names.AttrARN),
					resource.TestCheckResourceAttrPair(resourceName, "application_configuration.0.application_code_configuration.0.code_content.0.s3_content_location.0.file_key", s3Object1ResourceName, names.AttrKey),
					resource.TestCheckResourceAttrPair(resourceName, "application_configuration.0.application_code_configuration.0.code_content.0.s3_content_location.0.object_version", s3Object1ResourceName, "version_id"),
					resource.TestCheckResourceAttr(resourceName, "application_configuration.0.application_code_configuration.0.code_content_type", "ZIPFILE"),
					resource.TestCheckResourceAttr(resourceName, "application_configuration.0.application_snapshot_configuration.#", "1"),
					resource.TestCheckResourceAttr(resourceName, "application_configuration.0.application_snapshot_configuration.0.snapshots_enabled", acctest.CtFalse),
					resource.TestCheckResourceAttr(resourceName, "application_configuration.0.environment_properties.#", "1"),
					resource.TestCheckResourceAttr(resourceName, "application_configuration.0.flink_application_configuration.#", "1"),
					resource.TestCheckResourceAttr(resourceName, "application_configuration.0.flink_application_configuration.0.checkpoint_configuration.#", "1"),
					resource.TestCheckResourceAttr(resourceName, "application_configuration.0.flink_application_configuration.0.checkpoint_configuration.0.checkpointing_enabled", acctest.CtTrue),
					resource.TestCheckResourceAttr(resourceName, "application_configuration.0.flink_application_configuration.0.checkpoint_configuration.0.checkpoint_interval", "60000"),
					resource.TestCheckResourceAttr(resourceName, "application_configuration.0.flink_application_configuration.0.checkpoint_configuration.0.configuration_type", "DEFAULT"),
					resource.TestCheckResourceAttr(resourceName, "application_configuration.0.flink_application_configuration.0.checkpoint_configuration.0.min_pause_between_checkpoints", "5000"),
					resource.TestCheckResourceAttr(resourceName, "application_configuration.0.flink_application_configuration.0.monitoring_configuration.#", "1"),
					resource.TestCheckResourceAttr(resourceName, "application_configuration.0.flink_application_configuration.0.monitoring_configuration.0.configuration_type", "CUSTOM"),
					resource.TestCheckResourceAttr(resourceName, "application_configuration.0.flink_application_configuration.0.monitoring_configuration.0.log_level", "DEBUG"),
					resource.TestCheckResourceAttr(resourceName, "application_configuration.0.flink_application_configuration.0.monitoring_configuration.0.metrics_level", "TASK"),
					resource.TestCheckResourceAttr(resourceName, "application_configuration.0.flink_application_configuration.0.parallelism_configuration.#", "1"),
					resource.TestCheckResourceAttr(resourceName, "application_configuration.0.flink_application_configuration.0.parallelism_configuration.0.auto_scaling_enabled", acctest.CtTrue),
					resource.TestCheckResourceAttr(resourceName, "application_configuration.0.flink_application_configuration.0.parallelism_configuration.0.configuration_type", "CUSTOM"),
					resource.TestCheckResourceAttr(resourceName, "application_configuration.0.flink_application_configuration.0.parallelism_configuration.0.parallelism", "10"),
					resource.TestCheckResourceAttr(resourceName, "application_configuration.0.flink_application_configuration.0.parallelism_configuration.0.parallelism_per_kpu", "4"),
					resource.TestCheckResourceAttr(resourceName, "application_configuration.0.run_configuration.#", "0"),
					resource.TestCheckResourceAttr(resourceName, "application_configuration.0.sql_application_configuration.#", "0"),
					resource.TestCheckResourceAttr(resourceName, "application_configuration.0.vpc_configuration.#", "0"),
					acctest.CheckResourceAttrRegionalARN(ctx, resourceName, names.AttrARN, "kinesisanalytics", fmt.Sprintf("application/%s", rName)),
					resource.TestCheckResourceAttr(resourceName, "cloudwatch_logging_options.#", "0"),
					resource.TestCheckResourceAttrSet(resourceName, "create_timestamp"),
					resource.TestCheckResourceAttr(resourceName, names.AttrDescription, ""),
					resource.TestCheckNoResourceAttr(resourceName, "force_stop"),
					resource.TestCheckResourceAttrSet(resourceName, "last_update_timestamp"),
					resource.TestCheckResourceAttr(resourceName, names.AttrName, rName),
					resource.TestCheckResourceAttr(resourceName, "runtime_environment", "FLINK-1_20"),
					resource.TestCheckResourceAttrPair(resourceName, "service_execution_role", iamRoleResourceName, names.AttrARN),
					resource.TestCheckNoResourceAttr(resourceName, "start_application"),
					resource.TestCheckResourceAttr(resourceName, names.AttrStatus, "READY"),
					resource.TestCheckResourceAttr(resourceName, acctest.CtTagsPercent, "0"),
					resource.TestCheckResourceAttr(resourceName, "version_id", "1"),
				),
			},
			{
				Config: testAccApplicationConfig_flinkConfigurationUpdated(rName, "", "FLINK-1_20"),
				Check: resource.ComposeTestCheckFunc(
					testAccCheckApplicationExists(ctx, resourceName, &v),
					resource.TestCheckResourceAttr(resourceName, "application_configuration.#", "1"),
					resource.TestCheckResourceAttr(resourceName, "application_configuration.0.application_code_configuration.#", "1"),
					resource.TestCheckResourceAttr(resourceName, "application_configuration.0.application_code_configuration.0.code_content.#", "1"),
					resource.TestCheckResourceAttr(resourceName, "application_configuration.0.application_code_configuration.0.code_content.0.s3_content_location.#", "1"),
					resource.TestCheckResourceAttrPair(resourceName, "application_configuration.0.application_code_configuration.0.code_content.0.s3_content_location.0.bucket_arn", s3BucketResourceName, names.AttrARN),
					resource.TestCheckResourceAttrPair(resourceName, "application_configuration.0.application_code_configuration.0.code_content.0.s3_content_location.0.file_key", s3Object2ResourceName, names.AttrKey),
					resource.TestCheckResourceAttrPair(resourceName, "application_configuration.0.application_code_configuration.0.code_content.0.s3_content_location.0.object_version", s3Object2ResourceName, "version_id"),
					resource.TestCheckResourceAttr(resourceName, "application_configuration.0.application_code_configuration.0.code_content_type", "ZIPFILE"),
					resource.TestCheckResourceAttr(resourceName, "application_configuration.0.application_snapshot_configuration.#", "1"),
					resource.TestCheckResourceAttr(resourceName, "application_configuration.0.application_snapshot_configuration.0.snapshots_enabled", acctest.CtFalse),
					resource.TestCheckResourceAttr(resourceName, "application_configuration.0.environment_properties.#", "1"),
					resource.TestCheckResourceAttr(resourceName, "application_configuration.0.flink_application_configuration.#", "1"),
					resource.TestCheckResourceAttr(resourceName, "application_configuration.0.flink_application_configuration.0.checkpoint_configuration.#", "1"),
					resource.TestCheckResourceAttr(resourceName, "application_configuration.0.flink_application_configuration.0.checkpoint_configuration.0.checkpointing_enabled", acctest.CtTrue),
					resource.TestCheckResourceAttr(resourceName, "application_configuration.0.flink_application_configuration.0.checkpoint_configuration.0.checkpoint_interval", "55000"),
					resource.TestCheckResourceAttr(resourceName, "application_configuration.0.flink_application_configuration.0.checkpoint_configuration.0.configuration_type", "CUSTOM"),
					resource.TestCheckResourceAttr(resourceName, "application_configuration.0.flink_application_configuration.0.checkpoint_configuration.0.min_pause_between_checkpoints", "5500"),
					resource.TestCheckResourceAttr(resourceName, "application_configuration.0.flink_application_configuration.0.monitoring_configuration.#", "1"),
					resource.TestCheckResourceAttr(resourceName, "application_configuration.0.flink_application_configuration.0.monitoring_configuration.0.configuration_type", "CUSTOM"),
					resource.TestCheckResourceAttr(resourceName, "application_configuration.0.flink_application_configuration.0.monitoring_configuration.0.log_level", "ERROR"),
					resource.TestCheckResourceAttr(resourceName, "application_configuration.0.flink_application_configuration.0.monitoring_configuration.0.metrics_level", "OPERATOR"),
					resource.TestCheckResourceAttr(resourceName, "application_configuration.0.flink_application_configuration.0.parallelism_configuration.#", "1"),
					resource.TestCheckResourceAttr(resourceName, "application_configuration.0.flink_application_configuration.0.parallelism_configuration.0.auto_scaling_enabled", acctest.CtTrue),
					resource.TestCheckResourceAttr(resourceName, "application_configuration.0.flink_application_configuration.0.parallelism_configuration.0.configuration_type", "DEFAULT"),
					resource.TestCheckResourceAttr(resourceName, "application_configuration.0.flink_application_configuration.0.parallelism_configuration.0.parallelism", "1"),
					resource.TestCheckResourceAttr(resourceName, "application_configuration.0.flink_application_configuration.0.parallelism_configuration.0.parallelism_per_kpu", "1"),
					resource.TestCheckResourceAttr(resourceName, "application_configuration.0.run_configuration.#", "0"),
					resource.TestCheckResourceAttr(resourceName, "application_configuration.0.sql_application_configuration.#", "0"),
					resource.TestCheckResourceAttr(resourceName, "application_configuration.0.vpc_configuration.#", "0"),
					acctest.CheckResourceAttrRegionalARN(ctx, resourceName, names.AttrARN, "kinesisanalytics", fmt.Sprintf("application/%s", rName)),
					resource.TestCheckResourceAttr(resourceName, "cloudwatch_logging_options.#", "0"),
					resource.TestCheckResourceAttrSet(resourceName, "create_timestamp"),
					resource.TestCheckResourceAttr(resourceName, names.AttrDescription, ""),
					resource.TestCheckNoResourceAttr(resourceName, "force_stop"),
					resource.TestCheckResourceAttrSet(resourceName, "last_update_timestamp"),
					resource.TestCheckResourceAttr(resourceName, names.AttrName, rName),
					resource.TestCheckResourceAttr(resourceName, "runtime_environment", "FLINK-1_20"),
					resource.TestCheckResourceAttrPair(resourceName, "service_execution_role", iamRoleResourceName, names.AttrARN),
					resource.TestCheckNoResourceAttr(resourceName, "start_application"),
					resource.TestCheckResourceAttr(resourceName, names.AttrStatus, "READY"),
					resource.TestCheckResourceAttr(resourceName, acctest.CtTagsPercent, "0"),
					resource.TestCheckResourceAttr(resourceName, "version_id", "2"),
				),
			},
			{
				ResourceName:      resourceName,
				ImportState:       true,
				ImportStateVerify: true,
			},
		},
	})
}

func TestAccKinesisAnalyticsV2Application_FlinkApplication_update_runtime(t *testing.T) {
	ctx := acctest.Context(t)
	var v awstypes.ApplicationDetail
	resourceName := "aws_kinesisanalyticsv2_application.test"
	runtime1 := "FLINK-1_19"
	runtime2 := "FLINK-1_20"
	rName := sdkacctest.RandomWithPrefix(acctest.ResourcePrefix)

	resource.ParallelTest(t, resource.TestCase{
		PreCheck:                 func() { acctest.PreCheck(ctx, t); testAccPreCheck(ctx, t) },
		ErrorCheck:               acctest.ErrorCheck(t, names.KinesisAnalyticsV2ServiceID),
		ProtoV5ProviderFactories: acctest.ProtoV5ProviderFactories,
		CheckDestroy:             testAccCheckApplicationDestroy(ctx),
		Steps: []resource.TestStep{
			{
				Config: testAccApplicationConfig_flinkConfiguration(rName, "", runtime1),
				Check: resource.ComposeTestCheckFunc(
					testAccCheckApplicationExists(ctx, resourceName, &v),
				),
				ConfigPlanChecks: resource.ConfigPlanChecks{
					PreApply: []plancheck.PlanCheck{
						plancheck.ExpectResourceAction(resourceName, plancheck.ResourceActionCreate),
					},
				},
				ConfigStateChecks: []statecheck.StateCheck{
					statecheck.ExpectKnownValue(resourceName, tfjsonpath.New("runtime_environment"), knownvalue.StringExact(runtime1)),
					statecheck.ExpectKnownValue(resourceName, tfjsonpath.New("version_id"), knownvalue.Int64Exact(1)),
				},
			},
			{
				Config: testAccApplicationConfig_flinkConfigurationUpdated(rName, "", runtime2),
				Check: resource.ComposeTestCheckFunc(
					testAccCheckApplicationExists(ctx, resourceName, &v),
				),
				ConfigPlanChecks: resource.ConfigPlanChecks{
					PreApply: []plancheck.PlanCheck{
						plancheck.ExpectResourceAction(resourceName, plancheck.ResourceActionUpdate),
					},
				},
				ConfigStateChecks: []statecheck.StateCheck{
					statecheck.ExpectKnownValue(resourceName, tfjsonpath.New("runtime_environment"), knownvalue.StringExact(runtime2)),
					statecheck.ExpectKnownValue(resourceName, tfjsonpath.New("version_id"), knownvalue.Int64Exact(2)),
				},
			},
			{
				ResourceName:      resourceName,
				ImportState:       true,
				ImportStateVerify: true,
			},
		},
	})
}

func TestAccKinesisAnalyticsV2Application_FlinkApplicationEnvironmentProperties_update(t *testing.T) {
	ctx := acctest.Context(t)
	var v awstypes.ApplicationDetail
	resourceName := "aws_kinesisanalyticsv2_application.test"
	iamRole1ResourceName := "aws_iam_role.test.0"
	iamRole2ResourceName := "aws_iam_role.test.1"
	s3BucketResourceName := "aws_s3_bucket.test"
	s3Object1ResourceName := "aws_s3_object.test.0"
	s3Object2ResourceName := "aws_s3_object.test.1"
	rName := sdkacctest.RandomWithPrefix(acctest.ResourcePrefix)

	resource.ParallelTest(t, resource.TestCase{
		PreCheck:                 func() { acctest.PreCheck(ctx, t); testAccPreCheck(ctx, t) },
		ErrorCheck:               acctest.ErrorCheck(t, names.KinesisAnalyticsV2ServiceID),
		ProtoV5ProviderFactories: acctest.ProtoV5ProviderFactories,
		CheckDestroy:             testAccCheckApplicationDestroy(ctx),
		Steps: []resource.TestStep{
			{
				Config: testAccApplicationConfig_flinkConfigurationEnvironmentProperties(rName),
				Check: resource.ComposeTestCheckFunc(
					testAccCheckApplicationExists(ctx, resourceName, &v),
					resource.TestCheckResourceAttr(resourceName, "application_configuration.#", "1"),
					resource.TestCheckResourceAttr(resourceName, "application_configuration.0.application_code_configuration.#", "1"),
					resource.TestCheckResourceAttr(resourceName, "application_configuration.0.application_code_configuration.0.code_content.#", "1"),
					resource.TestCheckResourceAttr(resourceName, "application_configuration.0.application_code_configuration.0.code_content.0.s3_content_location.#", "1"),
					resource.TestCheckResourceAttrPair(resourceName, "application_configuration.0.application_code_configuration.0.code_content.0.s3_content_location.0.bucket_arn", s3BucketResourceName, names.AttrARN),
					resource.TestCheckResourceAttrPair(resourceName, "application_configuration.0.application_code_configuration.0.code_content.0.s3_content_location.0.file_key", s3Object1ResourceName, names.AttrKey),
					resource.TestCheckResourceAttrPair(resourceName, "application_configuration.0.application_code_configuration.0.code_content.0.s3_content_location.0.object_version", s3Object1ResourceName, "version_id"),
					resource.TestCheckResourceAttr(resourceName, "application_configuration.0.application_code_configuration.0.code_content_type", "ZIPFILE"),
					resource.TestCheckResourceAttr(resourceName, "application_configuration.0.application_snapshot_configuration.#", "1"),
					resource.TestCheckResourceAttr(resourceName, "application_configuration.0.application_snapshot_configuration.0.snapshots_enabled", acctest.CtFalse),
					resource.TestCheckResourceAttr(resourceName, "application_configuration.0.environment_properties.#", "1"),
					resource.TestCheckTypeSetElemNestedAttrs(resourceName, "application_configuration.0.environment_properties.0.property_group.*", map[string]string{
						"property_group_id": "PROPERTY-GROUP-ID1",
						"property_map.%":    "2",
						"property_map.Key9": "Value1",
						"property_map.Key8": "Value2",
					}),
					resource.TestCheckTypeSetElemNestedAttrs(resourceName, "application_configuration.0.environment_properties.0.property_group.*", map[string]string{
						"property_group_id": "PROPERTY-GROUP-ID2",
						"property_map.%":    "3",
						"property_map.KeyA": "ValueZ",
						"property_map.KeyB": "ValueY",
						"property_map.KeyC": "ValueX",
					}),
					resource.TestCheckResourceAttr(resourceName, "application_configuration.0.flink_application_configuration.#", "1"),
					resource.TestCheckResourceAttr(resourceName, "application_configuration.0.flink_application_configuration.0.checkpoint_configuration.#", "1"),
					resource.TestCheckResourceAttr(resourceName, "application_configuration.0.flink_application_configuration.0.checkpoint_configuration.0.checkpointing_enabled", acctest.CtTrue),
					resource.TestCheckResourceAttr(resourceName, "application_configuration.0.flink_application_configuration.0.checkpoint_configuration.0.checkpoint_interval", "60000"),
					resource.TestCheckResourceAttr(resourceName, "application_configuration.0.flink_application_configuration.0.checkpoint_configuration.0.configuration_type", "DEFAULT"),
					resource.TestCheckResourceAttr(resourceName, "application_configuration.0.flink_application_configuration.0.checkpoint_configuration.0.min_pause_between_checkpoints", "5000"),
					resource.TestCheckResourceAttr(resourceName, "application_configuration.0.flink_application_configuration.0.monitoring_configuration.#", "1"),
					resource.TestCheckResourceAttr(resourceName, "application_configuration.0.flink_application_configuration.0.monitoring_configuration.0.configuration_type", "CUSTOM"),
					resource.TestCheckResourceAttr(resourceName, "application_configuration.0.flink_application_configuration.0.monitoring_configuration.0.log_level", "DEBUG"),
					resource.TestCheckResourceAttr(resourceName, "application_configuration.0.flink_application_configuration.0.monitoring_configuration.0.metrics_level", "TASK"),
					resource.TestCheckResourceAttr(resourceName, "application_configuration.0.flink_application_configuration.0.parallelism_configuration.#", "1"),
					resource.TestCheckResourceAttr(resourceName, "application_configuration.0.flink_application_configuration.0.parallelism_configuration.0.auto_scaling_enabled", acctest.CtTrue),
					resource.TestCheckResourceAttr(resourceName, "application_configuration.0.flink_application_configuration.0.parallelism_configuration.0.configuration_type", "CUSTOM"),
					resource.TestCheckResourceAttr(resourceName, "application_configuration.0.flink_application_configuration.0.parallelism_configuration.0.parallelism", "10"),
					resource.TestCheckResourceAttr(resourceName, "application_configuration.0.flink_application_configuration.0.parallelism_configuration.0.parallelism_per_kpu", "4"),
					resource.TestCheckResourceAttr(resourceName, "application_configuration.0.run_configuration.#", "0"),
					resource.TestCheckResourceAttr(resourceName, "application_configuration.0.sql_application_configuration.#", "0"),
					resource.TestCheckResourceAttr(resourceName, "application_configuration.0.vpc_configuration.#", "0"),
					acctest.CheckResourceAttrRegionalARN(ctx, resourceName, names.AttrARN, "kinesisanalytics", fmt.Sprintf("application/%s", rName)),
					resource.TestCheckResourceAttr(resourceName, "cloudwatch_logging_options.#", "0"),
					resource.TestCheckResourceAttrSet(resourceName, "create_timestamp"),
					resource.TestCheckResourceAttr(resourceName, names.AttrDescription, ""),
					resource.TestCheckNoResourceAttr(resourceName, "force_stop"),
					resource.TestCheckResourceAttrSet(resourceName, "last_update_timestamp"),
					resource.TestCheckResourceAttr(resourceName, names.AttrName, rName),
					resource.TestCheckResourceAttr(resourceName, "runtime_environment", "FLINK-1_20"),
					resource.TestCheckResourceAttrPair(resourceName, "service_execution_role", iamRole1ResourceName, names.AttrARN),
					resource.TestCheckNoResourceAttr(resourceName, "start_application"),
					resource.TestCheckResourceAttr(resourceName, names.AttrStatus, "READY"),
					resource.TestCheckResourceAttr(resourceName, acctest.CtTagsPercent, "1"),
					resource.TestCheckResourceAttr(resourceName, "tags.Key1", "Value1"),
					resource.TestCheckResourceAttr(resourceName, "version_id", "1"),
				),
			},
			{
				Config: testAccApplicationConfig_flinkConfigurationEnvironmentPropertiesUpdated(rName),
				Check: resource.ComposeTestCheckFunc(
					testAccCheckApplicationExists(ctx, resourceName, &v),
					resource.TestCheckResourceAttr(resourceName, "application_configuration.#", "1"),
					resource.TestCheckResourceAttr(resourceName, "application_configuration.0.application_code_configuration.#", "1"),
					resource.TestCheckResourceAttr(resourceName, "application_configuration.0.application_code_configuration.0.code_content.#", "1"),
					resource.TestCheckResourceAttr(resourceName, "application_configuration.0.application_code_configuration.0.code_content.0.s3_content_location.#", "1"),
					resource.TestCheckResourceAttrPair(resourceName, "application_configuration.0.application_code_configuration.0.code_content.0.s3_content_location.0.bucket_arn", s3BucketResourceName, names.AttrARN),
					resource.TestCheckResourceAttrPair(resourceName, "application_configuration.0.application_code_configuration.0.code_content.0.s3_content_location.0.file_key", s3Object2ResourceName, names.AttrKey),
					resource.TestCheckResourceAttrPair(resourceName, "application_configuration.0.application_code_configuration.0.code_content.0.s3_content_location.0.object_version", s3Object2ResourceName, "version_id"),
					resource.TestCheckResourceAttr(resourceName, "application_configuration.0.application_code_configuration.0.code_content_type", "ZIPFILE"),
					resource.TestCheckResourceAttr(resourceName, "application_configuration.0.application_snapshot_configuration.#", "1"),
					resource.TestCheckResourceAttr(resourceName, "application_configuration.0.application_snapshot_configuration.0.snapshots_enabled", acctest.CtTrue),
					resource.TestCheckResourceAttr(resourceName, "application_configuration.0.environment_properties.#", "1"),
					resource.TestCheckTypeSetElemNestedAttrs(resourceName, "application_configuration.0.environment_properties.0.property_group.*", map[string]string{
						"property_group_id": "PROPERTY-GROUP-ID2",
						"property_map.%":    "2",
						"property_map.KeyA": "ValueZ",
						"property_map.KeyC": "ValueW",
					}),
					resource.TestCheckTypeSetElemNestedAttrs(resourceName, "application_configuration.0.environment_properties.0.property_group.*", map[string]string{
						"property_group_id": "PROPERTY-GROUP-ID3",
						"property_map.%":    "1",
						"property_map.Key":  "Value",
					}),
					resource.TestCheckTypeSetElemNestedAttrs(resourceName, "application_configuration.0.environment_properties.0.property_group.*", map[string]string{
						"property_group_id":     "PROPERTY-GROUP-ID4",
						"property_map.%":        "1",
						"property_map.KeyAlpha": "ValueOmega",
					}),
					resource.TestCheckResourceAttr(resourceName, "application_configuration.0.flink_application_configuration.#", "1"),
					resource.TestCheckResourceAttr(resourceName, "application_configuration.0.flink_application_configuration.0.checkpoint_configuration.#", "1"),
					resource.TestCheckResourceAttr(resourceName, "application_configuration.0.flink_application_configuration.0.checkpoint_configuration.0.checkpointing_enabled", acctest.CtTrue),
					resource.TestCheckResourceAttr(resourceName, "application_configuration.0.flink_application_configuration.0.checkpoint_configuration.0.checkpoint_interval", "55000"),
					resource.TestCheckResourceAttr(resourceName, "application_configuration.0.flink_application_configuration.0.checkpoint_configuration.0.configuration_type", "CUSTOM"),
					resource.TestCheckResourceAttr(resourceName, "application_configuration.0.flink_application_configuration.0.checkpoint_configuration.0.min_pause_between_checkpoints", "5500"),
					resource.TestCheckResourceAttr(resourceName, "application_configuration.0.flink_application_configuration.0.monitoring_configuration.#", "1"),
					resource.TestCheckResourceAttr(resourceName, "application_configuration.0.flink_application_configuration.0.monitoring_configuration.0.configuration_type", "CUSTOM"),
					resource.TestCheckResourceAttr(resourceName, "application_configuration.0.flink_application_configuration.0.monitoring_configuration.0.log_level", "ERROR"),
					resource.TestCheckResourceAttr(resourceName, "application_configuration.0.flink_application_configuration.0.monitoring_configuration.0.metrics_level", "OPERATOR"),
					resource.TestCheckResourceAttr(resourceName, "application_configuration.0.flink_application_configuration.0.parallelism_configuration.#", "1"),
					resource.TestCheckResourceAttr(resourceName, "application_configuration.0.flink_application_configuration.0.parallelism_configuration.0.auto_scaling_enabled", acctest.CtTrue),
					resource.TestCheckResourceAttr(resourceName, "application_configuration.0.flink_application_configuration.0.parallelism_configuration.0.configuration_type", "DEFAULT"),
					resource.TestCheckResourceAttr(resourceName, "application_configuration.0.flink_application_configuration.0.parallelism_configuration.0.parallelism", "1"),
					resource.TestCheckResourceAttr(resourceName, "application_configuration.0.flink_application_configuration.0.parallelism_configuration.0.parallelism_per_kpu", "1"),
					resource.TestCheckResourceAttr(resourceName, "application_configuration.0.run_configuration.#", "0"),
					resource.TestCheckResourceAttr(resourceName, "application_configuration.0.sql_application_configuration.#", "0"),
					resource.TestCheckResourceAttr(resourceName, "application_configuration.0.vpc_configuration.#", "0"),
					acctest.CheckResourceAttrRegionalARN(ctx, resourceName, names.AttrARN, "kinesisanalytics", fmt.Sprintf("application/%s", rName)),
					resource.TestCheckResourceAttr(resourceName, "cloudwatch_logging_options.#", "0"),
					resource.TestCheckResourceAttrSet(resourceName, "create_timestamp"),
					resource.TestCheckResourceAttr(resourceName, names.AttrDescription, ""),
					resource.TestCheckNoResourceAttr(resourceName, "force_stop"),
					resource.TestCheckResourceAttrSet(resourceName, "last_update_timestamp"),
					resource.TestCheckResourceAttr(resourceName, names.AttrName, rName),
					resource.TestCheckResourceAttr(resourceName, "runtime_environment", "FLINK-1_20"),
					resource.TestCheckResourceAttrPair(resourceName, "service_execution_role", iamRole2ResourceName, names.AttrARN),
					resource.TestCheckNoResourceAttr(resourceName, "start_application"),
					resource.TestCheckResourceAttr(resourceName, names.AttrStatus, "READY"),
					resource.TestCheckResourceAttr(resourceName, acctest.CtTagsPercent, "2"),
					resource.TestCheckResourceAttr(resourceName, "tags.Key2", "Value2"),
					resource.TestCheckResourceAttr(resourceName, "tags.Key3", "Value3"),
					resource.TestCheckResourceAttr(resourceName, "version_id", "2"),
				),
			},
			{
				ResourceName:      resourceName,
				ImportState:       true,
				ImportStateVerify: true,
			},
		},
	})
}

func TestAccKinesisAnalyticsV2Application_FlinkApplication_restoreFromSnapshot(t *testing.T) {
	ctx := acctest.Context(t)
	var v awstypes.ApplicationDetail
	resourceName := "aws_kinesisanalyticsv2_application.test"
	rName := sdkacctest.RandomWithPrefix(acctest.ResourcePrefix)

	resource.ParallelTest(t, resource.TestCase{
		PreCheck:                 func() { acctest.PreCheck(ctx, t); testAccPreCheck(ctx, t) },
		ErrorCheck:               acctest.ErrorCheck(t, names.KinesisAnalyticsV2ServiceID),
		ProtoV5ProviderFactories: acctest.ProtoV5ProviderFactories,
		CheckDestroy:             testAccCheckApplicationDestroy(ctx),
		Steps: []resource.TestStep{
			{
				Config: testAccApplicationConfig_startSnapshotableFlink(rName, "RESTORE_FROM_LATEST_SNAPSHOT", "", false),
				Check: resource.ComposeTestCheckFunc(
					testAccCheckApplicationExists(ctx, resourceName, &v),
					resource.TestCheckResourceAttr(resourceName, names.AttrStatus, "RUNNING"),
				),
			},
			{
				Config: testAccApplicationConfig_stopSnapshotableFlink(rName, false),
				Check: resource.ComposeTestCheckFunc(
					testAccCheckApplicationExists(ctx, resourceName, &v),
					resource.TestCheckResourceAttr(resourceName, names.AttrStatus, "READY"),
				),
			},
			{
				Config: testAccApplicationConfig_startSnapshotableFlink(rName, "RESTORE_FROM_CUSTOM_SNAPSHOT", rName, false),
				Check: resource.ComposeTestCheckFunc(
					testAccCheckApplicationExists(ctx, resourceName, &v),
					resource.TestCheckResourceAttr(resourceName, names.AttrStatus, "RUNNING"),
				),
			},
			{
				Config: testAccApplicationConfig_stopSnapshotableFlink(rName, true),
				Check: resource.ComposeTestCheckFunc(
					testAccCheckApplicationExists(ctx, resourceName, &v),
					resource.TestCheckResourceAttr(resourceName, names.AttrStatus, "READY"),
				),
			},
		},
	})
}

func TestAccKinesisAnalyticsV2Application_FlinkApplication_snapshotToggleWhenSkipRestoreFromSnapshot(t *testing.T) {
	ctx := acctest.Context(t)
	var v awstypes.ApplicationDetail
	resourceName := "aws_kinesisanalyticsv2_application.test"
	rName := sdkacctest.RandomWithPrefix(acctest.ResourcePrefix)

	resource.ParallelTest(t, resource.TestCase{
		PreCheck:                 func() { acctest.PreCheck(ctx, t); testAccPreCheck(ctx, t) },
		ErrorCheck:               acctest.ErrorCheck(t, names.KinesisAnalyticsV2ServiceID),
		ProtoV5ProviderFactories: acctest.ProtoV5ProviderFactories,
		CheckDestroy:             testAccCheckApplicationDestroy(ctx),
		Steps: []resource.TestStep{
			// Step 1: Create application with snapshots enabled and SKIP_RESTORE_FROM_SNAPSHOT
			{
				Config: testAccApplicationConfig_snapshotToggleBug(rName, true),
				Check: resource.ComposeTestCheckFunc(
					testAccCheckApplicationExists(ctx, resourceName, &v),
					resource.TestCheckResourceAttr(resourceName, "application_configuration.0.application_snapshot_configuration.0.snapshots_enabled", acctest.CtTrue),
					resource.TestCheckResourceAttr(resourceName, "application_configuration.0.run_configuration.0.application_restore_configuration.0.application_restore_type", "SKIP_RESTORE_FROM_SNAPSHOT"),
				),
			},
			// Step 2: Disable snapshots but maintain SKIP_RESTORE_FROM_SNAPSHOT
			{
				Config: testAccApplicationConfig_snapshotToggleBug(rName, false),
				Check: resource.ComposeTestCheckFunc(
					testAccCheckApplicationExists(ctx, resourceName, &v),
					resource.TestCheckResourceAttr(resourceName, "application_configuration.0.application_snapshot_configuration.0.snapshots_enabled", acctest.CtFalse),
					resource.TestCheckResourceAttr(resourceName, "application_configuration.0.run_configuration.0.application_restore_configuration.0.application_restore_type", "SKIP_RESTORE_FROM_SNAPSHOT"),
				),
			},
			// Step 3: Re-enable snapshots - application_restore_type should remain SKIP_RESTORE_FROM_SNAPSHOT
			{
				Config: testAccApplicationConfig_snapshotToggleBug(rName, true),
				Check: resource.ComposeTestCheckFunc(
					testAccCheckApplicationExists(ctx, resourceName, &v),
					resource.TestCheckResourceAttr(resourceName, "application_configuration.0.application_snapshot_configuration.0.snapshots_enabled", acctest.CtTrue),
					// This is the critical check - the restore type should remain SKIP_RESTORE_FROM_SNAPSHOT
					// but the bug causes it to default to restore from latest snapshot
					resource.TestCheckResourceAttr(resourceName, "application_configuration.0.run_configuration.0.application_restore_configuration.0.application_restore_type", "SKIP_RESTORE_FROM_SNAPSHOT"),
				),
			},
		},
	})
}

<<<<<<< HEAD
=======
func TestAccKinesisAnalyticsV2Application_FlinkApplication_updateRestorable(t *testing.T) {
	ctx := acctest.Context(t)
	var v awstypes.ApplicationDetail
	resourceName := "aws_kinesisanalyticsv2_application.test"
	iamRoleResourceName := "aws_iam_role.test.0"
	s3BucketResourceName := "aws_s3_bucket.test"
	s3Object1ResourceName := "aws_s3_object.test.0"
	s3Object2ResourceName := "aws_s3_object.test.1"
	rName := sdkacctest.RandomWithPrefix(acctest.ResourcePrefix)

	resource.ParallelTest(t, resource.TestCase{
		PreCheck:                 func() { acctest.PreCheck(ctx, t); testAccPreCheck(ctx, t) },
		ErrorCheck:               acctest.ErrorCheck(t, names.KinesisAnalyticsV2ServiceID),
		ProtoV5ProviderFactories: acctest.ProtoV5ProviderFactories,
		CheckDestroy:             testAccCheckApplicationDestroy(ctx),
		Steps: []resource.TestStep{
			{
				Config: testAccApplicationConfig_startRestorableSnapshotFlink(rName),
				Check: resource.ComposeTestCheckFunc(
					testAccCheckApplicationExists(ctx, resourceName, &v),
					resource.TestCheckResourceAttr(resourceName, "application_configuration.#", "1"),
					resource.TestCheckResourceAttr(resourceName, "application_configuration.0.application_code_configuration.#", "1"),
					resource.TestCheckResourceAttr(resourceName, "application_configuration.0.application_code_configuration.0.code_content.#", "1"),
					resource.TestCheckResourceAttr(resourceName, "application_configuration.0.application_code_configuration.0.code_content.0.s3_content_location.#", "1"),
					resource.TestCheckResourceAttrPair(resourceName, "application_configuration.0.application_code_configuration.0.code_content.0.s3_content_location.0.bucket_arn", s3BucketResourceName, names.AttrARN),
					resource.TestCheckResourceAttrPair(resourceName, "application_configuration.0.application_code_configuration.0.code_content.0.s3_content_location.0.file_key", s3Object1ResourceName, names.AttrKey),
					resource.TestCheckResourceAttrPair(resourceName, "application_configuration.0.application_code_configuration.0.code_content.0.s3_content_location.0.object_version", s3Object1ResourceName, "version_id"),
					resource.TestCheckResourceAttr(resourceName, "application_configuration.0.application_code_configuration.0.code_content_type", "ZIPFILE"),
					resource.TestCheckResourceAttr(resourceName, "application_configuration.0.application_snapshot_configuration.#", "1"),
					resource.TestCheckResourceAttr(resourceName, "application_configuration.0.application_snapshot_configuration.0.snapshots_enabled", acctest.CtTrue),
					resource.TestCheckResourceAttr(resourceName, "application_configuration.0.environment_properties.#", "1"),
					resource.TestCheckResourceAttr(resourceName, "application_configuration.0.flink_application_configuration.#", "1"),
					resource.TestCheckResourceAttr(resourceName, "application_configuration.0.flink_application_configuration.0.checkpoint_configuration.#", "1"),
					resource.TestCheckResourceAttr(resourceName, "application_configuration.0.flink_application_configuration.0.checkpoint_configuration.0.checkpointing_enabled", acctest.CtTrue),
					resource.TestCheckResourceAttr(resourceName, "application_configuration.0.flink_application_configuration.0.checkpoint_configuration.0.checkpoint_interval", "60000"),
					resource.TestCheckResourceAttr(resourceName, "application_configuration.0.flink_application_configuration.0.checkpoint_configuration.0.configuration_type", "DEFAULT"),
					resource.TestCheckResourceAttr(resourceName, "application_configuration.0.flink_application_configuration.0.checkpoint_configuration.0.min_pause_between_checkpoints", "5000"),
					resource.TestCheckResourceAttr(resourceName, "application_configuration.0.flink_application_configuration.0.monitoring_configuration.#", "1"),
					resource.TestCheckResourceAttr(resourceName, "application_configuration.0.flink_application_configuration.0.monitoring_configuration.0.configuration_type", "CUSTOM"),
					resource.TestCheckResourceAttr(resourceName, "application_configuration.0.flink_application_configuration.0.monitoring_configuration.0.log_level", "DEBUG"),
					resource.TestCheckResourceAttr(resourceName, "application_configuration.0.flink_application_configuration.0.monitoring_configuration.0.metrics_level", "TASK"),
					resource.TestCheckResourceAttr(resourceName, "application_configuration.0.flink_application_configuration.0.parallelism_configuration.#", "1"),
					resource.TestCheckResourceAttr(resourceName, "application_configuration.0.flink_application_configuration.0.parallelism_configuration.0.auto_scaling_enabled", acctest.CtTrue),
					resource.TestCheckResourceAttr(resourceName, "application_configuration.0.flink_application_configuration.0.parallelism_configuration.0.configuration_type", "CUSTOM"),
					resource.TestCheckResourceAttr(resourceName, "application_configuration.0.flink_application_configuration.0.parallelism_configuration.0.parallelism", "10"),
					resource.TestCheckResourceAttr(resourceName, "application_configuration.0.flink_application_configuration.0.parallelism_configuration.0.parallelism_per_kpu", "4"),
					resource.TestCheckResourceAttr(resourceName, "application_configuration.0.run_configuration.0.application_restore_configuration.#", "1"),
					resource.TestCheckResourceAttr(resourceName, "application_configuration.0.run_configuration.0.application_restore_configuration.0.application_restore_type", "RESTORE_FROM_LATEST_SNAPSHOT"),
					resource.TestCheckResourceAttr(resourceName, "application_configuration.0.run_configuration.0.flink_run_configuration.#", "1"),
					resource.TestCheckResourceAttr(resourceName, "application_configuration.0.run_configuration.0.flink_run_configuration.0.allow_non_restored_state", acctest.CtTrue),
					resource.TestCheckResourceAttr(resourceName, "application_configuration.0.sql_application_configuration.#", "0"),
					resource.TestCheckResourceAttr(resourceName, "application_configuration.0.vpc_configuration.#", "0"),
					acctest.CheckResourceAttrRegionalARN(ctx, resourceName, names.AttrARN, "kinesisanalytics", fmt.Sprintf("application/%s", rName)),
					resource.TestCheckResourceAttr(resourceName, "cloudwatch_logging_options.#", "0"),
					resource.TestCheckResourceAttrSet(resourceName, "create_timestamp"),
					resource.TestCheckResourceAttr(resourceName, names.AttrDescription, ""),
					resource.TestCheckNoResourceAttr(resourceName, "force_stop"),
					resource.TestCheckResourceAttrSet(resourceName, "last_update_timestamp"),
					resource.TestCheckResourceAttr(resourceName, names.AttrName, rName),
					resource.TestCheckResourceAttr(resourceName, "runtime_environment", "FLINK-1_20"),
					resource.TestCheckResourceAttrPair(resourceName, "service_execution_role", iamRoleResourceName, names.AttrARN),
					resource.TestCheckResourceAttr(resourceName, names.AttrStatus, "RUNNING"),
					resource.TestCheckResourceAttr(resourceName, acctest.CtTagsPercent, "0"),
					resource.TestCheckResourceAttr(resourceName, "version_id", "1"),
				),
			},
			{
				Config: testAccApplicationConfig_startUpdatedRestorableSnapshotFlink(rName),
				Check: resource.ComposeTestCheckFunc(
					testAccCheckApplicationExists(ctx, resourceName, &v),
					resource.TestCheckResourceAttr(resourceName, "application_configuration.#", "1"),
					resource.TestCheckResourceAttr(resourceName, "application_configuration.0.application_code_configuration.#", "1"),
					resource.TestCheckResourceAttr(resourceName, "application_configuration.0.application_code_configuration.0.code_content.#", "1"),
					resource.TestCheckResourceAttr(resourceName, "application_configuration.0.application_code_configuration.0.code_content.0.s3_content_location.#", "1"),
					resource.TestCheckResourceAttrPair(resourceName, "application_configuration.0.application_code_configuration.0.code_content.0.s3_content_location.0.bucket_arn", s3BucketResourceName, names.AttrARN),
					resource.TestCheckResourceAttrPair(resourceName, "application_configuration.0.application_code_configuration.0.code_content.0.s3_content_location.0.file_key", s3Object2ResourceName, names.AttrKey),
					resource.TestCheckResourceAttrPair(resourceName, "application_configuration.0.application_code_configuration.0.code_content.0.s3_content_location.0.object_version", s3Object2ResourceName, "version_id"),
					resource.TestCheckResourceAttr(resourceName, "application_configuration.0.application_code_configuration.0.code_content_type", "ZIPFILE"),
					resource.TestCheckResourceAttr(resourceName, "application_configuration.0.application_snapshot_configuration.#", "1"),
					resource.TestCheckResourceAttr(resourceName, "application_configuration.0.application_snapshot_configuration.0.snapshots_enabled", acctest.CtTrue),
					resource.TestCheckResourceAttr(resourceName, "application_configuration.0.environment_properties.#", "1"),
					resource.TestCheckResourceAttr(resourceName, "application_configuration.0.flink_application_configuration.#", "1"),
					resource.TestCheckResourceAttr(resourceName, "application_configuration.0.flink_application_configuration.0.checkpoint_configuration.#", "1"),
					resource.TestCheckResourceAttr(resourceName, "application_configuration.0.flink_application_configuration.0.checkpoint_configuration.0.checkpointing_enabled", acctest.CtTrue),
					resource.TestCheckResourceAttr(resourceName, "application_configuration.0.flink_application_configuration.0.checkpoint_configuration.0.checkpoint_interval", "60000"),
					resource.TestCheckResourceAttr(resourceName, "application_configuration.0.flink_application_configuration.0.checkpoint_configuration.0.configuration_type", "DEFAULT"),
					resource.TestCheckResourceAttr(resourceName, "application_configuration.0.flink_application_configuration.0.checkpoint_configuration.0.min_pause_between_checkpoints", "5000"),
					resource.TestCheckResourceAttr(resourceName, "application_configuration.0.flink_application_configuration.0.monitoring_configuration.#", "1"),
					resource.TestCheckResourceAttr(resourceName, "application_configuration.0.flink_application_configuration.0.monitoring_configuration.0.configuration_type", "CUSTOM"),
					resource.TestCheckResourceAttr(resourceName, "application_configuration.0.flink_application_configuration.0.monitoring_configuration.0.log_level", "DEBUG"),
					resource.TestCheckResourceAttr(resourceName, "application_configuration.0.flink_application_configuration.0.monitoring_configuration.0.metrics_level", "TASK"),
					resource.TestCheckResourceAttr(resourceName, "application_configuration.0.flink_application_configuration.0.parallelism_configuration.#", "1"),
					resource.TestCheckResourceAttr(resourceName, "application_configuration.0.flink_application_configuration.0.parallelism_configuration.0.auto_scaling_enabled", acctest.CtTrue),
					resource.TestCheckResourceAttr(resourceName, "application_configuration.0.flink_application_configuration.0.parallelism_configuration.0.configuration_type", "CUSTOM"),
					resource.TestCheckResourceAttr(resourceName, "application_configuration.0.flink_application_configuration.0.parallelism_configuration.0.parallelism", "10"),
					resource.TestCheckResourceAttr(resourceName, "application_configuration.0.flink_application_configuration.0.parallelism_configuration.0.parallelism_per_kpu", "4"),
					resource.TestCheckResourceAttr(resourceName, "application_configuration.0.run_configuration.0.application_restore_configuration.#", "1"),
					resource.TestCheckResourceAttr(resourceName, "application_configuration.0.run_configuration.0.application_restore_configuration.0.application_restore_type", "RESTORE_FROM_LATEST_SNAPSHOT"),
					resource.TestCheckResourceAttr(resourceName, "application_configuration.0.run_configuration.0.flink_run_configuration.#", "1"),
					resource.TestCheckResourceAttr(resourceName, "application_configuration.0.run_configuration.0.flink_run_configuration.0.allow_non_restored_state", acctest.CtTrue),
					resource.TestCheckResourceAttr(resourceName, "application_configuration.0.sql_application_configuration.#", "0"),
					resource.TestCheckResourceAttr(resourceName, "application_configuration.0.vpc_configuration.#", "0"),
					acctest.CheckResourceAttrRegionalARN(ctx, resourceName, names.AttrARN, "kinesisanalytics", fmt.Sprintf("application/%s", rName)),
					resource.TestCheckResourceAttr(resourceName, "cloudwatch_logging_options.#", "0"),
					resource.TestCheckResourceAttrSet(resourceName, "create_timestamp"),
					resource.TestCheckResourceAttr(resourceName, names.AttrDescription, ""),
					resource.TestCheckNoResourceAttr(resourceName, "force_stop"),
					resource.TestCheckResourceAttrSet(resourceName, "last_update_timestamp"),
					resource.TestCheckResourceAttr(resourceName, names.AttrName, rName),
					resource.TestCheckResourceAttr(resourceName, "runtime_environment", "FLINK-1_20"),
					resource.TestCheckResourceAttrPair(resourceName, "service_execution_role", iamRoleResourceName, names.AttrARN),
					resource.TestCheckResourceAttr(resourceName, names.AttrStatus, "RUNNING"),
					resource.TestCheckResourceAttr(resourceName, acctest.CtTagsPercent, "0"),
					resource.TestCheckResourceAttr(resourceName, "version_id", "2"),
				),
			},
		},
	})
}

>>>>>>> 3267a6d9
func TestAccKinesisAnalyticsV2Application_FlinkApplicationStartApplication_onCreate(t *testing.T) {
	ctx := acctest.Context(t)
	var v awstypes.ApplicationDetail
	resourceName := "aws_kinesisanalyticsv2_application.test"
	iamRoleResourceName := "aws_iam_role.test.0"
	s3BucketResourceName := "aws_s3_bucket.test"
	s3ObjectResourceName := "aws_s3_object.test.0"
	rName := sdkacctest.RandomWithPrefix(acctest.ResourcePrefix)

	resource.ParallelTest(t, resource.TestCase{
		PreCheck:                 func() { acctest.PreCheck(ctx, t); testAccPreCheck(ctx, t) },
		ErrorCheck:               acctest.ErrorCheck(t, names.KinesisAnalyticsV2ServiceID),
		ProtoV5ProviderFactories: acctest.ProtoV5ProviderFactories,
		CheckDestroy:             testAccCheckApplicationDestroy(ctx),
		Steps: []resource.TestStep{
			{
				Config: testAccApplicationConfig_flinkConfiguration(rName, acctest.CtTrue, "FLINK-1_20"),
				Check: resource.ComposeTestCheckFunc(
					testAccCheckApplicationExists(ctx, resourceName, &v),
					resource.TestCheckResourceAttr(resourceName, "application_configuration.#", "1"),
					resource.TestCheckResourceAttr(resourceName, "application_configuration.0.application_code_configuration.#", "1"),
					resource.TestCheckResourceAttr(resourceName, "application_configuration.0.application_code_configuration.0.code_content.#", "1"),
					resource.TestCheckResourceAttr(resourceName, "application_configuration.0.application_code_configuration.0.code_content.0.s3_content_location.#", "1"),
					resource.TestCheckResourceAttrPair(resourceName, "application_configuration.0.application_code_configuration.0.code_content.0.s3_content_location.0.bucket_arn", s3BucketResourceName, names.AttrARN),
					resource.TestCheckResourceAttrPair(resourceName, "application_configuration.0.application_code_configuration.0.code_content.0.s3_content_location.0.file_key", s3ObjectResourceName, names.AttrKey),
					resource.TestCheckResourceAttrPair(resourceName, "application_configuration.0.application_code_configuration.0.code_content.0.s3_content_location.0.object_version", s3ObjectResourceName, "version_id"),
					resource.TestCheckResourceAttr(resourceName, "application_configuration.0.application_code_configuration.0.code_content_type", "ZIPFILE"),
					resource.TestCheckResourceAttr(resourceName, "application_configuration.0.application_snapshot_configuration.#", "1"),
					resource.TestCheckResourceAttr(resourceName, "application_configuration.0.application_snapshot_configuration.0.snapshots_enabled", acctest.CtFalse),
					resource.TestCheckResourceAttr(resourceName, "application_configuration.0.environment_properties.#", "1"),
					resource.TestCheckResourceAttr(resourceName, "application_configuration.0.flink_application_configuration.#", "1"),
					resource.TestCheckResourceAttr(resourceName, "application_configuration.0.flink_application_configuration.0.checkpoint_configuration.#", "1"),
					resource.TestCheckResourceAttr(resourceName, "application_configuration.0.flink_application_configuration.0.checkpoint_configuration.0.checkpointing_enabled", acctest.CtTrue),
					resource.TestCheckResourceAttr(resourceName, "application_configuration.0.flink_application_configuration.0.checkpoint_configuration.0.checkpoint_interval", "60000"),
					resource.TestCheckResourceAttr(resourceName, "application_configuration.0.flink_application_configuration.0.checkpoint_configuration.0.configuration_type", "DEFAULT"),
					resource.TestCheckResourceAttr(resourceName, "application_configuration.0.flink_application_configuration.0.checkpoint_configuration.0.min_pause_between_checkpoints", "5000"),
					resource.TestCheckResourceAttr(resourceName, "application_configuration.0.flink_application_configuration.0.monitoring_configuration.#", "1"),
					resource.TestCheckResourceAttr(resourceName, "application_configuration.0.flink_application_configuration.0.monitoring_configuration.0.configuration_type", "CUSTOM"),
					resource.TestCheckResourceAttr(resourceName, "application_configuration.0.flink_application_configuration.0.monitoring_configuration.0.log_level", "DEBUG"),
					resource.TestCheckResourceAttr(resourceName, "application_configuration.0.flink_application_configuration.0.monitoring_configuration.0.metrics_level", "TASK"),
					resource.TestCheckResourceAttr(resourceName, "application_configuration.0.flink_application_configuration.0.parallelism_configuration.#", "1"),
					resource.TestCheckResourceAttr(resourceName, "application_configuration.0.flink_application_configuration.0.parallelism_configuration.0.auto_scaling_enabled", acctest.CtTrue),
					resource.TestCheckResourceAttr(resourceName, "application_configuration.0.flink_application_configuration.0.parallelism_configuration.0.configuration_type", "CUSTOM"),
					resource.TestCheckResourceAttr(resourceName, "application_configuration.0.flink_application_configuration.0.parallelism_configuration.0.parallelism", "10"),
					resource.TestCheckResourceAttr(resourceName, "application_configuration.0.flink_application_configuration.0.parallelism_configuration.0.parallelism_per_kpu", "4"),
					resource.TestCheckResourceAttr(resourceName, "application_configuration.0.run_configuration.#", "1"),
					resource.TestCheckResourceAttr(resourceName, "application_configuration.0.run_configuration.0.application_restore_configuration.#", "1"),
					resource.TestCheckResourceAttr(resourceName, "application_configuration.0.run_configuration.0.application_restore_configuration.0.application_restore_type", "RESTORE_FROM_LATEST_SNAPSHOT"),
					resource.TestCheckResourceAttr(resourceName, "application_configuration.0.run_configuration.0.flink_run_configuration.#", "1"),
					resource.TestCheckResourceAttr(resourceName, "application_configuration.0.run_configuration.0.flink_run_configuration.0.allow_non_restored_state", acctest.CtFalse),
					resource.TestCheckResourceAttr(resourceName, "application_configuration.0.sql_application_configuration.#", "0"),
					resource.TestCheckResourceAttr(resourceName, "application_configuration.0.vpc_configuration.#", "0"),
					acctest.CheckResourceAttrRegionalARN(ctx, resourceName, names.AttrARN, "kinesisanalytics", fmt.Sprintf("application/%s", rName)),
					resource.TestCheckResourceAttr(resourceName, "cloudwatch_logging_options.#", "0"),
					resource.TestCheckResourceAttrSet(resourceName, "create_timestamp"),
					resource.TestCheckResourceAttr(resourceName, names.AttrDescription, ""),
					resource.TestCheckNoResourceAttr(resourceName, "force_stop"),
					resource.TestCheckResourceAttrSet(resourceName, "last_update_timestamp"),
					resource.TestCheckResourceAttr(resourceName, names.AttrName, rName),
					resource.TestCheckResourceAttr(resourceName, "runtime_environment", "FLINK-1_20"),
					resource.TestCheckResourceAttrPair(resourceName, "service_execution_role", iamRoleResourceName, names.AttrARN),
					resource.TestCheckResourceAttr(resourceName, "start_application", acctest.CtTrue),
					resource.TestCheckResourceAttr(resourceName, names.AttrStatus, "RUNNING"),
					resource.TestCheckResourceAttr(resourceName, acctest.CtTagsPercent, "0"),
					resource.TestCheckResourceAttr(resourceName, "version_id", "1"),
				),
			},
			{
				ResourceName:            resourceName,
				ImportState:             true,
				ImportStateVerify:       true,
				ImportStateVerifyIgnore: []string{"start_application"},
			},
		},
	})
}

func TestAccKinesisAnalyticsV2Application_FlinkApplicationStartApplication_onUpdate(t *testing.T) {
	ctx := acctest.Context(t)
	var v awstypes.ApplicationDetail
	resourceName := "aws_kinesisanalyticsv2_application.test"
	iamRoleResourceName := "aws_iam_role.test.0"
	s3BucketResourceName := "aws_s3_bucket.test"
	s3ObjectResourceName := "aws_s3_object.test.0"
	rName := sdkacctest.RandomWithPrefix(acctest.ResourcePrefix)

	resource.ParallelTest(t, resource.TestCase{
		PreCheck:                 func() { acctest.PreCheck(ctx, t); testAccPreCheck(ctx, t) },
		ErrorCheck:               acctest.ErrorCheck(t, names.KinesisAnalyticsV2ServiceID),
		ProtoV5ProviderFactories: acctest.ProtoV5ProviderFactories,
		CheckDestroy:             testAccCheckApplicationDestroy(ctx),
		Steps: []resource.TestStep{
			{
				Config: testAccApplicationConfig_flinkConfiguration(rName, acctest.CtFalse, "FLINK-1_20"),
				Check: resource.ComposeTestCheckFunc(
					testAccCheckApplicationExists(ctx, resourceName, &v),
					resource.TestCheckResourceAttr(resourceName, "application_configuration.#", "1"),
					resource.TestCheckResourceAttr(resourceName, "application_configuration.0.application_code_configuration.#", "1"),
					resource.TestCheckResourceAttr(resourceName, "application_configuration.0.application_code_configuration.0.code_content.#", "1"),
					resource.TestCheckResourceAttr(resourceName, "application_configuration.0.application_code_configuration.0.code_content.0.s3_content_location.#", "1"),
					resource.TestCheckResourceAttrPair(resourceName, "application_configuration.0.application_code_configuration.0.code_content.0.s3_content_location.0.bucket_arn", s3BucketResourceName, names.AttrARN),
					resource.TestCheckResourceAttrPair(resourceName, "application_configuration.0.application_code_configuration.0.code_content.0.s3_content_location.0.file_key", s3ObjectResourceName, names.AttrKey),
					resource.TestCheckResourceAttrPair(resourceName, "application_configuration.0.application_code_configuration.0.code_content.0.s3_content_location.0.object_version", s3ObjectResourceName, "version_id"),
					resource.TestCheckResourceAttr(resourceName, "application_configuration.0.application_code_configuration.0.code_content_type", "ZIPFILE"),
					resource.TestCheckResourceAttr(resourceName, "application_configuration.0.application_snapshot_configuration.#", "1"),
					resource.TestCheckResourceAttr(resourceName, "application_configuration.0.application_snapshot_configuration.0.snapshots_enabled", acctest.CtFalse),
					resource.TestCheckResourceAttr(resourceName, "application_configuration.0.environment_properties.#", "1"),
					resource.TestCheckResourceAttr(resourceName, "application_configuration.0.flink_application_configuration.#", "1"),
					resource.TestCheckResourceAttr(resourceName, "application_configuration.0.flink_application_configuration.0.checkpoint_configuration.#", "1"),
					resource.TestCheckResourceAttr(resourceName, "application_configuration.0.flink_application_configuration.0.checkpoint_configuration.0.checkpointing_enabled", acctest.CtTrue),
					resource.TestCheckResourceAttr(resourceName, "application_configuration.0.flink_application_configuration.0.checkpoint_configuration.0.checkpoint_interval", "60000"),
					resource.TestCheckResourceAttr(resourceName, "application_configuration.0.flink_application_configuration.0.checkpoint_configuration.0.configuration_type", "DEFAULT"),
					resource.TestCheckResourceAttr(resourceName, "application_configuration.0.flink_application_configuration.0.checkpoint_configuration.0.min_pause_between_checkpoints", "5000"),
					resource.TestCheckResourceAttr(resourceName, "application_configuration.0.flink_application_configuration.0.monitoring_configuration.#", "1"),
					resource.TestCheckResourceAttr(resourceName, "application_configuration.0.flink_application_configuration.0.monitoring_configuration.0.configuration_type", "CUSTOM"),
					resource.TestCheckResourceAttr(resourceName, "application_configuration.0.flink_application_configuration.0.monitoring_configuration.0.log_level", "DEBUG"),
					resource.TestCheckResourceAttr(resourceName, "application_configuration.0.flink_application_configuration.0.monitoring_configuration.0.metrics_level", "TASK"),
					resource.TestCheckResourceAttr(resourceName, "application_configuration.0.flink_application_configuration.0.parallelism_configuration.#", "1"),
					resource.TestCheckResourceAttr(resourceName, "application_configuration.0.flink_application_configuration.0.parallelism_configuration.0.auto_scaling_enabled", acctest.CtTrue),
					resource.TestCheckResourceAttr(resourceName, "application_configuration.0.flink_application_configuration.0.parallelism_configuration.0.configuration_type", "CUSTOM"),
					resource.TestCheckResourceAttr(resourceName, "application_configuration.0.flink_application_configuration.0.parallelism_configuration.0.parallelism", "10"),
					resource.TestCheckResourceAttr(resourceName, "application_configuration.0.flink_application_configuration.0.parallelism_configuration.0.parallelism_per_kpu", "4"),
					resource.TestCheckResourceAttr(resourceName, "application_configuration.0.run_configuration.#", "0"),
					resource.TestCheckResourceAttr(resourceName, "application_configuration.0.sql_application_configuration.#", "0"),
					resource.TestCheckResourceAttr(resourceName, "application_configuration.0.vpc_configuration.#", "0"),
					acctest.CheckResourceAttrRegionalARN(ctx, resourceName, names.AttrARN, "kinesisanalytics", fmt.Sprintf("application/%s", rName)),
					resource.TestCheckResourceAttr(resourceName, "cloudwatch_logging_options.#", "0"),
					resource.TestCheckResourceAttrSet(resourceName, "create_timestamp"),
					resource.TestCheckResourceAttr(resourceName, names.AttrDescription, ""),
					resource.TestCheckNoResourceAttr(resourceName, "force_stop"),
					resource.TestCheckResourceAttrSet(resourceName, "last_update_timestamp"),
					resource.TestCheckResourceAttr(resourceName, names.AttrName, rName),
					resource.TestCheckResourceAttr(resourceName, "runtime_environment", "FLINK-1_20"),
					resource.TestCheckResourceAttrPair(resourceName, "service_execution_role", iamRoleResourceName, names.AttrARN),
					resource.TestCheckResourceAttr(resourceName, "start_application", acctest.CtFalse),
					resource.TestCheckResourceAttr(resourceName, names.AttrStatus, "READY"),
					resource.TestCheckResourceAttr(resourceName, acctest.CtTagsPercent, "0"),
					resource.TestCheckResourceAttr(resourceName, "version_id", "1"),
				),
			},
			{
				ResourceName:            resourceName,
				ImportState:             true,
				ImportStateVerify:       true,
				ImportStateVerifyIgnore: []string{"start_application"},
			},
			{
				Config: testAccApplicationConfig_flinkConfiguration(rName, acctest.CtTrue, "FLINK-1_20"),
				Check: resource.ComposeTestCheckFunc(
					testAccCheckApplicationExists(ctx, resourceName, &v),
					resource.TestCheckResourceAttr(resourceName, "application_configuration.#", "1"),
					resource.TestCheckResourceAttr(resourceName, "application_configuration.0.application_code_configuration.#", "1"),
					resource.TestCheckResourceAttr(resourceName, "application_configuration.0.application_code_configuration.0.code_content.#", "1"),
					resource.TestCheckResourceAttr(resourceName, "application_configuration.0.application_code_configuration.0.code_content.0.s3_content_location.#", "1"),
					resource.TestCheckResourceAttrPair(resourceName, "application_configuration.0.application_code_configuration.0.code_content.0.s3_content_location.0.bucket_arn", s3BucketResourceName, names.AttrARN),
					resource.TestCheckResourceAttrPair(resourceName, "application_configuration.0.application_code_configuration.0.code_content.0.s3_content_location.0.file_key", s3ObjectResourceName, names.AttrKey),
					resource.TestCheckResourceAttrPair(resourceName, "application_configuration.0.application_code_configuration.0.code_content.0.s3_content_location.0.object_version", s3ObjectResourceName, "version_id"),
					resource.TestCheckResourceAttr(resourceName, "application_configuration.0.application_code_configuration.0.code_content_type", "ZIPFILE"),
					resource.TestCheckResourceAttr(resourceName, "application_configuration.0.application_snapshot_configuration.#", "1"),
					resource.TestCheckResourceAttr(resourceName, "application_configuration.0.application_snapshot_configuration.0.snapshots_enabled", acctest.CtFalse),
					resource.TestCheckResourceAttr(resourceName, "application_configuration.0.environment_properties.#", "1"),
					resource.TestCheckResourceAttr(resourceName, "application_configuration.0.flink_application_configuration.#", "1"),
					resource.TestCheckResourceAttr(resourceName, "application_configuration.0.flink_application_configuration.0.checkpoint_configuration.#", "1"),
					resource.TestCheckResourceAttr(resourceName, "application_configuration.0.flink_application_configuration.0.checkpoint_configuration.0.checkpointing_enabled", acctest.CtTrue),
					resource.TestCheckResourceAttr(resourceName, "application_configuration.0.flink_application_configuration.0.checkpoint_configuration.0.checkpoint_interval", "60000"),
					resource.TestCheckResourceAttr(resourceName, "application_configuration.0.flink_application_configuration.0.checkpoint_configuration.0.configuration_type", "DEFAULT"),
					resource.TestCheckResourceAttr(resourceName, "application_configuration.0.flink_application_configuration.0.checkpoint_configuration.0.min_pause_between_checkpoints", "5000"),
					resource.TestCheckResourceAttr(resourceName, "application_configuration.0.flink_application_configuration.0.monitoring_configuration.#", "1"),
					resource.TestCheckResourceAttr(resourceName, "application_configuration.0.flink_application_configuration.0.monitoring_configuration.0.configuration_type", "CUSTOM"),
					resource.TestCheckResourceAttr(resourceName, "application_configuration.0.flink_application_configuration.0.monitoring_configuration.0.log_level", "DEBUG"),
					resource.TestCheckResourceAttr(resourceName, "application_configuration.0.flink_application_configuration.0.monitoring_configuration.0.metrics_level", "TASK"),
					resource.TestCheckResourceAttr(resourceName, "application_configuration.0.flink_application_configuration.0.parallelism_configuration.#", "1"),
					resource.TestCheckResourceAttr(resourceName, "application_configuration.0.flink_application_configuration.0.parallelism_configuration.0.auto_scaling_enabled", acctest.CtTrue),
					resource.TestCheckResourceAttr(resourceName, "application_configuration.0.flink_application_configuration.0.parallelism_configuration.0.configuration_type", "CUSTOM"),
					resource.TestCheckResourceAttr(resourceName, "application_configuration.0.flink_application_configuration.0.parallelism_configuration.0.parallelism", "10"),
					resource.TestCheckResourceAttr(resourceName, "application_configuration.0.flink_application_configuration.0.parallelism_configuration.0.parallelism_per_kpu", "4"),
					resource.TestCheckResourceAttr(resourceName, "application_configuration.0.run_configuration.#", "1"),
					resource.TestCheckResourceAttr(resourceName, "application_configuration.0.run_configuration.0.application_restore_configuration.#", "1"),
					resource.TestCheckResourceAttr(resourceName, "application_configuration.0.run_configuration.0.application_restore_configuration.0.application_restore_type", "RESTORE_FROM_LATEST_SNAPSHOT"),
					resource.TestCheckResourceAttr(resourceName, "application_configuration.0.run_configuration.0.flink_run_configuration.#", "1"),
					resource.TestCheckResourceAttr(resourceName, "application_configuration.0.run_configuration.0.flink_run_configuration.0.allow_non_restored_state", acctest.CtFalse),
					resource.TestCheckResourceAttr(resourceName, "application_configuration.0.sql_application_configuration.#", "0"),
					resource.TestCheckResourceAttr(resourceName, "application_configuration.0.vpc_configuration.#", "0"),
					acctest.CheckResourceAttrRegionalARN(ctx, resourceName, names.AttrARN, "kinesisanalytics", fmt.Sprintf("application/%s", rName)),
					resource.TestCheckResourceAttr(resourceName, "cloudwatch_logging_options.#", "0"),
					resource.TestCheckResourceAttrSet(resourceName, "create_timestamp"),
					resource.TestCheckResourceAttr(resourceName, names.AttrDescription, ""),
					resource.TestCheckNoResourceAttr(resourceName, "force_stop"),
					resource.TestCheckResourceAttrSet(resourceName, "last_update_timestamp"),
					resource.TestCheckResourceAttr(resourceName, names.AttrName, rName),
					resource.TestCheckResourceAttr(resourceName, "runtime_environment", "FLINK-1_20"),
					resource.TestCheckResourceAttrPair(resourceName, "service_execution_role", iamRoleResourceName, names.AttrARN),
					resource.TestCheckResourceAttr(resourceName, "start_application", acctest.CtTrue),
					resource.TestCheckResourceAttr(resourceName, names.AttrStatus, "RUNNING"),
					resource.TestCheckResourceAttr(resourceName, acctest.CtTagsPercent, "0"),
					resource.TestCheckResourceAttr(resourceName, "version_id", "1"),
				),
			},
			{
				Config: testAccApplicationConfig_flinkConfiguration(rName, acctest.CtFalse, "FLINK-1_20"),
				Check: resource.ComposeTestCheckFunc(
					testAccCheckApplicationExists(ctx, resourceName, &v),
					resource.TestCheckResourceAttr(resourceName, "application_configuration.#", "1"),
					resource.TestCheckResourceAttr(resourceName, "application_configuration.0.application_code_configuration.#", "1"),
					resource.TestCheckResourceAttr(resourceName, "application_configuration.0.application_code_configuration.0.code_content.#", "1"),
					resource.TestCheckResourceAttr(resourceName, "application_configuration.0.application_code_configuration.0.code_content.0.s3_content_location.#", "1"),
					resource.TestCheckResourceAttrPair(resourceName, "application_configuration.0.application_code_configuration.0.code_content.0.s3_content_location.0.bucket_arn", s3BucketResourceName, names.AttrARN),
					resource.TestCheckResourceAttrPair(resourceName, "application_configuration.0.application_code_configuration.0.code_content.0.s3_content_location.0.file_key", s3ObjectResourceName, names.AttrKey),
					resource.TestCheckResourceAttrPair(resourceName, "application_configuration.0.application_code_configuration.0.code_content.0.s3_content_location.0.object_version", s3ObjectResourceName, "version_id"),
					resource.TestCheckResourceAttr(resourceName, "application_configuration.0.application_code_configuration.0.code_content_type", "ZIPFILE"),
					resource.TestCheckResourceAttr(resourceName, "application_configuration.0.application_snapshot_configuration.#", "1"),
					resource.TestCheckResourceAttr(resourceName, "application_configuration.0.application_snapshot_configuration.0.snapshots_enabled", acctest.CtFalse),
					resource.TestCheckResourceAttr(resourceName, "application_configuration.0.environment_properties.#", "1"),
					resource.TestCheckResourceAttr(resourceName, "application_configuration.0.flink_application_configuration.#", "1"),
					resource.TestCheckResourceAttr(resourceName, "application_configuration.0.flink_application_configuration.0.checkpoint_configuration.#", "1"),
					resource.TestCheckResourceAttr(resourceName, "application_configuration.0.flink_application_configuration.0.checkpoint_configuration.0.checkpointing_enabled", acctest.CtTrue),
					resource.TestCheckResourceAttr(resourceName, "application_configuration.0.flink_application_configuration.0.checkpoint_configuration.0.checkpoint_interval", "60000"),
					resource.TestCheckResourceAttr(resourceName, "application_configuration.0.flink_application_configuration.0.checkpoint_configuration.0.configuration_type", "DEFAULT"),
					resource.TestCheckResourceAttr(resourceName, "application_configuration.0.flink_application_configuration.0.checkpoint_configuration.0.min_pause_between_checkpoints", "5000"),
					resource.TestCheckResourceAttr(resourceName, "application_configuration.0.flink_application_configuration.0.monitoring_configuration.#", "1"),
					resource.TestCheckResourceAttr(resourceName, "application_configuration.0.flink_application_configuration.0.monitoring_configuration.0.configuration_type", "CUSTOM"),
					resource.TestCheckResourceAttr(resourceName, "application_configuration.0.flink_application_configuration.0.monitoring_configuration.0.log_level", "DEBUG"),
					resource.TestCheckResourceAttr(resourceName, "application_configuration.0.flink_application_configuration.0.monitoring_configuration.0.metrics_level", "TASK"),
					resource.TestCheckResourceAttr(resourceName, "application_configuration.0.flink_application_configuration.0.parallelism_configuration.#", "1"),
					resource.TestCheckResourceAttr(resourceName, "application_configuration.0.flink_application_configuration.0.parallelism_configuration.0.auto_scaling_enabled", acctest.CtTrue),
					resource.TestCheckResourceAttr(resourceName, "application_configuration.0.flink_application_configuration.0.parallelism_configuration.0.configuration_type", "CUSTOM"),
					resource.TestCheckResourceAttr(resourceName, "application_configuration.0.flink_application_configuration.0.parallelism_configuration.0.parallelism", "10"),
					resource.TestCheckResourceAttr(resourceName, "application_configuration.0.flink_application_configuration.0.parallelism_configuration.0.parallelism_per_kpu", "4"),
					resource.TestCheckResourceAttr(resourceName, "application_configuration.0.run_configuration.#", "0"),
					resource.TestCheckResourceAttr(resourceName, "application_configuration.0.sql_application_configuration.#", "0"),
					resource.TestCheckResourceAttr(resourceName, "application_configuration.0.vpc_configuration.#", "0"),
					acctest.CheckResourceAttrRegionalARN(ctx, resourceName, names.AttrARN, "kinesisanalytics", fmt.Sprintf("application/%s", rName)),
					resource.TestCheckResourceAttr(resourceName, "cloudwatch_logging_options.#", "0"),
					resource.TestCheckResourceAttrSet(resourceName, "create_timestamp"),
					resource.TestCheckResourceAttr(resourceName, names.AttrDescription, ""),
					resource.TestCheckNoResourceAttr(resourceName, "force_stop"),
					resource.TestCheckResourceAttrSet(resourceName, "last_update_timestamp"),
					resource.TestCheckResourceAttr(resourceName, names.AttrName, rName),
					resource.TestCheckResourceAttr(resourceName, "runtime_environment", "FLINK-1_20"),
					resource.TestCheckResourceAttrPair(resourceName, "service_execution_role", iamRoleResourceName, names.AttrARN),
					resource.TestCheckResourceAttr(resourceName, "start_application", acctest.CtFalse),
					resource.TestCheckResourceAttr(resourceName, names.AttrStatus, "READY"),
					resource.TestCheckResourceAttr(resourceName, acctest.CtTagsPercent, "0"),
					resource.TestCheckResourceAttr(resourceName, "version_id", "1"),
				),
			},
		},
	})
}

func TestAccKinesisAnalyticsV2Application_FlinkApplication_updateRunning(t *testing.T) {
	ctx := acctest.Context(t)
	var v awstypes.ApplicationDetail
	resourceName := "aws_kinesisanalyticsv2_application.test"
	iamRoleResourceName := "aws_iam_role.test.0"
	s3BucketResourceName := "aws_s3_bucket.test"
	s3Object1ResourceName := "aws_s3_object.test.0"
	s3Object2ResourceName := "aws_s3_object.test.1"
	rName := sdkacctest.RandomWithPrefix(acctest.ResourcePrefix)

	resource.ParallelTest(t, resource.TestCase{
		PreCheck:                 func() { acctest.PreCheck(ctx, t); testAccPreCheck(ctx, t) },
		ErrorCheck:               acctest.ErrorCheck(t, names.KinesisAnalyticsV2ServiceID),
		ProtoV5ProviderFactories: acctest.ProtoV5ProviderFactories,
		CheckDestroy:             testAccCheckApplicationDestroy(ctx),
		Steps: []resource.TestStep{
			{
				Config: testAccApplicationConfig_flinkConfiguration(rName, acctest.CtTrue, "FLINK-1_20"),
				Check: resource.ComposeTestCheckFunc(
					testAccCheckApplicationExists(ctx, resourceName, &v),
					resource.TestCheckResourceAttr(resourceName, "application_configuration.#", "1"),
					resource.TestCheckResourceAttr(resourceName, "application_configuration.0.application_code_configuration.#", "1"),
					resource.TestCheckResourceAttr(resourceName, "application_configuration.0.application_code_configuration.0.code_content.#", "1"),
					resource.TestCheckResourceAttr(resourceName, "application_configuration.0.application_code_configuration.0.code_content.0.s3_content_location.#", "1"),
					resource.TestCheckResourceAttrPair(resourceName, "application_configuration.0.application_code_configuration.0.code_content.0.s3_content_location.0.bucket_arn", s3BucketResourceName, names.AttrARN),
					resource.TestCheckResourceAttrPair(resourceName, "application_configuration.0.application_code_configuration.0.code_content.0.s3_content_location.0.file_key", s3Object1ResourceName, names.AttrKey),
					resource.TestCheckResourceAttrPair(resourceName, "application_configuration.0.application_code_configuration.0.code_content.0.s3_content_location.0.object_version", s3Object1ResourceName, "version_id"),
					resource.TestCheckResourceAttr(resourceName, "application_configuration.0.application_code_configuration.0.code_content_type", "ZIPFILE"),
					resource.TestCheckResourceAttr(resourceName, "application_configuration.0.application_snapshot_configuration.#", "1"),
					resource.TestCheckResourceAttr(resourceName, "application_configuration.0.application_snapshot_configuration.0.snapshots_enabled", acctest.CtFalse),
					resource.TestCheckResourceAttr(resourceName, "application_configuration.0.environment_properties.#", "1"),
					resource.TestCheckResourceAttr(resourceName, "application_configuration.0.flink_application_configuration.#", "1"),
					resource.TestCheckResourceAttr(resourceName, "application_configuration.0.flink_application_configuration.0.checkpoint_configuration.#", "1"),
					resource.TestCheckResourceAttr(resourceName, "application_configuration.0.flink_application_configuration.0.checkpoint_configuration.0.checkpointing_enabled", acctest.CtTrue),
					resource.TestCheckResourceAttr(resourceName, "application_configuration.0.flink_application_configuration.0.checkpoint_configuration.0.checkpoint_interval", "60000"),
					resource.TestCheckResourceAttr(resourceName, "application_configuration.0.flink_application_configuration.0.checkpoint_configuration.0.configuration_type", "DEFAULT"),
					resource.TestCheckResourceAttr(resourceName, "application_configuration.0.flink_application_configuration.0.checkpoint_configuration.0.min_pause_between_checkpoints", "5000"),
					resource.TestCheckResourceAttr(resourceName, "application_configuration.0.flink_application_configuration.0.monitoring_configuration.#", "1"),
					resource.TestCheckResourceAttr(resourceName, "application_configuration.0.flink_application_configuration.0.monitoring_configuration.0.configuration_type", "CUSTOM"),
					resource.TestCheckResourceAttr(resourceName, "application_configuration.0.flink_application_configuration.0.monitoring_configuration.0.log_level", "DEBUG"),
					resource.TestCheckResourceAttr(resourceName, "application_configuration.0.flink_application_configuration.0.monitoring_configuration.0.metrics_level", "TASK"),
					resource.TestCheckResourceAttr(resourceName, "application_configuration.0.flink_application_configuration.0.parallelism_configuration.#", "1"),
					resource.TestCheckResourceAttr(resourceName, "application_configuration.0.flink_application_configuration.0.parallelism_configuration.0.auto_scaling_enabled", acctest.CtTrue),
					resource.TestCheckResourceAttr(resourceName, "application_configuration.0.flink_application_configuration.0.parallelism_configuration.0.configuration_type", "CUSTOM"),
					resource.TestCheckResourceAttr(resourceName, "application_configuration.0.flink_application_configuration.0.parallelism_configuration.0.parallelism", "10"),
					resource.TestCheckResourceAttr(resourceName, "application_configuration.0.flink_application_configuration.0.parallelism_configuration.0.parallelism_per_kpu", "4"),
					resource.TestCheckResourceAttr(resourceName, "application_configuration.0.run_configuration.#", "1"),
					resource.TestCheckResourceAttr(resourceName, "application_configuration.0.run_configuration.0.application_restore_configuration.#", "1"),
					resource.TestCheckResourceAttr(resourceName, "application_configuration.0.run_configuration.0.application_restore_configuration.0.application_restore_type", "RESTORE_FROM_LATEST_SNAPSHOT"),
					resource.TestCheckResourceAttr(resourceName, "application_configuration.0.run_configuration.0.flink_run_configuration.#", "1"),
					resource.TestCheckResourceAttr(resourceName, "application_configuration.0.run_configuration.0.flink_run_configuration.0.allow_non_restored_state", acctest.CtFalse),
					resource.TestCheckResourceAttr(resourceName, "application_configuration.0.sql_application_configuration.#", "0"),
					resource.TestCheckResourceAttr(resourceName, "application_configuration.0.vpc_configuration.#", "0"),
					acctest.CheckResourceAttrRegionalARN(ctx, resourceName, names.AttrARN, "kinesisanalytics", fmt.Sprintf("application/%s", rName)),
					resource.TestCheckResourceAttr(resourceName, "cloudwatch_logging_options.#", "0"),
					resource.TestCheckResourceAttrSet(resourceName, "create_timestamp"),
					resource.TestCheckResourceAttr(resourceName, names.AttrDescription, ""),
					resource.TestCheckNoResourceAttr(resourceName, "force_stop"),
					resource.TestCheckResourceAttrSet(resourceName, "last_update_timestamp"),
					resource.TestCheckResourceAttr(resourceName, names.AttrName, rName),
					resource.TestCheckResourceAttr(resourceName, "runtime_environment", "FLINK-1_20"),
					resource.TestCheckResourceAttrPair(resourceName, "service_execution_role", iamRoleResourceName, names.AttrARN),
					resource.TestCheckResourceAttr(resourceName, "start_application", acctest.CtTrue),
					resource.TestCheckResourceAttr(resourceName, names.AttrStatus, "RUNNING"),
					resource.TestCheckResourceAttr(resourceName, acctest.CtTagsPercent, "0"),
					resource.TestCheckResourceAttr(resourceName, "version_id", "1"),
				),
			},
			{
				ResourceName:            resourceName,
				ImportState:             true,
				ImportStateVerify:       true,
				ImportStateVerifyIgnore: []string{"start_application"},
			},
			{
				Config: testAccApplicationConfig_flinkConfigurationUpdated(rName, acctest.CtTrue, "FLINK-1_20"),
				Check: resource.ComposeTestCheckFunc(
					testAccCheckApplicationExists(ctx, resourceName, &v),
					resource.TestCheckResourceAttr(resourceName, "application_configuration.#", "1"),
					resource.TestCheckResourceAttr(resourceName, "application_configuration.0.application_code_configuration.#", "1"),
					resource.TestCheckResourceAttr(resourceName, "application_configuration.0.application_code_configuration.0.code_content.#", "1"),
					resource.TestCheckResourceAttr(resourceName, "application_configuration.0.application_code_configuration.0.code_content.0.s3_content_location.#", "1"),
					resource.TestCheckResourceAttrPair(resourceName, "application_configuration.0.application_code_configuration.0.code_content.0.s3_content_location.0.bucket_arn", s3BucketResourceName, names.AttrARN),
					resource.TestCheckResourceAttrPair(resourceName, "application_configuration.0.application_code_configuration.0.code_content.0.s3_content_location.0.file_key", s3Object2ResourceName, names.AttrKey),
					resource.TestCheckResourceAttrPair(resourceName, "application_configuration.0.application_code_configuration.0.code_content.0.s3_content_location.0.object_version", s3Object2ResourceName, "version_id"),
					resource.TestCheckResourceAttr(resourceName, "application_configuration.0.application_code_configuration.0.code_content_type", "ZIPFILE"),
					resource.TestCheckResourceAttr(resourceName, "application_configuration.0.application_snapshot_configuration.#", "1"),
					resource.TestCheckResourceAttr(resourceName, "application_configuration.0.application_snapshot_configuration.0.snapshots_enabled", acctest.CtFalse),
					resource.TestCheckResourceAttr(resourceName, "application_configuration.0.environment_properties.#", "1"),
					resource.TestCheckResourceAttr(resourceName, "application_configuration.0.flink_application_configuration.#", "1"),
					resource.TestCheckResourceAttr(resourceName, "application_configuration.0.flink_application_configuration.0.checkpoint_configuration.#", "1"),
					resource.TestCheckResourceAttr(resourceName, "application_configuration.0.flink_application_configuration.0.checkpoint_configuration.0.checkpointing_enabled", acctest.CtTrue),
					resource.TestCheckResourceAttr(resourceName, "application_configuration.0.flink_application_configuration.0.checkpoint_configuration.0.checkpoint_interval", "55000"),
					resource.TestCheckResourceAttr(resourceName, "application_configuration.0.flink_application_configuration.0.checkpoint_configuration.0.configuration_type", "CUSTOM"),
					resource.TestCheckResourceAttr(resourceName, "application_configuration.0.flink_application_configuration.0.checkpoint_configuration.0.min_pause_between_checkpoints", "5500"),
					resource.TestCheckResourceAttr(resourceName, "application_configuration.0.flink_application_configuration.0.monitoring_configuration.#", "1"),
					resource.TestCheckResourceAttr(resourceName, "application_configuration.0.flink_application_configuration.0.monitoring_configuration.0.configuration_type", "CUSTOM"),
					resource.TestCheckResourceAttr(resourceName, "application_configuration.0.flink_application_configuration.0.monitoring_configuration.0.log_level", "ERROR"),
					resource.TestCheckResourceAttr(resourceName, "application_configuration.0.flink_application_configuration.0.monitoring_configuration.0.metrics_level", "OPERATOR"),
					resource.TestCheckResourceAttr(resourceName, "application_configuration.0.flink_application_configuration.0.parallelism_configuration.#", "1"),
					resource.TestCheckResourceAttr(resourceName, "application_configuration.0.flink_application_configuration.0.parallelism_configuration.0.auto_scaling_enabled", acctest.CtTrue),
					resource.TestCheckResourceAttr(resourceName, "application_configuration.0.flink_application_configuration.0.parallelism_configuration.0.configuration_type", "DEFAULT"),
					resource.TestCheckResourceAttr(resourceName, "application_configuration.0.flink_application_configuration.0.parallelism_configuration.0.parallelism", "1"),
					resource.TestCheckResourceAttr(resourceName, "application_configuration.0.flink_application_configuration.0.parallelism_configuration.0.parallelism_per_kpu", "1"),
					resource.TestCheckResourceAttr(resourceName, "application_configuration.0.run_configuration.#", "1"),
					resource.TestCheckResourceAttr(resourceName, "application_configuration.0.run_configuration.0.application_restore_configuration.#", "1"),
					resource.TestCheckResourceAttr(resourceName, "application_configuration.0.run_configuration.0.application_restore_configuration.0.application_restore_type", "RESTORE_FROM_LATEST_SNAPSHOT"),
					resource.TestCheckResourceAttr(resourceName, "application_configuration.0.run_configuration.0.flink_run_configuration.#", "1"),
					resource.TestCheckResourceAttr(resourceName, "application_configuration.0.run_configuration.0.flink_run_configuration.0.allow_non_restored_state", acctest.CtFalse),
					resource.TestCheckResourceAttr(resourceName, "application_configuration.0.sql_application_configuration.#", "0"),
					resource.TestCheckResourceAttr(resourceName, "application_configuration.0.vpc_configuration.#", "0"),
					acctest.CheckResourceAttrRegionalARN(ctx, resourceName, names.AttrARN, "kinesisanalytics", fmt.Sprintf("application/%s", rName)),
					resource.TestCheckResourceAttr(resourceName, "cloudwatch_logging_options.#", "0"),
					resource.TestCheckResourceAttrSet(resourceName, "create_timestamp"),
					resource.TestCheckResourceAttr(resourceName, names.AttrDescription, ""),
					resource.TestCheckNoResourceAttr(resourceName, "force_stop"),
					resource.TestCheckResourceAttrSet(resourceName, "last_update_timestamp"),
					resource.TestCheckResourceAttr(resourceName, names.AttrName, rName),
					resource.TestCheckResourceAttr(resourceName, "runtime_environment", "FLINK-1_20"),
					resource.TestCheckResourceAttrPair(resourceName, "service_execution_role", iamRoleResourceName, names.AttrARN),
					resource.TestCheckResourceAttr(resourceName, "start_application", acctest.CtTrue),
					resource.TestCheckResourceAttr(resourceName, names.AttrStatus, "RUNNING"),
					resource.TestCheckResourceAttr(resourceName, acctest.CtTagsPercent, "0"),
					resource.TestCheckResourceAttr(resourceName, "version_id", "2"),
				),
			},
		},
	})
}

func TestAccKinesisAnalyticsV2Application_ServiceExecutionRole_update(t *testing.T) {
	ctx := acctest.Context(t)
	var v awstypes.ApplicationDetail
	resourceName := "aws_kinesisanalyticsv2_application.test"
	iamRole1ResourceName := "aws_iam_role.test.0"
	iamRole2ResourceName := "aws_iam_role.test.1"
	rName := sdkacctest.RandomWithPrefix(acctest.ResourcePrefix)

	resource.ParallelTest(t, resource.TestCase{
		PreCheck:                 func() { acctest.PreCheck(ctx, t); testAccPreCheck(ctx, t) },
		ErrorCheck:               acctest.ErrorCheck(t, names.KinesisAnalyticsV2ServiceID),
		ProtoV5ProviderFactories: acctest.ProtoV5ProviderFactories,
		CheckDestroy:             testAccCheckApplicationDestroy(ctx),
		Steps: []resource.TestStep{
			{
				Config: testAccApplicationConfig_basicSQLPlusDescription(rName),
				Check: resource.ComposeTestCheckFunc(
					testAccCheckApplicationExists(ctx, resourceName, &v),
					resource.TestCheckResourceAttr(resourceName, "application_configuration.#", "0"),
					acctest.CheckResourceAttrRegionalARN(ctx, resourceName, names.AttrARN, "kinesisanalytics", fmt.Sprintf("application/%s", rName)),
					resource.TestCheckResourceAttr(resourceName, "cloudwatch_logging_options.#", "0"),
					resource.TestCheckResourceAttrSet(resourceName, "create_timestamp"),
					resource.TestCheckResourceAttr(resourceName, names.AttrDescription, "Testing"),
					resource.TestCheckNoResourceAttr(resourceName, "force_stop"),
					resource.TestCheckResourceAttrSet(resourceName, "last_update_timestamp"),
					resource.TestCheckResourceAttr(resourceName, names.AttrName, rName),
					resource.TestCheckResourceAttr(resourceName, "runtime_environment", "SQL-1_0"),
					resource.TestCheckResourceAttrPair(resourceName, "service_execution_role", iamRole1ResourceName, names.AttrARN),
					resource.TestCheckNoResourceAttr(resourceName, "start_application"),
					resource.TestCheckResourceAttr(resourceName, names.AttrStatus, "READY"),
					resource.TestCheckResourceAttr(resourceName, acctest.CtTagsPercent, "0"),
					resource.TestCheckResourceAttr(resourceName, "version_id", "1"),
				),
			},
			{
				Config: testAccApplicationConfig_basicSQLServiceExecutionRoleUpdated(rName),
				Check: resource.ComposeTestCheckFunc(
					testAccCheckApplicationExists(ctx, resourceName, &v),
					resource.TestCheckResourceAttr(resourceName, "application_configuration.#", "0"),
					acctest.CheckResourceAttrRegionalARN(ctx, resourceName, names.AttrARN, "kinesisanalytics", fmt.Sprintf("application/%s", rName)),
					resource.TestCheckResourceAttr(resourceName, "cloudwatch_logging_options.#", "0"),
					resource.TestCheckResourceAttrSet(resourceName, "create_timestamp"),
					resource.TestCheckResourceAttr(resourceName, names.AttrDescription, "Testing"),
					resource.TestCheckNoResourceAttr(resourceName, "force_stop"),
					resource.TestCheckResourceAttrSet(resourceName, "last_update_timestamp"),
					resource.TestCheckResourceAttr(resourceName, names.AttrName, rName),
					resource.TestCheckResourceAttr(resourceName, "runtime_environment", "SQL-1_0"),
					resource.TestCheckResourceAttrPair(resourceName, "service_execution_role", iamRole2ResourceName, names.AttrARN),
					resource.TestCheckNoResourceAttr(resourceName, "start_application"),
					resource.TestCheckResourceAttr(resourceName, names.AttrStatus, "READY"),
					resource.TestCheckResourceAttr(resourceName, acctest.CtTagsPercent, "0"),
					resource.TestCheckResourceAttr(resourceName, "version_id", "2"),
				),
			},
			{
				ResourceName:      resourceName,
				ImportState:       true,
				ImportStateVerify: true,
			},
		},
	})
}

func TestAccKinesisAnalyticsV2Application_SQLApplicationInput_add(t *testing.T) {
	ctx := acctest.Context(t)
	var v awstypes.ApplicationDetail
	resourceName := "aws_kinesisanalyticsv2_application.test"
	iamRoleResourceName := "aws_iam_role.test.0"
	firehoseResourceName := "aws_kinesis_firehose_delivery_stream.test"
	rName := sdkacctest.RandomWithPrefix(acctest.ResourcePrefix)

	resource.ParallelTest(t, resource.TestCase{
		PreCheck:                 func() { acctest.PreCheck(ctx, t); testAccPreCheck(ctx, t) },
		ErrorCheck:               acctest.ErrorCheck(t, names.KinesisAnalyticsV2ServiceID),
		ProtoV5ProviderFactories: acctest.ProtoV5ProviderFactories,
		CheckDestroy:             testAccCheckApplicationDestroy(ctx),
		Steps: []resource.TestStep{
			{
				Config: testAccApplicationConfig_sqlConfigurationNotSpecified(rName),
				Check: resource.ComposeTestCheckFunc(
					testAccCheckApplicationExists(ctx, resourceName, &v),
					resource.TestCheckResourceAttr(resourceName, "application_configuration.#", "1"),
					resource.TestCheckResourceAttr(resourceName, "application_configuration.0.application_code_configuration.#", "1"),
					resource.TestCheckResourceAttr(resourceName, "application_configuration.0.application_code_configuration.0.code_content.#", "1"),
					resource.TestCheckResourceAttr(resourceName, "application_configuration.0.application_code_configuration.0.code_content.0.s3_content_location.#", "0"),
					resource.TestCheckResourceAttr(resourceName, "application_configuration.0.application_code_configuration.0.code_content.0.text_content", "SELECT 1;\n"),
					resource.TestCheckResourceAttr(resourceName, "application_configuration.0.application_code_configuration.0.code_content_type", "PLAINTEXT"),
					resource.TestCheckResourceAttr(resourceName, "application_configuration.0.application_snapshot_configuration.#", "0"),
					resource.TestCheckResourceAttr(resourceName, "application_configuration.0.environment_properties.#", "0"),
					resource.TestCheckResourceAttr(resourceName, "application_configuration.0.flink_application_configuration.#", "0"),
					resource.TestCheckResourceAttr(resourceName, "application_configuration.0.run_configuration.#", "0"),
					resource.TestCheckResourceAttr(resourceName, "application_configuration.0.sql_application_configuration.#", "0"),
					resource.TestCheckResourceAttr(resourceName, "application_configuration.0.vpc_configuration.#", "0"),
					acctest.CheckResourceAttrRegionalARN(ctx, resourceName, names.AttrARN, "kinesisanalytics", fmt.Sprintf("application/%s", rName)),
					resource.TestCheckResourceAttr(resourceName, "cloudwatch_logging_options.#", "0"),
					resource.TestCheckResourceAttrSet(resourceName, "create_timestamp"),
					resource.TestCheckResourceAttr(resourceName, names.AttrDescription, ""),
					resource.TestCheckNoResourceAttr(resourceName, "force_stop"),
					resource.TestCheckResourceAttrSet(resourceName, "last_update_timestamp"),
					resource.TestCheckResourceAttr(resourceName, names.AttrName, rName),
					resource.TestCheckResourceAttr(resourceName, "runtime_environment", "SQL-1_0"),
					resource.TestCheckResourceAttrPair(resourceName, "service_execution_role", iamRoleResourceName, names.AttrARN),
					resource.TestCheckNoResourceAttr(resourceName, "start_application"),
					resource.TestCheckResourceAttr(resourceName, names.AttrStatus, "READY"),
					resource.TestCheckResourceAttr(resourceName, acctest.CtTagsPercent, "0"),
					resource.TestCheckResourceAttr(resourceName, "version_id", "1"),
				),
			},
			{
				Config: testAccApplicationConfig_sqlConfigurationInput(rName),
				Check: resource.ComposeTestCheckFunc(
					testAccCheckApplicationExists(ctx, resourceName, &v),
					resource.TestCheckResourceAttr(resourceName, "application_configuration.#", "1"),
					resource.TestCheckResourceAttr(resourceName, "application_configuration.0.application_code_configuration.#", "1"),
					resource.TestCheckResourceAttr(resourceName, "application_configuration.0.application_code_configuration.0.code_content.#", "1"),
					resource.TestCheckResourceAttr(resourceName, "application_configuration.0.application_code_configuration.0.code_content.0.s3_content_location.#", "0"),
					resource.TestCheckResourceAttr(resourceName, "application_configuration.0.application_code_configuration.0.code_content.0.text_content", "SELECT 1;\n"),
					resource.TestCheckResourceAttr(resourceName, "application_configuration.0.application_code_configuration.0.code_content_type", "PLAINTEXT"),
					resource.TestCheckResourceAttr(resourceName, "application_configuration.0.application_snapshot_configuration.#", "0"),
					resource.TestCheckResourceAttr(resourceName, "application_configuration.0.environment_properties.#", "0"),
					resource.TestCheckResourceAttr(resourceName, "application_configuration.0.flink_application_configuration.#", "0"),
					resource.TestCheckResourceAttr(resourceName, "application_configuration.0.run_configuration.#", "0"),
					resource.TestCheckResourceAttr(resourceName, "application_configuration.0.sql_application_configuration.#", "1"),
					resource.TestCheckResourceAttr(resourceName, "application_configuration.0.sql_application_configuration.0.input.#", "1"),
					resource.TestCheckResourceAttr(resourceName, "application_configuration.0.sql_application_configuration.0.input.0.in_app_stream_names.#", "1"),
					resource.TestCheckResourceAttrSet(resourceName, "application_configuration.0.sql_application_configuration.0.input.0.input_id"),
					resource.TestCheckResourceAttr(resourceName, "application_configuration.0.sql_application_configuration.0.input.0.input_schema.#", "1"),
					resource.TestCheckResourceAttr(resourceName, "application_configuration.0.sql_application_configuration.0.input.0.input_schema.0.record_column.#", "1"),
					resource.TestCheckResourceAttr(resourceName, "application_configuration.0.sql_application_configuration.0.input.0.input_schema.0.record_column.0.name", "COLUMN_1"),
					resource.TestCheckResourceAttr(resourceName, "application_configuration.0.sql_application_configuration.0.input.0.input_schema.0.record_column.0.sql_type", "INTEGER"),
					resource.TestCheckResourceAttr(resourceName, "application_configuration.0.sql_application_configuration.0.input.0.input_schema.0.record_encoding", ""),
					resource.TestCheckResourceAttr(resourceName, "application_configuration.0.sql_application_configuration.0.input.0.input_schema.0.record_format.#", "1"),
					resource.TestCheckResourceAttr(resourceName, "application_configuration.0.sql_application_configuration.0.input.0.input_schema.0.record_format.0.mapping_parameters.#", "1"),
					resource.TestCheckResourceAttr(resourceName, "application_configuration.0.sql_application_configuration.0.input.0.input_schema.0.record_format.0.mapping_parameters.0.csv_mapping_parameters.#", "1"),
					resource.TestCheckResourceAttr(resourceName, "application_configuration.0.sql_application_configuration.0.input.0.input_schema.0.record_format.0.mapping_parameters.0.csv_mapping_parameters.0.record_column_delimiter", ","),
					resource.TestCheckResourceAttr(resourceName, "application_configuration.0.sql_application_configuration.0.input.0.input_schema.0.record_format.0.mapping_parameters.0.csv_mapping_parameters.0.record_row_delimiter", "|"),
					resource.TestCheckResourceAttr(resourceName, "application_configuration.0.sql_application_configuration.0.input.0.input_schema.0.record_format.0.mapping_parameters.0.json_mapping_parameters.#", "0"),
					resource.TestCheckResourceAttr(resourceName, "application_configuration.0.sql_application_configuration.0.input.0.input_schema.0.record_format.0.record_format_type", "CSV"),
					resource.TestCheckResourceAttr(resourceName, "application_configuration.0.sql_application_configuration.0.input.0.name_prefix", "NAME_PREFIX_1"),
					resource.TestCheckResourceAttr(resourceName, "application_configuration.0.sql_application_configuration.0.input.0.input_parallelism.#", "1"),
					resource.TestCheckResourceAttr(resourceName, "application_configuration.0.sql_application_configuration.0.input.0.input_parallelism.0.count", "1"),
					resource.TestCheckResourceAttr(resourceName, "application_configuration.0.sql_application_configuration.0.input.0.input_processing_configuration.#", "0"),
					resource.TestCheckResourceAttr(resourceName, "application_configuration.0.sql_application_configuration.0.input.0.kinesis_firehose_input.#", "1"),
					resource.TestCheckResourceAttrPair(resourceName, "application_configuration.0.sql_application_configuration.0.input.0.kinesis_firehose_input.0.resource_arn", firehoseResourceName, names.AttrARN),
					resource.TestCheckResourceAttr(resourceName, "application_configuration.0.sql_application_configuration.0.input.0.kinesis_streams_input.#", "0"),
					resource.TestCheckResourceAttr(resourceName, "application_configuration.0.sql_application_configuration.0.input.0.input_starting_position_configuration.#", "1"),
					resource.TestCheckResourceAttr(resourceName, "application_configuration.0.sql_application_configuration.0.input.0.input_starting_position_configuration.0.input_starting_position", ""),
					resource.TestCheckResourceAttr(resourceName, "application_configuration.0.sql_application_configuration.0.output.#", "0"),
					resource.TestCheckResourceAttr(resourceName, "application_configuration.0.sql_application_configuration.0.reference_data_source.#", "0"),
					resource.TestCheckResourceAttr(resourceName, "application_configuration.0.vpc_configuration.#", "0"),
					acctest.CheckResourceAttrRegionalARN(ctx, resourceName, names.AttrARN, "kinesisanalytics", fmt.Sprintf("application/%s", rName)),
					resource.TestCheckResourceAttr(resourceName, "cloudwatch_logging_options.#", "0"),
					resource.TestCheckResourceAttrSet(resourceName, "create_timestamp"),
					resource.TestCheckResourceAttr(resourceName, names.AttrDescription, ""),
					resource.TestCheckNoResourceAttr(resourceName, "force_stop"),
					resource.TestCheckResourceAttrSet(resourceName, "last_update_timestamp"),
					resource.TestCheckResourceAttr(resourceName, names.AttrName, rName),
					resource.TestCheckResourceAttr(resourceName, "runtime_environment", "SQL-1_0"),
					resource.TestCheckResourceAttrPair(resourceName, "service_execution_role", iamRoleResourceName, names.AttrARN),
					resource.TestCheckNoResourceAttr(resourceName, "start_application"),
					resource.TestCheckResourceAttr(resourceName, names.AttrStatus, "READY"),
					resource.TestCheckResourceAttr(resourceName, acctest.CtTagsPercent, "0"),
					resource.TestCheckResourceAttr(resourceName, "version_id", "2"),
				),
			},
			{
				ResourceName:      resourceName,
				ImportState:       true,
				ImportStateVerify: true,
			},
		},
	})
}

func TestAccKinesisAnalyticsV2Application_SQLApplicationInput_update(t *testing.T) {
	ctx := acctest.Context(t)
	var v awstypes.ApplicationDetail
	resourceName := "aws_kinesisanalyticsv2_application.test"
	iamRoleResourceName := "aws_iam_role.test.0"
	firehoseResourceName := "aws_kinesis_firehose_delivery_stream.test"
	streamsResourceName := "aws_kinesis_stream.test"
	rName := sdkacctest.RandomWithPrefix(acctest.ResourcePrefix)

	resource.ParallelTest(t, resource.TestCase{
		PreCheck:                 func() { acctest.PreCheck(ctx, t); testAccPreCheck(ctx, t) },
		ErrorCheck:               acctest.ErrorCheck(t, names.KinesisAnalyticsV2ServiceID),
		ProtoV5ProviderFactories: acctest.ProtoV5ProviderFactories,
		CheckDestroy:             testAccCheckApplicationDestroy(ctx),
		Steps: []resource.TestStep{
			{
				Config: testAccApplicationConfig_sqlConfigurationInput(rName),
				Check: resource.ComposeTestCheckFunc(
					testAccCheckApplicationExists(ctx, resourceName, &v),
					resource.TestCheckResourceAttr(resourceName, "application_configuration.#", "1"),
					resource.TestCheckResourceAttr(resourceName, "application_configuration.0.application_code_configuration.#", "1"),
					resource.TestCheckResourceAttr(resourceName, "application_configuration.0.application_code_configuration.0.code_content.#", "1"),
					resource.TestCheckResourceAttr(resourceName, "application_configuration.0.application_code_configuration.0.code_content.0.s3_content_location.#", "0"),
					resource.TestCheckResourceAttr(resourceName, "application_configuration.0.application_code_configuration.0.code_content.0.text_content", "SELECT 1;\n"),
					resource.TestCheckResourceAttr(resourceName, "application_configuration.0.application_code_configuration.0.code_content_type", "PLAINTEXT"),
					resource.TestCheckResourceAttr(resourceName, "application_configuration.0.application_snapshot_configuration.#", "0"),
					resource.TestCheckResourceAttr(resourceName, "application_configuration.0.environment_properties.#", "0"),
					resource.TestCheckResourceAttr(resourceName, "application_configuration.0.flink_application_configuration.#", "0"),
					resource.TestCheckResourceAttr(resourceName, "application_configuration.0.run_configuration.#", "0"),
					resource.TestCheckResourceAttr(resourceName, "application_configuration.0.sql_application_configuration.#", "1"),
					resource.TestCheckResourceAttr(resourceName, "application_configuration.0.sql_application_configuration.0.input.#", "1"),
					resource.TestCheckResourceAttr(resourceName, "application_configuration.0.sql_application_configuration.0.input.0.in_app_stream_names.#", "1"),
					resource.TestCheckResourceAttrSet(resourceName, "application_configuration.0.sql_application_configuration.0.input.0.input_id"),
					resource.TestCheckResourceAttr(resourceName, "application_configuration.0.sql_application_configuration.0.input.0.input_schema.#", "1"),
					resource.TestCheckResourceAttr(resourceName, "application_configuration.0.sql_application_configuration.0.input.0.input_schema.0.record_column.#", "1"),
					resource.TestCheckResourceAttr(resourceName, "application_configuration.0.sql_application_configuration.0.input.0.input_schema.0.record_column.0.name", "COLUMN_1"),
					resource.TestCheckResourceAttr(resourceName, "application_configuration.0.sql_application_configuration.0.input.0.input_schema.0.record_column.0.sql_type", "INTEGER"),
					resource.TestCheckResourceAttr(resourceName, "application_configuration.0.sql_application_configuration.0.input.0.input_schema.0.record_encoding", ""),
					resource.TestCheckResourceAttr(resourceName, "application_configuration.0.sql_application_configuration.0.input.0.input_schema.0.record_format.#", "1"),
					resource.TestCheckResourceAttr(resourceName, "application_configuration.0.sql_application_configuration.0.input.0.input_schema.0.record_format.0.mapping_parameters.#", "1"),
					resource.TestCheckResourceAttr(resourceName, "application_configuration.0.sql_application_configuration.0.input.0.input_schema.0.record_format.0.mapping_parameters.0.csv_mapping_parameters.#", "1"),
					resource.TestCheckResourceAttr(resourceName, "application_configuration.0.sql_application_configuration.0.input.0.input_schema.0.record_format.0.mapping_parameters.0.csv_mapping_parameters.0.record_column_delimiter", ","),
					resource.TestCheckResourceAttr(resourceName, "application_configuration.0.sql_application_configuration.0.input.0.input_schema.0.record_format.0.mapping_parameters.0.csv_mapping_parameters.0.record_row_delimiter", "|"),
					resource.TestCheckResourceAttr(resourceName, "application_configuration.0.sql_application_configuration.0.input.0.input_schema.0.record_format.0.mapping_parameters.0.json_mapping_parameters.#", "0"),
					resource.TestCheckResourceAttr(resourceName, "application_configuration.0.sql_application_configuration.0.input.0.input_schema.0.record_format.0.record_format_type", "CSV"),
					resource.TestCheckResourceAttr(resourceName, "application_configuration.0.sql_application_configuration.0.input.0.name_prefix", "NAME_PREFIX_1"),
					resource.TestCheckResourceAttr(resourceName, "application_configuration.0.sql_application_configuration.0.input.0.input_parallelism.#", "1"),
					resource.TestCheckResourceAttr(resourceName, "application_configuration.0.sql_application_configuration.0.input.0.input_parallelism.0.count", "1"),
					resource.TestCheckResourceAttr(resourceName, "application_configuration.0.sql_application_configuration.0.input.0.input_processing_configuration.#", "0"),
					resource.TestCheckResourceAttr(resourceName, "application_configuration.0.sql_application_configuration.0.input.0.kinesis_firehose_input.#", "1"),
					resource.TestCheckResourceAttrPair(resourceName, "application_configuration.0.sql_application_configuration.0.input.0.kinesis_firehose_input.0.resource_arn", firehoseResourceName, names.AttrARN),
					resource.TestCheckResourceAttr(resourceName, "application_configuration.0.sql_application_configuration.0.input.0.kinesis_streams_input.#", "0"),
					resource.TestCheckResourceAttr(resourceName, "application_configuration.0.sql_application_configuration.0.input.0.input_starting_position_configuration.#", "1"),
					resource.TestCheckResourceAttr(resourceName, "application_configuration.0.sql_application_configuration.0.input.0.input_starting_position_configuration.0.input_starting_position", ""),
					resource.TestCheckResourceAttr(resourceName, "application_configuration.0.sql_application_configuration.0.output.#", "0"),
					resource.TestCheckResourceAttr(resourceName, "application_configuration.0.sql_application_configuration.0.reference_data_source.#", "0"),
					resource.TestCheckResourceAttr(resourceName, "application_configuration.0.vpc_configuration.#", "0"),
					acctest.CheckResourceAttrRegionalARN(ctx, resourceName, names.AttrARN, "kinesisanalytics", fmt.Sprintf("application/%s", rName)),
					resource.TestCheckResourceAttr(resourceName, "cloudwatch_logging_options.#", "0"),
					resource.TestCheckResourceAttrSet(resourceName, "create_timestamp"),
					resource.TestCheckResourceAttr(resourceName, names.AttrDescription, ""),
					resource.TestCheckNoResourceAttr(resourceName, "force_stop"),
					resource.TestCheckResourceAttrSet(resourceName, "last_update_timestamp"),
					resource.TestCheckResourceAttr(resourceName, names.AttrName, rName),
					resource.TestCheckResourceAttr(resourceName, "runtime_environment", "SQL-1_0"),
					resource.TestCheckResourceAttrPair(resourceName, "service_execution_role", iamRoleResourceName, names.AttrARN),
					resource.TestCheckNoResourceAttr(resourceName, "start_application"),
					resource.TestCheckResourceAttr(resourceName, names.AttrStatus, "READY"),
					resource.TestCheckResourceAttr(resourceName, acctest.CtTagsPercent, "0"),
					resource.TestCheckResourceAttr(resourceName, "version_id", "1"),
				),
			},
			{
				Config: testAccApplicationConfig_sqlConfigurationInputUpdated(rName),
				Check: resource.ComposeTestCheckFunc(
					testAccCheckApplicationExists(ctx, resourceName, &v),
					resource.TestCheckResourceAttr(resourceName, "application_configuration.#", "1"),
					resource.TestCheckResourceAttr(resourceName, "application_configuration.0.application_code_configuration.#", "1"),
					resource.TestCheckResourceAttr(resourceName, "application_configuration.0.application_code_configuration.0.code_content.#", "1"),
					resource.TestCheckResourceAttr(resourceName, "application_configuration.0.application_code_configuration.0.code_content.0.s3_content_location.#", "0"),
					resource.TestCheckResourceAttr(resourceName, "application_configuration.0.application_code_configuration.0.code_content.0.text_content", "SELECT 1;\n"),
					resource.TestCheckResourceAttr(resourceName, "application_configuration.0.application_code_configuration.0.code_content_type", "PLAINTEXT"),
					resource.TestCheckResourceAttr(resourceName, "application_configuration.0.application_snapshot_configuration.#", "0"),
					resource.TestCheckResourceAttr(resourceName, "application_configuration.0.environment_properties.#", "0"),
					resource.TestCheckResourceAttr(resourceName, "application_configuration.0.flink_application_configuration.#", "0"),
					resource.TestCheckResourceAttr(resourceName, "application_configuration.0.run_configuration.#", "0"),
					resource.TestCheckResourceAttr(resourceName, "application_configuration.0.sql_application_configuration.#", "1"),
					resource.TestCheckResourceAttr(resourceName, "application_configuration.0.sql_application_configuration.0.input.#", "1"),
					resource.TestCheckResourceAttr(resourceName, "application_configuration.0.sql_application_configuration.0.input.0.in_app_stream_names.#", "42"),
					resource.TestCheckResourceAttrSet(resourceName, "application_configuration.0.sql_application_configuration.0.input.0.input_id"),
					resource.TestCheckResourceAttr(resourceName, "application_configuration.0.sql_application_configuration.0.input.0.input_schema.#", "1"),
					resource.TestCheckResourceAttr(resourceName, "application_configuration.0.sql_application_configuration.0.input.0.input_schema.0.record_column.#", "2"),
					resource.TestCheckResourceAttr(resourceName, "application_configuration.0.sql_application_configuration.0.input.0.input_schema.0.record_column.0.mapping", "MAPPING-2"),
					resource.TestCheckResourceAttr(resourceName, "application_configuration.0.sql_application_configuration.0.input.0.input_schema.0.record_column.0.name", "COLUMN_2"),
					resource.TestCheckResourceAttr(resourceName, "application_configuration.0.sql_application_configuration.0.input.0.input_schema.0.record_column.0.sql_type", "VARCHAR(8)"),
					resource.TestCheckResourceAttr(resourceName, "application_configuration.0.sql_application_configuration.0.input.0.input_schema.0.record_column.1.mapping", "MAPPING-3"),
					resource.TestCheckResourceAttr(resourceName, "application_configuration.0.sql_application_configuration.0.input.0.input_schema.0.record_column.1.name", "COLUMN_3"),
					resource.TestCheckResourceAttr(resourceName, "application_configuration.0.sql_application_configuration.0.input.0.input_schema.0.record_column.1.sql_type", "DOUBLE"),
					resource.TestCheckResourceAttr(resourceName, "application_configuration.0.sql_application_configuration.0.input.0.input_schema.0.record_encoding", "UTF-8"),
					resource.TestCheckResourceAttr(resourceName, "application_configuration.0.sql_application_configuration.0.input.0.input_schema.0.record_format.#", "1"),
					resource.TestCheckResourceAttr(resourceName, "application_configuration.0.sql_application_configuration.0.input.0.input_schema.0.record_format.0.mapping_parameters.#", "1"),
					resource.TestCheckResourceAttr(resourceName, "application_configuration.0.sql_application_configuration.0.input.0.input_schema.0.record_format.0.mapping_parameters.0.csv_mapping_parameters.#", "0"),
					resource.TestCheckResourceAttr(resourceName, "application_configuration.0.sql_application_configuration.0.input.0.input_schema.0.record_format.0.mapping_parameters.0.json_mapping_parameters.#", "1"),
					resource.TestCheckResourceAttr(resourceName, "application_configuration.0.sql_application_configuration.0.input.0.input_schema.0.record_format.0.mapping_parameters.0.json_mapping_parameters.0.record_row_path", "$path.to.record"),
					resource.TestCheckResourceAttr(resourceName, "application_configuration.0.sql_application_configuration.0.input.0.input_schema.0.record_format.0.record_format_type", "JSON"),
					resource.TestCheckResourceAttr(resourceName, "application_configuration.0.sql_application_configuration.0.input.0.name_prefix", "NAME_PREFIX_2"),
					resource.TestCheckResourceAttr(resourceName, "application_configuration.0.sql_application_configuration.0.input.0.input_parallelism.#", "1"),
					resource.TestCheckResourceAttr(resourceName, "application_configuration.0.sql_application_configuration.0.input.0.input_parallelism.0.count", "42"),
					resource.TestCheckResourceAttr(resourceName, "application_configuration.0.sql_application_configuration.0.input.0.input_processing_configuration.#", "0"),
					resource.TestCheckResourceAttr(resourceName, "application_configuration.0.sql_application_configuration.0.input.0.kinesis_firehose_input.#", "0"),
					resource.TestCheckResourceAttr(resourceName, "application_configuration.0.sql_application_configuration.0.input.0.kinesis_streams_input.#", "1"),
					resource.TestCheckResourceAttrPair(resourceName, "application_configuration.0.sql_application_configuration.0.input.0.kinesis_streams_input.0.resource_arn", streamsResourceName, names.AttrARN),
					resource.TestCheckResourceAttr(resourceName, "application_configuration.0.sql_application_configuration.0.input.0.input_starting_position_configuration.#", "1"),
					resource.TestCheckResourceAttr(resourceName, "application_configuration.0.sql_application_configuration.0.input.0.input_starting_position_configuration.0.input_starting_position", ""),
					resource.TestCheckResourceAttr(resourceName, "application_configuration.0.sql_application_configuration.0.output.#", "0"),
					resource.TestCheckResourceAttr(resourceName, "application_configuration.0.sql_application_configuration.0.reference_data_source.#", "0"),
					resource.TestCheckResourceAttr(resourceName, "application_configuration.0.vpc_configuration.#", "0"),
					acctest.CheckResourceAttrRegionalARN(ctx, resourceName, names.AttrARN, "kinesisanalytics", fmt.Sprintf("application/%s", rName)),
					resource.TestCheckResourceAttr(resourceName, "cloudwatch_logging_options.#", "0"),
					resource.TestCheckResourceAttrSet(resourceName, "create_timestamp"),
					resource.TestCheckResourceAttr(resourceName, names.AttrDescription, ""),
					resource.TestCheckNoResourceAttr(resourceName, "force_stop"),
					resource.TestCheckResourceAttrSet(resourceName, "last_update_timestamp"),
					resource.TestCheckResourceAttr(resourceName, names.AttrName, rName),
					resource.TestCheckResourceAttr(resourceName, "runtime_environment", "SQL-1_0"),
					resource.TestCheckResourceAttrPair(resourceName, "service_execution_role", iamRoleResourceName, names.AttrARN),
					resource.TestCheckNoResourceAttr(resourceName, "start_application"),
					resource.TestCheckResourceAttr(resourceName, names.AttrStatus, "READY"),
					resource.TestCheckResourceAttr(resourceName, acctest.CtTagsPercent, "0"),
					resource.TestCheckResourceAttr(resourceName, "version_id", "2"),
				),
			},
			{
				ResourceName:      resourceName,
				ImportState:       true,
				ImportStateVerify: true,
			},
		},
	})
}

func TestAccKinesisAnalyticsV2Application_SQLApplicationInputProcessing_add(t *testing.T) {
	ctx := acctest.Context(t)
	var v awstypes.ApplicationDetail
	resourceName := "aws_kinesisanalyticsv2_application.test"
	iamRoleResourceName := "aws_iam_role.test.0"
	lambdaResourceName := "aws_lambda_function.test.0"
	firehoseResourceName := "aws_kinesis_firehose_delivery_stream.test"
	rName := sdkacctest.RandomWithPrefix(acctest.ResourcePrefix)

	resource.ParallelTest(t, resource.TestCase{
		PreCheck:                 func() { acctest.PreCheck(ctx, t); testAccPreCheck(ctx, t) },
		ErrorCheck:               acctest.ErrorCheck(t, names.KinesisAnalyticsV2ServiceID),
		ProtoV5ProviderFactories: acctest.ProtoV5ProviderFactories,
		CheckDestroy:             testAccCheckApplicationDestroy(ctx),
		Steps: []resource.TestStep{
			{
				Config: testAccApplicationConfig_sqlConfigurationInput(rName),
				Check: resource.ComposeTestCheckFunc(
					testAccCheckApplicationExists(ctx, resourceName, &v),
					resource.TestCheckResourceAttr(resourceName, "application_configuration.#", "1"),
					resource.TestCheckResourceAttr(resourceName, "application_configuration.0.application_code_configuration.#", "1"),
					resource.TestCheckResourceAttr(resourceName, "application_configuration.0.application_code_configuration.0.code_content.#", "1"),
					resource.TestCheckResourceAttr(resourceName, "application_configuration.0.application_code_configuration.0.code_content.0.s3_content_location.#", "0"),
					resource.TestCheckResourceAttr(resourceName, "application_configuration.0.application_code_configuration.0.code_content.0.text_content", "SELECT 1;\n"),
					resource.TestCheckResourceAttr(resourceName, "application_configuration.0.application_code_configuration.0.code_content_type", "PLAINTEXT"),
					resource.TestCheckResourceAttr(resourceName, "application_configuration.0.application_snapshot_configuration.#", "0"),
					resource.TestCheckResourceAttr(resourceName, "application_configuration.0.environment_properties.#", "0"),
					resource.TestCheckResourceAttr(resourceName, "application_configuration.0.flink_application_configuration.#", "0"),
					resource.TestCheckResourceAttr(resourceName, "application_configuration.0.run_configuration.#", "0"),
					resource.TestCheckResourceAttr(resourceName, "application_configuration.0.sql_application_configuration.#", "1"),
					resource.TestCheckResourceAttr(resourceName, "application_configuration.0.sql_application_configuration.0.input.#", "1"),
					resource.TestCheckResourceAttr(resourceName, "application_configuration.0.sql_application_configuration.0.input.0.in_app_stream_names.#", "1"),
					resource.TestCheckResourceAttrSet(resourceName, "application_configuration.0.sql_application_configuration.0.input.0.input_id"),
					resource.TestCheckResourceAttr(resourceName, "application_configuration.0.sql_application_configuration.0.input.0.input_schema.#", "1"),
					resource.TestCheckResourceAttr(resourceName, "application_configuration.0.sql_application_configuration.0.input.0.input_schema.0.record_column.#", "1"),
					resource.TestCheckResourceAttr(resourceName, "application_configuration.0.sql_application_configuration.0.input.0.input_schema.0.record_column.0.name", "COLUMN_1"),
					resource.TestCheckResourceAttr(resourceName, "application_configuration.0.sql_application_configuration.0.input.0.input_schema.0.record_column.0.sql_type", "INTEGER"),
					resource.TestCheckResourceAttr(resourceName, "application_configuration.0.sql_application_configuration.0.input.0.input_schema.0.record_encoding", ""),
					resource.TestCheckResourceAttr(resourceName, "application_configuration.0.sql_application_configuration.0.input.0.input_schema.0.record_format.#", "1"),
					resource.TestCheckResourceAttr(resourceName, "application_configuration.0.sql_application_configuration.0.input.0.input_schema.0.record_format.0.mapping_parameters.#", "1"),
					resource.TestCheckResourceAttr(resourceName, "application_configuration.0.sql_application_configuration.0.input.0.input_schema.0.record_format.0.mapping_parameters.0.csv_mapping_parameters.#", "1"),
					resource.TestCheckResourceAttr(resourceName, "application_configuration.0.sql_application_configuration.0.input.0.input_schema.0.record_format.0.mapping_parameters.0.csv_mapping_parameters.0.record_column_delimiter", ","),
					resource.TestCheckResourceAttr(resourceName, "application_configuration.0.sql_application_configuration.0.input.0.input_schema.0.record_format.0.mapping_parameters.0.csv_mapping_parameters.0.record_row_delimiter", "|"),
					resource.TestCheckResourceAttr(resourceName, "application_configuration.0.sql_application_configuration.0.input.0.input_schema.0.record_format.0.mapping_parameters.0.json_mapping_parameters.#", "0"),
					resource.TestCheckResourceAttr(resourceName, "application_configuration.0.sql_application_configuration.0.input.0.input_schema.0.record_format.0.record_format_type", "CSV"),
					resource.TestCheckResourceAttr(resourceName, "application_configuration.0.sql_application_configuration.0.input.0.name_prefix", "NAME_PREFIX_1"),
					resource.TestCheckResourceAttr(resourceName, "application_configuration.0.sql_application_configuration.0.input.0.input_parallelism.#", "1"),
					resource.TestCheckResourceAttr(resourceName, "application_configuration.0.sql_application_configuration.0.input.0.input_parallelism.0.count", "1"),
					resource.TestCheckResourceAttr(resourceName, "application_configuration.0.sql_application_configuration.0.input.0.input_processing_configuration.#", "0"),
					resource.TestCheckResourceAttr(resourceName, "application_configuration.0.sql_application_configuration.0.input.0.kinesis_firehose_input.#", "1"),
					resource.TestCheckResourceAttrPair(resourceName, "application_configuration.0.sql_application_configuration.0.input.0.kinesis_firehose_input.0.resource_arn", firehoseResourceName, names.AttrARN),
					resource.TestCheckResourceAttr(resourceName, "application_configuration.0.sql_application_configuration.0.input.0.kinesis_streams_input.#", "0"),
					resource.TestCheckResourceAttr(resourceName, "application_configuration.0.sql_application_configuration.0.input.0.input_starting_position_configuration.#", "1"),
					resource.TestCheckResourceAttr(resourceName, "application_configuration.0.sql_application_configuration.0.input.0.input_starting_position_configuration.0.input_starting_position", ""),
					resource.TestCheckResourceAttr(resourceName, "application_configuration.0.sql_application_configuration.0.output.#", "0"),
					resource.TestCheckResourceAttr(resourceName, "application_configuration.0.sql_application_configuration.0.reference_data_source.#", "0"),
					resource.TestCheckResourceAttr(resourceName, "application_configuration.0.vpc_configuration.#", "0"),
					acctest.CheckResourceAttrRegionalARN(ctx, resourceName, names.AttrARN, "kinesisanalytics", fmt.Sprintf("application/%s", rName)),
					resource.TestCheckResourceAttr(resourceName, "cloudwatch_logging_options.#", "0"),
					resource.TestCheckResourceAttrSet(resourceName, "create_timestamp"),
					resource.TestCheckResourceAttr(resourceName, names.AttrDescription, ""),
					resource.TestCheckNoResourceAttr(resourceName, "force_stop"),
					resource.TestCheckResourceAttrSet(resourceName, "last_update_timestamp"),
					resource.TestCheckResourceAttr(resourceName, names.AttrName, rName),
					resource.TestCheckResourceAttr(resourceName, "runtime_environment", "SQL-1_0"),
					resource.TestCheckResourceAttrPair(resourceName, "service_execution_role", iamRoleResourceName, names.AttrARN),
					resource.TestCheckNoResourceAttr(resourceName, "start_application"),
					resource.TestCheckResourceAttr(resourceName, names.AttrStatus, "READY"),
					resource.TestCheckResourceAttr(resourceName, acctest.CtTagsPercent, "0"),
					resource.TestCheckResourceAttr(resourceName, "version_id", "1"),
				),
			},
			{
				Config: testAccApplicationConfig_sqlConfigurationInputProcessingConfiguration(rName, 0),
				Check: resource.ComposeTestCheckFunc(
					testAccCheckApplicationExists(ctx, resourceName, &v),
					resource.TestCheckResourceAttr(resourceName, "application_configuration.#", "1"),
					resource.TestCheckResourceAttr(resourceName, "application_configuration.0.application_code_configuration.#", "1"),
					resource.TestCheckResourceAttr(resourceName, "application_configuration.0.application_code_configuration.0.code_content.#", "1"),
					resource.TestCheckResourceAttr(resourceName, "application_configuration.0.application_code_configuration.0.code_content.0.s3_content_location.#", "0"),
					resource.TestCheckResourceAttr(resourceName, "application_configuration.0.application_code_configuration.0.code_content.0.text_content", "SELECT 1;\n"),
					resource.TestCheckResourceAttr(resourceName, "application_configuration.0.application_code_configuration.0.code_content_type", "PLAINTEXT"),
					resource.TestCheckResourceAttr(resourceName, "application_configuration.0.application_snapshot_configuration.#", "0"),
					resource.TestCheckResourceAttr(resourceName, "application_configuration.0.environment_properties.#", "0"),
					resource.TestCheckResourceAttr(resourceName, "application_configuration.0.flink_application_configuration.#", "0"),
					resource.TestCheckResourceAttr(resourceName, "application_configuration.0.run_configuration.#", "0"),
					resource.TestCheckResourceAttr(resourceName, "application_configuration.0.sql_application_configuration.#", "1"),
					resource.TestCheckResourceAttr(resourceName, "application_configuration.0.sql_application_configuration.0.input.#", "1"),
					resource.TestCheckResourceAttr(resourceName, "application_configuration.0.sql_application_configuration.0.input.0.in_app_stream_names.#", "1"),
					resource.TestCheckResourceAttrSet(resourceName, "application_configuration.0.sql_application_configuration.0.input.0.input_id"),
					resource.TestCheckResourceAttr(resourceName, "application_configuration.0.sql_application_configuration.0.input.0.input_schema.#", "1"),
					resource.TestCheckResourceAttr(resourceName, "application_configuration.0.sql_application_configuration.0.input.0.input_schema.0.record_column.#", "1"),
					resource.TestCheckResourceAttr(resourceName, "application_configuration.0.sql_application_configuration.0.input.0.input_schema.0.record_column.0.name", "COLUMN_1"),
					resource.TestCheckResourceAttr(resourceName, "application_configuration.0.sql_application_configuration.0.input.0.input_schema.0.record_column.0.sql_type", "INTEGER"),
					resource.TestCheckResourceAttr(resourceName, "application_configuration.0.sql_application_configuration.0.input.0.input_schema.0.record_encoding", ""),
					resource.TestCheckResourceAttr(resourceName, "application_configuration.0.sql_application_configuration.0.input.0.input_schema.0.record_format.#", "1"),
					resource.TestCheckResourceAttr(resourceName, "application_configuration.0.sql_application_configuration.0.input.0.input_schema.0.record_format.0.mapping_parameters.#", "1"),
					resource.TestCheckResourceAttr(resourceName, "application_configuration.0.sql_application_configuration.0.input.0.input_schema.0.record_format.0.mapping_parameters.0.csv_mapping_parameters.#", "1"),
					resource.TestCheckResourceAttr(resourceName, "application_configuration.0.sql_application_configuration.0.input.0.input_schema.0.record_format.0.mapping_parameters.0.csv_mapping_parameters.0.record_column_delimiter", ","),
					resource.TestCheckResourceAttr(resourceName, "application_configuration.0.sql_application_configuration.0.input.0.input_schema.0.record_format.0.mapping_parameters.0.csv_mapping_parameters.0.record_row_delimiter", "|"),
					resource.TestCheckResourceAttr(resourceName, "application_configuration.0.sql_application_configuration.0.input.0.input_schema.0.record_format.0.mapping_parameters.0.json_mapping_parameters.#", "0"),
					resource.TestCheckResourceAttr(resourceName, "application_configuration.0.sql_application_configuration.0.input.0.input_schema.0.record_format.0.record_format_type", "CSV"),
					resource.TestCheckResourceAttr(resourceName, "application_configuration.0.sql_application_configuration.0.input.0.name_prefix", "NAME_PREFIX_1"),
					resource.TestCheckResourceAttr(resourceName, "application_configuration.0.sql_application_configuration.0.input.0.input_parallelism.#", "1"),
					resource.TestCheckResourceAttr(resourceName, "application_configuration.0.sql_application_configuration.0.input.0.input_parallelism.0.count", "1"),
					resource.TestCheckResourceAttr(resourceName, "application_configuration.0.sql_application_configuration.0.input.0.input_processing_configuration.#", "1"),
					resource.TestCheckResourceAttr(resourceName, "application_configuration.0.sql_application_configuration.0.input.0.input_processing_configuration.0.input_lambda_processor.#", "1"),
					resource.TestCheckResourceAttrPair(resourceName, "application_configuration.0.sql_application_configuration.0.input.0.input_processing_configuration.0.input_lambda_processor.0.resource_arn", lambdaResourceName, names.AttrARN),
					resource.TestCheckResourceAttr(resourceName, "application_configuration.0.sql_application_configuration.0.input.0.kinesis_firehose_input.#", "1"),
					resource.TestCheckResourceAttrPair(resourceName, "application_configuration.0.sql_application_configuration.0.input.0.kinesis_firehose_input.0.resource_arn", firehoseResourceName, names.AttrARN),
					resource.TestCheckResourceAttr(resourceName, "application_configuration.0.sql_application_configuration.0.input.0.kinesis_streams_input.#", "0"),
					resource.TestCheckResourceAttr(resourceName, "application_configuration.0.sql_application_configuration.0.input.0.input_starting_position_configuration.#", "1"),
					resource.TestCheckResourceAttr(resourceName, "application_configuration.0.sql_application_configuration.0.input.0.input_starting_position_configuration.0.input_starting_position", ""),
					resource.TestCheckResourceAttr(resourceName, "application_configuration.0.sql_application_configuration.0.output.#", "0"),
					resource.TestCheckResourceAttr(resourceName, "application_configuration.0.sql_application_configuration.0.reference_data_source.#", "0"),
					resource.TestCheckResourceAttr(resourceName, "application_configuration.0.vpc_configuration.#", "0"),
					acctest.CheckResourceAttrRegionalARN(ctx, resourceName, names.AttrARN, "kinesisanalytics", fmt.Sprintf("application/%s", rName)),
					resource.TestCheckResourceAttr(resourceName, "cloudwatch_logging_options.#", "0"),
					resource.TestCheckResourceAttrSet(resourceName, "create_timestamp"),
					resource.TestCheckResourceAttr(resourceName, names.AttrDescription, ""),
					resource.TestCheckNoResourceAttr(resourceName, "force_stop"),
					resource.TestCheckResourceAttrSet(resourceName, "last_update_timestamp"),
					resource.TestCheckResourceAttr(resourceName, names.AttrName, rName),
					resource.TestCheckResourceAttr(resourceName, "runtime_environment", "SQL-1_0"),
					resource.TestCheckResourceAttrPair(resourceName, "service_execution_role", iamRoleResourceName, names.AttrARN),
					resource.TestCheckNoResourceAttr(resourceName, "start_application"),
					resource.TestCheckResourceAttr(resourceName, names.AttrStatus, "READY"),
					resource.TestCheckResourceAttr(resourceName, acctest.CtTagsPercent, "0"),
					resource.TestCheckResourceAttr(resourceName, "version_id", "3"), // Add input processing configuration + update input.
				),
			},
			{
				ResourceName:      resourceName,
				ImportState:       true,
				ImportStateVerify: true,
			},
		},
	})
}

func TestAccKinesisAnalyticsV2Application_SQLApplicationInputProcessing_delete(t *testing.T) {
	ctx := acctest.Context(t)
	var v awstypes.ApplicationDetail
	resourceName := "aws_kinesisanalyticsv2_application.test"
	iamRoleResourceName := "aws_iam_role.test.0"
	lambdaResourceName := "aws_lambda_function.test.0"
	firehoseResourceName := "aws_kinesis_firehose_delivery_stream.test"
	rName := sdkacctest.RandomWithPrefix(acctest.ResourcePrefix)

	resource.ParallelTest(t, resource.TestCase{
		PreCheck:                 func() { acctest.PreCheck(ctx, t); testAccPreCheck(ctx, t) },
		ErrorCheck:               acctest.ErrorCheck(t, names.KinesisAnalyticsV2ServiceID),
		ProtoV5ProviderFactories: acctest.ProtoV5ProviderFactories,
		CheckDestroy:             testAccCheckApplicationDestroy(ctx),
		Steps: []resource.TestStep{
			{
				Config: testAccApplicationConfig_sqlConfigurationInputProcessingConfiguration(rName, 0),
				Check: resource.ComposeTestCheckFunc(
					testAccCheckApplicationExists(ctx, resourceName, &v),
					resource.TestCheckResourceAttr(resourceName, "application_configuration.#", "1"),
					resource.TestCheckResourceAttr(resourceName, "application_configuration.0.application_code_configuration.#", "1"),
					resource.TestCheckResourceAttr(resourceName, "application_configuration.0.application_code_configuration.0.code_content.#", "1"),
					resource.TestCheckResourceAttr(resourceName, "application_configuration.0.application_code_configuration.0.code_content.0.s3_content_location.#", "0"),
					resource.TestCheckResourceAttr(resourceName, "application_configuration.0.application_code_configuration.0.code_content.0.text_content", "SELECT 1;\n"),
					resource.TestCheckResourceAttr(resourceName, "application_configuration.0.application_code_configuration.0.code_content_type", "PLAINTEXT"),
					resource.TestCheckResourceAttr(resourceName, "application_configuration.0.application_snapshot_configuration.#", "0"),
					resource.TestCheckResourceAttr(resourceName, "application_configuration.0.environment_properties.#", "0"),
					resource.TestCheckResourceAttr(resourceName, "application_configuration.0.flink_application_configuration.#", "0"),
					resource.TestCheckResourceAttr(resourceName, "application_configuration.0.run_configuration.#", "0"),
					resource.TestCheckResourceAttr(resourceName, "application_configuration.0.sql_application_configuration.#", "1"),
					resource.TestCheckResourceAttr(resourceName, "application_configuration.0.sql_application_configuration.0.input.#", "1"),
					resource.TestCheckResourceAttr(resourceName, "application_configuration.0.sql_application_configuration.0.input.0.in_app_stream_names.#", "1"),
					resource.TestCheckResourceAttrSet(resourceName, "application_configuration.0.sql_application_configuration.0.input.0.input_id"),
					resource.TestCheckResourceAttr(resourceName, "application_configuration.0.sql_application_configuration.0.input.0.input_schema.#", "1"),
					resource.TestCheckResourceAttr(resourceName, "application_configuration.0.sql_application_configuration.0.input.0.input_schema.0.record_column.#", "1"),
					resource.TestCheckResourceAttr(resourceName, "application_configuration.0.sql_application_configuration.0.input.0.input_schema.0.record_column.0.name", "COLUMN_1"),
					resource.TestCheckResourceAttr(resourceName, "application_configuration.0.sql_application_configuration.0.input.0.input_schema.0.record_column.0.sql_type", "INTEGER"),
					resource.TestCheckResourceAttr(resourceName, "application_configuration.0.sql_application_configuration.0.input.0.input_schema.0.record_encoding", ""),
					resource.TestCheckResourceAttr(resourceName, "application_configuration.0.sql_application_configuration.0.input.0.input_schema.0.record_format.#", "1"),
					resource.TestCheckResourceAttr(resourceName, "application_configuration.0.sql_application_configuration.0.input.0.input_schema.0.record_format.0.mapping_parameters.#", "1"),
					resource.TestCheckResourceAttr(resourceName, "application_configuration.0.sql_application_configuration.0.input.0.input_schema.0.record_format.0.mapping_parameters.0.csv_mapping_parameters.#", "1"),
					resource.TestCheckResourceAttr(resourceName, "application_configuration.0.sql_application_configuration.0.input.0.input_schema.0.record_format.0.mapping_parameters.0.csv_mapping_parameters.0.record_column_delimiter", ","),
					resource.TestCheckResourceAttr(resourceName, "application_configuration.0.sql_application_configuration.0.input.0.input_schema.0.record_format.0.mapping_parameters.0.csv_mapping_parameters.0.record_row_delimiter", "|"),
					resource.TestCheckResourceAttr(resourceName, "application_configuration.0.sql_application_configuration.0.input.0.input_schema.0.record_format.0.mapping_parameters.0.json_mapping_parameters.#", "0"),
					resource.TestCheckResourceAttr(resourceName, "application_configuration.0.sql_application_configuration.0.input.0.input_schema.0.record_format.0.record_format_type", "CSV"),
					resource.TestCheckResourceAttr(resourceName, "application_configuration.0.sql_application_configuration.0.input.0.name_prefix", "NAME_PREFIX_1"),
					resource.TestCheckResourceAttr(resourceName, "application_configuration.0.sql_application_configuration.0.input.0.input_parallelism.#", "1"),
					resource.TestCheckResourceAttr(resourceName, "application_configuration.0.sql_application_configuration.0.input.0.input_parallelism.0.count", "1"),
					resource.TestCheckResourceAttr(resourceName, "application_configuration.0.sql_application_configuration.0.input.0.input_processing_configuration.#", "1"),
					resource.TestCheckResourceAttr(resourceName, "application_configuration.0.sql_application_configuration.0.input.0.input_processing_configuration.0.input_lambda_processor.#", "1"),
					resource.TestCheckResourceAttrPair(resourceName, "application_configuration.0.sql_application_configuration.0.input.0.input_processing_configuration.0.input_lambda_processor.0.resource_arn", lambdaResourceName, names.AttrARN),
					resource.TestCheckResourceAttr(resourceName, "application_configuration.0.sql_application_configuration.0.input.0.kinesis_firehose_input.#", "1"),
					resource.TestCheckResourceAttrPair(resourceName, "application_configuration.0.sql_application_configuration.0.input.0.kinesis_firehose_input.0.resource_arn", firehoseResourceName, names.AttrARN),
					resource.TestCheckResourceAttr(resourceName, "application_configuration.0.sql_application_configuration.0.input.0.kinesis_streams_input.#", "0"),
					resource.TestCheckResourceAttr(resourceName, "application_configuration.0.sql_application_configuration.0.input.0.input_starting_position_configuration.#", "1"),
					resource.TestCheckResourceAttr(resourceName, "application_configuration.0.sql_application_configuration.0.input.0.input_starting_position_configuration.0.input_starting_position", ""),
					resource.TestCheckResourceAttr(resourceName, "application_configuration.0.sql_application_configuration.0.output.#", "0"),
					resource.TestCheckResourceAttr(resourceName, "application_configuration.0.sql_application_configuration.0.reference_data_source.#", "0"),
					resource.TestCheckResourceAttr(resourceName, "application_configuration.0.vpc_configuration.#", "0"),
					acctest.CheckResourceAttrRegionalARN(ctx, resourceName, names.AttrARN, "kinesisanalytics", fmt.Sprintf("application/%s", rName)),
					resource.TestCheckResourceAttr(resourceName, "cloudwatch_logging_options.#", "0"),
					resource.TestCheckResourceAttrSet(resourceName, "create_timestamp"),
					resource.TestCheckResourceAttr(resourceName, names.AttrDescription, ""),
					resource.TestCheckNoResourceAttr(resourceName, "force_stop"),
					resource.TestCheckResourceAttrSet(resourceName, "last_update_timestamp"),
					resource.TestCheckResourceAttr(resourceName, names.AttrName, rName),
					resource.TestCheckResourceAttr(resourceName, "runtime_environment", "SQL-1_0"),
					resource.TestCheckResourceAttrPair(resourceName, "service_execution_role", iamRoleResourceName, names.AttrARN),
					resource.TestCheckNoResourceAttr(resourceName, "start_application"),
					resource.TestCheckResourceAttr(resourceName, names.AttrStatus, "READY"),
					resource.TestCheckResourceAttr(resourceName, acctest.CtTagsPercent, "0"),
					resource.TestCheckResourceAttr(resourceName, "version_id", "1"),
				),
			},
			{
				Config: testAccApplicationConfig_sqlConfigurationInput(rName),
				Check: resource.ComposeTestCheckFunc(
					testAccCheckApplicationExists(ctx, resourceName, &v),
					resource.TestCheckResourceAttr(resourceName, "application_configuration.#", "1"),
					resource.TestCheckResourceAttr(resourceName, "application_configuration.0.application_code_configuration.#", "1"),
					resource.TestCheckResourceAttr(resourceName, "application_configuration.0.application_code_configuration.0.code_content.#", "1"),
					resource.TestCheckResourceAttr(resourceName, "application_configuration.0.application_code_configuration.0.code_content.0.s3_content_location.#", "0"),
					resource.TestCheckResourceAttr(resourceName, "application_configuration.0.application_code_configuration.0.code_content.0.text_content", "SELECT 1;\n"),
					resource.TestCheckResourceAttr(resourceName, "application_configuration.0.application_code_configuration.0.code_content_type", "PLAINTEXT"),
					resource.TestCheckResourceAttr(resourceName, "application_configuration.0.application_snapshot_configuration.#", "0"),
					resource.TestCheckResourceAttr(resourceName, "application_configuration.0.environment_properties.#", "0"),
					resource.TestCheckResourceAttr(resourceName, "application_configuration.0.flink_application_configuration.#", "0"),
					resource.TestCheckResourceAttr(resourceName, "application_configuration.0.run_configuration.#", "0"),
					resource.TestCheckResourceAttr(resourceName, "application_configuration.0.sql_application_configuration.#", "1"),
					resource.TestCheckResourceAttr(resourceName, "application_configuration.0.sql_application_configuration.0.input.#", "1"),
					resource.TestCheckResourceAttr(resourceName, "application_configuration.0.sql_application_configuration.0.input.0.in_app_stream_names.#", "1"),
					resource.TestCheckResourceAttrSet(resourceName, "application_configuration.0.sql_application_configuration.0.input.0.input_id"),
					resource.TestCheckResourceAttr(resourceName, "application_configuration.0.sql_application_configuration.0.input.0.input_schema.#", "1"),
					resource.TestCheckResourceAttr(resourceName, "application_configuration.0.sql_application_configuration.0.input.0.input_schema.0.record_column.#", "1"),
					resource.TestCheckResourceAttr(resourceName, "application_configuration.0.sql_application_configuration.0.input.0.input_schema.0.record_column.0.name", "COLUMN_1"),
					resource.TestCheckResourceAttr(resourceName, "application_configuration.0.sql_application_configuration.0.input.0.input_schema.0.record_column.0.sql_type", "INTEGER"),
					resource.TestCheckResourceAttr(resourceName, "application_configuration.0.sql_application_configuration.0.input.0.input_schema.0.record_encoding", ""),
					resource.TestCheckResourceAttr(resourceName, "application_configuration.0.sql_application_configuration.0.input.0.input_schema.0.record_format.#", "1"),
					resource.TestCheckResourceAttr(resourceName, "application_configuration.0.sql_application_configuration.0.input.0.input_schema.0.record_format.0.mapping_parameters.#", "1"),
					resource.TestCheckResourceAttr(resourceName, "application_configuration.0.sql_application_configuration.0.input.0.input_schema.0.record_format.0.mapping_parameters.0.csv_mapping_parameters.#", "1"),
					resource.TestCheckResourceAttr(resourceName, "application_configuration.0.sql_application_configuration.0.input.0.input_schema.0.record_format.0.mapping_parameters.0.csv_mapping_parameters.0.record_column_delimiter", ","),
					resource.TestCheckResourceAttr(resourceName, "application_configuration.0.sql_application_configuration.0.input.0.input_schema.0.record_format.0.mapping_parameters.0.csv_mapping_parameters.0.record_row_delimiter", "|"),
					resource.TestCheckResourceAttr(resourceName, "application_configuration.0.sql_application_configuration.0.input.0.input_schema.0.record_format.0.mapping_parameters.0.json_mapping_parameters.#", "0"),
					resource.TestCheckResourceAttr(resourceName, "application_configuration.0.sql_application_configuration.0.input.0.input_schema.0.record_format.0.record_format_type", "CSV"),
					resource.TestCheckResourceAttr(resourceName, "application_configuration.0.sql_application_configuration.0.input.0.name_prefix", "NAME_PREFIX_1"),
					resource.TestCheckResourceAttr(resourceName, "application_configuration.0.sql_application_configuration.0.input.0.input_parallelism.#", "1"),
					resource.TestCheckResourceAttr(resourceName, "application_configuration.0.sql_application_configuration.0.input.0.input_parallelism.0.count", "1"),
					resource.TestCheckResourceAttr(resourceName, "application_configuration.0.sql_application_configuration.0.input.0.input_processing_configuration.#", "0"),
					resource.TestCheckResourceAttr(resourceName, "application_configuration.0.sql_application_configuration.0.input.0.kinesis_firehose_input.#", "1"),
					resource.TestCheckResourceAttrPair(resourceName, "application_configuration.0.sql_application_configuration.0.input.0.kinesis_firehose_input.0.resource_arn", firehoseResourceName, names.AttrARN),
					resource.TestCheckResourceAttr(resourceName, "application_configuration.0.sql_application_configuration.0.input.0.kinesis_streams_input.#", "0"),
					resource.TestCheckResourceAttr(resourceName, "application_configuration.0.sql_application_configuration.0.input.0.input_starting_position_configuration.#", "1"),
					resource.TestCheckResourceAttr(resourceName, "application_configuration.0.sql_application_configuration.0.input.0.input_starting_position_configuration.0.input_starting_position", ""),
					resource.TestCheckResourceAttr(resourceName, "application_configuration.0.sql_application_configuration.0.output.#", "0"),
					resource.TestCheckResourceAttr(resourceName, "application_configuration.0.sql_application_configuration.0.reference_data_source.#", "0"),
					resource.TestCheckResourceAttr(resourceName, "application_configuration.0.vpc_configuration.#", "0"),
					acctest.CheckResourceAttrRegionalARN(ctx, resourceName, names.AttrARN, "kinesisanalytics", fmt.Sprintf("application/%s", rName)),
					resource.TestCheckResourceAttr(resourceName, "cloudwatch_logging_options.#", "0"),
					resource.TestCheckResourceAttrSet(resourceName, "create_timestamp"),
					resource.TestCheckResourceAttr(resourceName, names.AttrDescription, ""),
					resource.TestCheckNoResourceAttr(resourceName, "force_stop"),
					resource.TestCheckResourceAttrSet(resourceName, "last_update_timestamp"),
					resource.TestCheckResourceAttr(resourceName, names.AttrName, rName),
					resource.TestCheckResourceAttr(resourceName, "runtime_environment", "SQL-1_0"),
					resource.TestCheckResourceAttrPair(resourceName, "service_execution_role", iamRoleResourceName, names.AttrARN),
					resource.TestCheckNoResourceAttr(resourceName, "start_application"),
					resource.TestCheckResourceAttr(resourceName, names.AttrStatus, "READY"),
					resource.TestCheckResourceAttr(resourceName, acctest.CtTagsPercent, "0"),
					resource.TestCheckResourceAttr(resourceName, "version_id", "3"), // Delete input processing configuration + update input.
				),
			},
			{
				ResourceName:      resourceName,
				ImportState:       true,
				ImportStateVerify: true,
			},
		},
	})
}

func TestAccKinesisAnalyticsV2Application_SQLApplicationInputProcessing_update(t *testing.T) {
	ctx := acctest.Context(t)
	var v awstypes.ApplicationDetail
	resourceName := "aws_kinesisanalyticsv2_application.test"
	iamRoleResourceName := "aws_iam_role.test.0"
	lambda1ResourceName := "aws_lambda_function.test.0"
	lambda2ResourceName := "aws_lambda_function.test.1"
	firehoseResourceName := "aws_kinesis_firehose_delivery_stream.test"
	rName := sdkacctest.RandomWithPrefix(acctest.ResourcePrefix)

	resource.ParallelTest(t, resource.TestCase{
		PreCheck:                 func() { acctest.PreCheck(ctx, t); testAccPreCheck(ctx, t) },
		ErrorCheck:               acctest.ErrorCheck(t, names.KinesisAnalyticsV2ServiceID),
		ProtoV5ProviderFactories: acctest.ProtoV5ProviderFactories,
		CheckDestroy:             testAccCheckApplicationDestroy(ctx),
		Steps: []resource.TestStep{
			{
				Config: testAccApplicationConfig_sqlConfigurationInputProcessingConfiguration(rName, 0),
				Check: resource.ComposeTestCheckFunc(
					testAccCheckApplicationExists(ctx, resourceName, &v),
					resource.TestCheckResourceAttr(resourceName, "application_configuration.#", "1"),
					resource.TestCheckResourceAttr(resourceName, "application_configuration.0.application_code_configuration.#", "1"),
					resource.TestCheckResourceAttr(resourceName, "application_configuration.0.application_code_configuration.0.code_content.#", "1"),
					resource.TestCheckResourceAttr(resourceName, "application_configuration.0.application_code_configuration.0.code_content.0.s3_content_location.#", "0"),
					resource.TestCheckResourceAttr(resourceName, "application_configuration.0.application_code_configuration.0.code_content.0.text_content", "SELECT 1;\n"),
					resource.TestCheckResourceAttr(resourceName, "application_configuration.0.application_code_configuration.0.code_content_type", "PLAINTEXT"),
					resource.TestCheckResourceAttr(resourceName, "application_configuration.0.application_snapshot_configuration.#", "0"),
					resource.TestCheckResourceAttr(resourceName, "application_configuration.0.environment_properties.#", "0"),
					resource.TestCheckResourceAttr(resourceName, "application_configuration.0.flink_application_configuration.#", "0"),
					resource.TestCheckResourceAttr(resourceName, "application_configuration.0.run_configuration.#", "0"),
					resource.TestCheckResourceAttr(resourceName, "application_configuration.0.sql_application_configuration.#", "1"),
					resource.TestCheckResourceAttr(resourceName, "application_configuration.0.sql_application_configuration.0.input.#", "1"),
					resource.TestCheckResourceAttr(resourceName, "application_configuration.0.sql_application_configuration.0.input.0.in_app_stream_names.#", "1"),
					resource.TestCheckResourceAttrSet(resourceName, "application_configuration.0.sql_application_configuration.0.input.0.input_id"),
					resource.TestCheckResourceAttr(resourceName, "application_configuration.0.sql_application_configuration.0.input.0.input_schema.#", "1"),
					resource.TestCheckResourceAttr(resourceName, "application_configuration.0.sql_application_configuration.0.input.0.input_schema.0.record_column.#", "1"),
					resource.TestCheckResourceAttr(resourceName, "application_configuration.0.sql_application_configuration.0.input.0.input_schema.0.record_column.0.name", "COLUMN_1"),
					resource.TestCheckResourceAttr(resourceName, "application_configuration.0.sql_application_configuration.0.input.0.input_schema.0.record_column.0.sql_type", "INTEGER"),
					resource.TestCheckResourceAttr(resourceName, "application_configuration.0.sql_application_configuration.0.input.0.input_schema.0.record_encoding", ""),
					resource.TestCheckResourceAttr(resourceName, "application_configuration.0.sql_application_configuration.0.input.0.input_schema.0.record_format.#", "1"),
					resource.TestCheckResourceAttr(resourceName, "application_configuration.0.sql_application_configuration.0.input.0.input_schema.0.record_format.0.mapping_parameters.#", "1"),
					resource.TestCheckResourceAttr(resourceName, "application_configuration.0.sql_application_configuration.0.input.0.input_schema.0.record_format.0.mapping_parameters.0.csv_mapping_parameters.#", "1"),
					resource.TestCheckResourceAttr(resourceName, "application_configuration.0.sql_application_configuration.0.input.0.input_schema.0.record_format.0.mapping_parameters.0.csv_mapping_parameters.0.record_column_delimiter", ","),
					resource.TestCheckResourceAttr(resourceName, "application_configuration.0.sql_application_configuration.0.input.0.input_schema.0.record_format.0.mapping_parameters.0.csv_mapping_parameters.0.record_row_delimiter", "|"),
					resource.TestCheckResourceAttr(resourceName, "application_configuration.0.sql_application_configuration.0.input.0.input_schema.0.record_format.0.mapping_parameters.0.json_mapping_parameters.#", "0"),
					resource.TestCheckResourceAttr(resourceName, "application_configuration.0.sql_application_configuration.0.input.0.input_schema.0.record_format.0.record_format_type", "CSV"),
					resource.TestCheckResourceAttr(resourceName, "application_configuration.0.sql_application_configuration.0.input.0.name_prefix", "NAME_PREFIX_1"),
					resource.TestCheckResourceAttr(resourceName, "application_configuration.0.sql_application_configuration.0.input.0.input_parallelism.#", "1"),
					resource.TestCheckResourceAttr(resourceName, "application_configuration.0.sql_application_configuration.0.input.0.input_parallelism.0.count", "1"),
					resource.TestCheckResourceAttr(resourceName, "application_configuration.0.sql_application_configuration.0.input.0.input_processing_configuration.#", "1"),
					resource.TestCheckResourceAttr(resourceName, "application_configuration.0.sql_application_configuration.0.input.0.input_processing_configuration.0.input_lambda_processor.#", "1"),
					resource.TestCheckResourceAttrPair(resourceName, "application_configuration.0.sql_application_configuration.0.input.0.input_processing_configuration.0.input_lambda_processor.0.resource_arn", lambda1ResourceName, names.AttrARN),
					resource.TestCheckResourceAttr(resourceName, "application_configuration.0.sql_application_configuration.0.input.0.kinesis_firehose_input.#", "1"),
					resource.TestCheckResourceAttrPair(resourceName, "application_configuration.0.sql_application_configuration.0.input.0.kinesis_firehose_input.0.resource_arn", firehoseResourceName, names.AttrARN),
					resource.TestCheckResourceAttr(resourceName, "application_configuration.0.sql_application_configuration.0.input.0.kinesis_streams_input.#", "0"),
					resource.TestCheckResourceAttr(resourceName, "application_configuration.0.sql_application_configuration.0.input.0.input_starting_position_configuration.#", "1"),
					resource.TestCheckResourceAttr(resourceName, "application_configuration.0.sql_application_configuration.0.input.0.input_starting_position_configuration.0.input_starting_position", ""),
					resource.TestCheckResourceAttr(resourceName, "application_configuration.0.sql_application_configuration.0.output.#", "0"),
					resource.TestCheckResourceAttr(resourceName, "application_configuration.0.sql_application_configuration.0.reference_data_source.#", "0"),
					resource.TestCheckResourceAttr(resourceName, "application_configuration.0.vpc_configuration.#", "0"),
					acctest.CheckResourceAttrRegionalARN(ctx, resourceName, names.AttrARN, "kinesisanalytics", fmt.Sprintf("application/%s", rName)),
					resource.TestCheckResourceAttr(resourceName, "cloudwatch_logging_options.#", "0"),
					resource.TestCheckResourceAttrSet(resourceName, "create_timestamp"),
					resource.TestCheckResourceAttr(resourceName, names.AttrDescription, ""),
					resource.TestCheckNoResourceAttr(resourceName, "force_stop"),
					resource.TestCheckResourceAttrSet(resourceName, "last_update_timestamp"),
					resource.TestCheckResourceAttr(resourceName, names.AttrName, rName),
					resource.TestCheckResourceAttr(resourceName, "runtime_environment", "SQL-1_0"),
					resource.TestCheckResourceAttrPair(resourceName, "service_execution_role", iamRoleResourceName, names.AttrARN),
					resource.TestCheckNoResourceAttr(resourceName, "start_application"),
					resource.TestCheckResourceAttr(resourceName, names.AttrStatus, "READY"),
					resource.TestCheckResourceAttr(resourceName, acctest.CtTagsPercent, "0"),
					resource.TestCheckResourceAttr(resourceName, "version_id", "1"),
				),
			},
			{
				Config: testAccApplicationConfig_sqlConfigurationInputProcessingConfiguration(rName, 1),
				Check: resource.ComposeTestCheckFunc(
					testAccCheckApplicationExists(ctx, resourceName, &v),
					resource.TestCheckResourceAttr(resourceName, "application_configuration.#", "1"),
					resource.TestCheckResourceAttr(resourceName, "application_configuration.0.application_code_configuration.#", "1"),
					resource.TestCheckResourceAttr(resourceName, "application_configuration.0.application_code_configuration.0.code_content.#", "1"),
					resource.TestCheckResourceAttr(resourceName, "application_configuration.0.application_code_configuration.0.code_content.0.s3_content_location.#", "0"),
					resource.TestCheckResourceAttr(resourceName, "application_configuration.0.application_code_configuration.0.code_content.0.text_content", "SELECT 1;\n"),
					resource.TestCheckResourceAttr(resourceName, "application_configuration.0.application_code_configuration.0.code_content_type", "PLAINTEXT"),
					resource.TestCheckResourceAttr(resourceName, "application_configuration.0.application_snapshot_configuration.#", "0"),
					resource.TestCheckResourceAttr(resourceName, "application_configuration.0.environment_properties.#", "0"),
					resource.TestCheckResourceAttr(resourceName, "application_configuration.0.flink_application_configuration.#", "0"),
					resource.TestCheckResourceAttr(resourceName, "application_configuration.0.run_configuration.#", "0"),
					resource.TestCheckResourceAttr(resourceName, "application_configuration.0.sql_application_configuration.#", "1"),
					resource.TestCheckResourceAttr(resourceName, "application_configuration.0.sql_application_configuration.0.input.#", "1"),
					resource.TestCheckResourceAttr(resourceName, "application_configuration.0.sql_application_configuration.0.input.0.in_app_stream_names.#", "1"),
					resource.TestCheckResourceAttrSet(resourceName, "application_configuration.0.sql_application_configuration.0.input.0.input_id"),
					resource.TestCheckResourceAttr(resourceName, "application_configuration.0.sql_application_configuration.0.input.0.input_schema.#", "1"),
					resource.TestCheckResourceAttr(resourceName, "application_configuration.0.sql_application_configuration.0.input.0.input_schema.0.record_column.#", "1"),
					resource.TestCheckResourceAttr(resourceName, "application_configuration.0.sql_application_configuration.0.input.0.input_schema.0.record_column.0.name", "COLUMN_1"),
					resource.TestCheckResourceAttr(resourceName, "application_configuration.0.sql_application_configuration.0.input.0.input_schema.0.record_column.0.sql_type", "INTEGER"),
					resource.TestCheckResourceAttr(resourceName, "application_configuration.0.sql_application_configuration.0.input.0.input_schema.0.record_encoding", ""),
					resource.TestCheckResourceAttr(resourceName, "application_configuration.0.sql_application_configuration.0.input.0.input_schema.0.record_format.#", "1"),
					resource.TestCheckResourceAttr(resourceName, "application_configuration.0.sql_application_configuration.0.input.0.input_schema.0.record_format.0.mapping_parameters.#", "1"),
					resource.TestCheckResourceAttr(resourceName, "application_configuration.0.sql_application_configuration.0.input.0.input_schema.0.record_format.0.mapping_parameters.0.csv_mapping_parameters.#", "1"),
					resource.TestCheckResourceAttr(resourceName, "application_configuration.0.sql_application_configuration.0.input.0.input_schema.0.record_format.0.mapping_parameters.0.csv_mapping_parameters.0.record_column_delimiter", ","),
					resource.TestCheckResourceAttr(resourceName, "application_configuration.0.sql_application_configuration.0.input.0.input_schema.0.record_format.0.mapping_parameters.0.csv_mapping_parameters.0.record_row_delimiter", "|"),
					resource.TestCheckResourceAttr(resourceName, "application_configuration.0.sql_application_configuration.0.input.0.input_schema.0.record_format.0.mapping_parameters.0.json_mapping_parameters.#", "0"),
					resource.TestCheckResourceAttr(resourceName, "application_configuration.0.sql_application_configuration.0.input.0.input_schema.0.record_format.0.record_format_type", "CSV"),
					resource.TestCheckResourceAttr(resourceName, "application_configuration.0.sql_application_configuration.0.input.0.name_prefix", "NAME_PREFIX_1"),
					resource.TestCheckResourceAttr(resourceName, "application_configuration.0.sql_application_configuration.0.input.0.input_parallelism.#", "1"),
					resource.TestCheckResourceAttr(resourceName, "application_configuration.0.sql_application_configuration.0.input.0.input_parallelism.0.count", "1"),
					resource.TestCheckResourceAttr(resourceName, "application_configuration.0.sql_application_configuration.0.input.0.input_processing_configuration.#", "1"),
					resource.TestCheckResourceAttr(resourceName, "application_configuration.0.sql_application_configuration.0.input.0.input_processing_configuration.0.input_lambda_processor.#", "1"),
					resource.TestCheckResourceAttrPair(resourceName, "application_configuration.0.sql_application_configuration.0.input.0.input_processing_configuration.0.input_lambda_processor.0.resource_arn", lambda2ResourceName, names.AttrARN),
					resource.TestCheckResourceAttr(resourceName, "application_configuration.0.sql_application_configuration.0.input.0.kinesis_firehose_input.#", "1"),
					resource.TestCheckResourceAttrPair(resourceName, "application_configuration.0.sql_application_configuration.0.input.0.kinesis_firehose_input.0.resource_arn", firehoseResourceName, names.AttrARN),
					resource.TestCheckResourceAttr(resourceName, "application_configuration.0.sql_application_configuration.0.input.0.kinesis_streams_input.#", "0"),
					resource.TestCheckResourceAttr(resourceName, "application_configuration.0.sql_application_configuration.0.input.0.input_starting_position_configuration.#", "1"),
					resource.TestCheckResourceAttr(resourceName, "application_configuration.0.sql_application_configuration.0.input.0.input_starting_position_configuration.0.input_starting_position", ""),
					resource.TestCheckResourceAttr(resourceName, "application_configuration.0.sql_application_configuration.0.output.#", "0"),
					resource.TestCheckResourceAttr(resourceName, "application_configuration.0.sql_application_configuration.0.reference_data_source.#", "0"),
					resource.TestCheckResourceAttr(resourceName, "application_configuration.0.vpc_configuration.#", "0"),
					acctest.CheckResourceAttrRegionalARN(ctx, resourceName, names.AttrARN, "kinesisanalytics", fmt.Sprintf("application/%s", rName)),
					resource.TestCheckResourceAttr(resourceName, "cloudwatch_logging_options.#", "0"),
					resource.TestCheckResourceAttrSet(resourceName, "create_timestamp"),
					resource.TestCheckResourceAttr(resourceName, names.AttrDescription, ""),
					resource.TestCheckNoResourceAttr(resourceName, "force_stop"),
					resource.TestCheckResourceAttrSet(resourceName, "last_update_timestamp"),
					resource.TestCheckResourceAttr(resourceName, names.AttrName, rName),
					resource.TestCheckResourceAttr(resourceName, "runtime_environment", "SQL-1_0"),
					resource.TestCheckResourceAttrPair(resourceName, "service_execution_role", iamRoleResourceName, names.AttrARN),
					resource.TestCheckNoResourceAttr(resourceName, "start_application"),
					resource.TestCheckResourceAttr(resourceName, names.AttrStatus, "READY"),
					resource.TestCheckResourceAttr(resourceName, acctest.CtTagsPercent, "0"),
					resource.TestCheckResourceAttr(resourceName, "version_id", "2"),
				),
			},
			{
				ResourceName:      resourceName,
				ImportState:       true,
				ImportStateVerify: true,
			},
		},
	})
}

func TestAccKinesisAnalyticsV2Application_SQLApplicationMultiple_update(t *testing.T) {
	ctx := acctest.Context(t)
	var v awstypes.ApplicationDetail
	resourceName := "aws_kinesisanalyticsv2_application.test"
	iamRole1ResourceName := "aws_iam_role.test.0"
	iamRole2ResourceName := "aws_iam_role.test.1"
	cloudWatchLogStreamResourceName := "aws_cloudwatch_log_stream.test"
	lambdaResourceName := "aws_lambda_function.test.0"
	firehoseResourceName := "aws_kinesis_firehose_delivery_stream.test"
	streamsResourceName := "aws_kinesis_stream.test"
	s3BucketResourceName := "aws_s3_bucket.test"
	rName := sdkacctest.RandomWithPrefix(acctest.ResourcePrefix)

	resource.ParallelTest(t, resource.TestCase{
		PreCheck:                 func() { acctest.PreCheck(ctx, t); testAccPreCheck(ctx, t) },
		ErrorCheck:               acctest.ErrorCheck(t, names.KinesisAnalyticsV2ServiceID),
		ProtoV5ProviderFactories: acctest.ProtoV5ProviderFactories,
		CheckDestroy:             testAccCheckApplicationDestroy(ctx),
		Steps: []resource.TestStep{
			{
				Config: testAccApplicationConfig_sqlConfigurationMultiple(rName, "", ""),
				Check: resource.ComposeTestCheckFunc(
					testAccCheckApplicationExists(ctx, resourceName, &v),
					resource.TestCheckResourceAttr(resourceName, "application_configuration.#", "1"),
					resource.TestCheckResourceAttr(resourceName, "application_configuration.0.application_code_configuration.#", "1"),
					resource.TestCheckResourceAttr(resourceName, "application_configuration.0.application_code_configuration.0.code_content.#", "1"),
					resource.TestCheckResourceAttr(resourceName, "application_configuration.0.application_code_configuration.0.code_content.0.s3_content_location.#", "0"),
					resource.TestCheckResourceAttr(resourceName, "application_configuration.0.application_code_configuration.0.code_content.0.text_content", "SELECT 1;\n"),
					resource.TestCheckResourceAttr(resourceName, "application_configuration.0.application_code_configuration.0.code_content_type", "PLAINTEXT"),
					resource.TestCheckResourceAttr(resourceName, "application_configuration.0.application_snapshot_configuration.#", "0"),
					resource.TestCheckResourceAttr(resourceName, "application_configuration.0.environment_properties.#", "0"),
					resource.TestCheckResourceAttr(resourceName, "application_configuration.0.flink_application_configuration.#", "0"),
					resource.TestCheckResourceAttr(resourceName, "application_configuration.0.run_configuration.#", "0"),
					resource.TestCheckResourceAttr(resourceName, "application_configuration.0.sql_application_configuration.#", "1"),
					resource.TestCheckResourceAttr(resourceName, "application_configuration.0.sql_application_configuration.0.input.#", "1"),
					resource.TestCheckResourceAttr(resourceName, "application_configuration.0.sql_application_configuration.0.input.0.in_app_stream_names.#", "1"),
					resource.TestCheckResourceAttrSet(resourceName, "application_configuration.0.sql_application_configuration.0.input.0.input_id"),
					resource.TestCheckResourceAttr(resourceName, "application_configuration.0.sql_application_configuration.0.input.0.input_schema.#", "1"),
					resource.TestCheckResourceAttr(resourceName, "application_configuration.0.sql_application_configuration.0.input.0.input_schema.0.record_column.#", "1"),
					resource.TestCheckResourceAttr(resourceName, "application_configuration.0.sql_application_configuration.0.input.0.input_schema.0.record_column.0.name", "COLUMN_1"),
					resource.TestCheckResourceAttr(resourceName, "application_configuration.0.sql_application_configuration.0.input.0.input_schema.0.record_column.0.sql_type", "INTEGER"),
					resource.TestCheckResourceAttr(resourceName, "application_configuration.0.sql_application_configuration.0.input.0.input_schema.0.record_encoding", ""),
					resource.TestCheckResourceAttr(resourceName, "application_configuration.0.sql_application_configuration.0.input.0.input_schema.0.record_format.#", "1"),
					resource.TestCheckResourceAttr(resourceName, "application_configuration.0.sql_application_configuration.0.input.0.input_schema.0.record_format.0.mapping_parameters.#", "1"),
					resource.TestCheckResourceAttr(resourceName, "application_configuration.0.sql_application_configuration.0.input.0.input_schema.0.record_format.0.mapping_parameters.0.csv_mapping_parameters.#", "1"),
					resource.TestCheckResourceAttr(resourceName, "application_configuration.0.sql_application_configuration.0.input.0.input_schema.0.record_format.0.mapping_parameters.0.csv_mapping_parameters.0.record_column_delimiter", ","),
					resource.TestCheckResourceAttr(resourceName, "application_configuration.0.sql_application_configuration.0.input.0.input_schema.0.record_format.0.mapping_parameters.0.csv_mapping_parameters.0.record_row_delimiter", "|"),
					resource.TestCheckResourceAttr(resourceName, "application_configuration.0.sql_application_configuration.0.input.0.input_schema.0.record_format.0.mapping_parameters.0.json_mapping_parameters.#", "0"),
					resource.TestCheckResourceAttr(resourceName, "application_configuration.0.sql_application_configuration.0.input.0.input_schema.0.record_format.0.record_format_type", "CSV"),
					resource.TestCheckResourceAttr(resourceName, "application_configuration.0.sql_application_configuration.0.input.0.name_prefix", "NAME_PREFIX_1"),
					resource.TestCheckResourceAttr(resourceName, "application_configuration.0.sql_application_configuration.0.input.0.input_parallelism.#", "1"),
					resource.TestCheckResourceAttr(resourceName, "application_configuration.0.sql_application_configuration.0.input.0.input_parallelism.0.count", "1"),
					resource.TestCheckResourceAttr(resourceName, "application_configuration.0.sql_application_configuration.0.input.0.input_processing_configuration.#", "1"),
					resource.TestCheckResourceAttr(resourceName, "application_configuration.0.sql_application_configuration.0.input.0.input_processing_configuration.0.input_lambda_processor.#", "1"),
					resource.TestCheckResourceAttrPair(resourceName, "application_configuration.0.sql_application_configuration.0.input.0.input_processing_configuration.0.input_lambda_processor.0.resource_arn", lambdaResourceName, names.AttrARN),
					resource.TestCheckResourceAttr(resourceName, "application_configuration.0.sql_application_configuration.0.input.0.kinesis_firehose_input.#", "1"),
					resource.TestCheckResourceAttrPair(resourceName, "application_configuration.0.sql_application_configuration.0.input.0.kinesis_firehose_input.0.resource_arn", firehoseResourceName, names.AttrARN),
					resource.TestCheckResourceAttr(resourceName, "application_configuration.0.sql_application_configuration.0.input.0.kinesis_streams_input.#", "0"),
					resource.TestCheckResourceAttr(resourceName, "application_configuration.0.sql_application_configuration.0.input.0.input_starting_position_configuration.#", "1"),
					resource.TestCheckResourceAttr(resourceName, "application_configuration.0.sql_application_configuration.0.input.0.input_starting_position_configuration.0.input_starting_position", ""),
					resource.TestCheckResourceAttr(resourceName, "application_configuration.0.sql_application_configuration.0.output.#", "1"),
					resource.TestCheckTypeSetElemNestedAttrs(resourceName, "application_configuration.0.sql_application_configuration.0.output.*", map[string]string{
						names.AttrName:                            "OUTPUT_1",
						"destination_schema.#":                    "1",
						"destination_schema.0.record_format_type": "CSV",
						"kinesis_firehose_output.#":               "1",
						"kinesis_streams_output.#":                "0",
						"lambda_output.#":                         "0",
					}),
					resource.TestCheckTypeSetElemAttrPair(resourceName, "application_configuration.0.sql_application_configuration.0.output.*.kinesis_firehose_output.0.resource_arn", firehoseResourceName, names.AttrARN),
					resource.TestCheckResourceAttr(resourceName, "application_configuration.0.sql_application_configuration.0.reference_data_source.#", "0"),
					resource.TestCheckResourceAttr(resourceName, "application_configuration.0.vpc_configuration.#", "0"),
					acctest.CheckResourceAttrRegionalARN(ctx, resourceName, names.AttrARN, "kinesisanalytics", fmt.Sprintf("application/%s", rName)),
					resource.TestCheckResourceAttr(resourceName, "cloudwatch_logging_options.#", "1"),
					resource.TestCheckResourceAttrPair(resourceName, "cloudwatch_logging_options.0.log_stream_arn", cloudWatchLogStreamResourceName, names.AttrARN),
					resource.TestCheckResourceAttrSet(resourceName, "create_timestamp"),
					resource.TestCheckResourceAttr(resourceName, names.AttrDescription, ""),
					resource.TestCheckNoResourceAttr(resourceName, "force_stop"),
					resource.TestCheckResourceAttrSet(resourceName, "last_update_timestamp"),
					resource.TestCheckResourceAttr(resourceName, names.AttrName, rName),
					resource.TestCheckResourceAttr(resourceName, "runtime_environment", "SQL-1_0"),
					resource.TestCheckResourceAttrPair(resourceName, "service_execution_role", iamRole1ResourceName, names.AttrARN),
					resource.TestCheckNoResourceAttr(resourceName, "start_application"),
					resource.TestCheckResourceAttr(resourceName, names.AttrStatus, "READY"),
					resource.TestCheckResourceAttr(resourceName, acctest.CtTagsPercent, "1"),
					resource.TestCheckResourceAttr(resourceName, "tags.Key1", "Value1"),
					resource.TestCheckResourceAttr(resourceName, "version_id", "1"),
				),
			},
			{
				Config: testAccApplicationConfig_sqlConfigurationMultipleUpdated(rName, "", ""),
				Check: resource.ComposeTestCheckFunc(
					testAccCheckApplicationExists(ctx, resourceName, &v),
					resource.TestCheckResourceAttr(resourceName, "application_configuration.#", "1"),
					resource.TestCheckResourceAttr(resourceName, "application_configuration.0.application_code_configuration.#", "1"),
					resource.TestCheckResourceAttr(resourceName, "application_configuration.0.application_code_configuration.0.code_content.#", "1"),
					resource.TestCheckResourceAttr(resourceName, "application_configuration.0.application_code_configuration.0.code_content.0.s3_content_location.#", "0"),
					resource.TestCheckResourceAttr(resourceName, "application_configuration.0.application_code_configuration.0.code_content.0.text_content", "SELECT 2;\n"),
					resource.TestCheckResourceAttr(resourceName, "application_configuration.0.application_code_configuration.0.code_content_type", "PLAINTEXT"),
					resource.TestCheckResourceAttr(resourceName, "application_configuration.0.application_snapshot_configuration.#", "0"),
					resource.TestCheckResourceAttr(resourceName, "application_configuration.0.environment_properties.#", "0"),
					resource.TestCheckResourceAttr(resourceName, "application_configuration.0.flink_application_configuration.#", "0"),
					resource.TestCheckResourceAttr(resourceName, "application_configuration.0.run_configuration.#", "0"),
					resource.TestCheckResourceAttr(resourceName, "application_configuration.0.sql_application_configuration.#", "1"),
					resource.TestCheckResourceAttr(resourceName, "application_configuration.0.sql_application_configuration.0.input.#", "1"),
					resource.TestCheckResourceAttr(resourceName, "application_configuration.0.sql_application_configuration.0.input.0.in_app_stream_names.#", "42"),
					resource.TestCheckResourceAttrSet(resourceName, "application_configuration.0.sql_application_configuration.0.input.0.input_id"),
					resource.TestCheckResourceAttr(resourceName, "application_configuration.0.sql_application_configuration.0.input.0.input_schema.#", "1"),
					resource.TestCheckResourceAttr(resourceName, "application_configuration.0.sql_application_configuration.0.input.0.input_schema.0.record_column.#", "2"),
					resource.TestCheckResourceAttr(resourceName, "application_configuration.0.sql_application_configuration.0.input.0.input_schema.0.record_column.0.mapping", "MAPPING-2"),
					resource.TestCheckResourceAttr(resourceName, "application_configuration.0.sql_application_configuration.0.input.0.input_schema.0.record_column.0.name", "COLUMN_2"),
					resource.TestCheckResourceAttr(resourceName, "application_configuration.0.sql_application_configuration.0.input.0.input_schema.0.record_column.0.sql_type", "VARCHAR(8)"),
					resource.TestCheckResourceAttr(resourceName, "application_configuration.0.sql_application_configuration.0.input.0.input_schema.0.record_column.1.mapping", "MAPPING-3"),
					resource.TestCheckResourceAttr(resourceName, "application_configuration.0.sql_application_configuration.0.input.0.input_schema.0.record_column.1.name", "COLUMN_3"),
					resource.TestCheckResourceAttr(resourceName, "application_configuration.0.sql_application_configuration.0.input.0.input_schema.0.record_column.1.sql_type", "DOUBLE"),
					resource.TestCheckResourceAttr(resourceName, "application_configuration.0.sql_application_configuration.0.input.0.input_schema.0.record_encoding", "UTF-8"),
					resource.TestCheckResourceAttr(resourceName, "application_configuration.0.sql_application_configuration.0.input.0.input_schema.0.record_format.#", "1"),
					resource.TestCheckResourceAttr(resourceName, "application_configuration.0.sql_application_configuration.0.input.0.input_schema.0.record_format.0.mapping_parameters.#", "1"),
					resource.TestCheckResourceAttr(resourceName, "application_configuration.0.sql_application_configuration.0.input.0.input_schema.0.record_format.0.mapping_parameters.0.csv_mapping_parameters.#", "0"),
					resource.TestCheckResourceAttr(resourceName, "application_configuration.0.sql_application_configuration.0.input.0.input_schema.0.record_format.0.mapping_parameters.0.json_mapping_parameters.#", "1"),
					resource.TestCheckResourceAttr(resourceName, "application_configuration.0.sql_application_configuration.0.input.0.input_schema.0.record_format.0.mapping_parameters.0.json_mapping_parameters.0.record_row_path", "$path.to.record"),
					resource.TestCheckResourceAttr(resourceName, "application_configuration.0.sql_application_configuration.0.input.0.input_schema.0.record_format.0.record_format_type", "JSON"),
					resource.TestCheckResourceAttr(resourceName, "application_configuration.0.sql_application_configuration.0.input.0.name_prefix", "NAME_PREFIX_2"),
					resource.TestCheckResourceAttr(resourceName, "application_configuration.0.sql_application_configuration.0.input.0.input_parallelism.#", "1"),
					resource.TestCheckResourceAttr(resourceName, "application_configuration.0.sql_application_configuration.0.input.0.input_parallelism.0.count", "42"),
					resource.TestCheckResourceAttr(resourceName, "application_configuration.0.sql_application_configuration.0.input.0.input_processing_configuration.#", "0"),
					resource.TestCheckResourceAttr(resourceName, "application_configuration.0.sql_application_configuration.0.input.0.kinesis_firehose_input.#", "0"),
					resource.TestCheckResourceAttr(resourceName, "application_configuration.0.sql_application_configuration.0.input.0.kinesis_streams_input.#", "1"),
					resource.TestCheckResourceAttrPair(resourceName, "application_configuration.0.sql_application_configuration.0.input.0.kinesis_streams_input.0.resource_arn", streamsResourceName, names.AttrARN),
					resource.TestCheckResourceAttr(resourceName, "application_configuration.0.sql_application_configuration.0.input.0.input_starting_position_configuration.#", "1"),
					resource.TestCheckResourceAttr(resourceName, "application_configuration.0.sql_application_configuration.0.input.0.input_starting_position_configuration.0.input_starting_position", ""),
					resource.TestCheckResourceAttr(resourceName, "application_configuration.0.sql_application_configuration.0.output.#", "2"),
					resource.TestCheckTypeSetElemNestedAttrs(resourceName, "application_configuration.0.sql_application_configuration.0.output.*", map[string]string{
						names.AttrName:                            "OUTPUT_2",
						"destination_schema.#":                    "1",
						"destination_schema.0.record_format_type": "JSON",
						"kinesis_firehose_output.#":               "0",
						"kinesis_streams_output.#":                "1",
						"lambda_output.#":                         "0",
					}),
					resource.TestCheckTypeSetElemAttrPair(resourceName, "application_configuration.0.sql_application_configuration.0.output.*.kinesis_streams_output.0.resource_arn", streamsResourceName, names.AttrARN),
					resource.TestCheckTypeSetElemNestedAttrs(resourceName, "application_configuration.0.sql_application_configuration.0.output.*", map[string]string{
						names.AttrName:                            "OUTPUT_3",
						"destination_schema.#":                    "1",
						"destination_schema.0.record_format_type": "CSV",
						"kinesis_firehose_output.#":               "0",
						"kinesis_streams_output.#":                "0",
						"lambda_output.#":                         "1",
					}),
					resource.TestCheckTypeSetElemAttrPair(resourceName, "application_configuration.0.sql_application_configuration.0.output.*.lambda_output.0.resource_arn", lambdaResourceName, names.AttrARN),
					resource.TestCheckResourceAttr(resourceName, "application_configuration.0.sql_application_configuration.0.reference_data_source.#", "1"),
					resource.TestCheckResourceAttr(resourceName, "application_configuration.0.sql_application_configuration.0.reference_data_source.0.reference_schema.#", "1"),
					resource.TestCheckResourceAttr(resourceName, "application_configuration.0.sql_application_configuration.0.reference_data_source.0.reference_schema.0.record_column.#", "1"),
					resource.TestCheckResourceAttr(resourceName, "application_configuration.0.sql_application_configuration.0.reference_data_source.0.reference_schema.0.record_column.0.name", "COLUMN_1"),
					resource.TestCheckResourceAttr(resourceName, "application_configuration.0.sql_application_configuration.0.reference_data_source.0.reference_schema.0.record_column.0.sql_type", "INTEGER"),
					resource.TestCheckResourceAttr(resourceName, "application_configuration.0.sql_application_configuration.0.reference_data_source.0.reference_schema.0.record_encoding", ""),
					resource.TestCheckResourceAttr(resourceName, "application_configuration.0.sql_application_configuration.0.reference_data_source.0.reference_schema.0.record_format.#", "1"),
					resource.TestCheckResourceAttr(resourceName, "application_configuration.0.sql_application_configuration.0.reference_data_source.0.reference_schema.0.record_format.0.mapping_parameters.#", "1"),
					resource.TestCheckResourceAttr(resourceName, "application_configuration.0.sql_application_configuration.0.reference_data_source.0.reference_schema.0.record_format.0.mapping_parameters.0.csv_mapping_parameters.#", "1"),
					resource.TestCheckResourceAttr(resourceName, "application_configuration.0.sql_application_configuration.0.reference_data_source.0.reference_schema.0.record_format.0.mapping_parameters.0.csv_mapping_parameters.0.record_column_delimiter", ","),
					resource.TestCheckResourceAttr(resourceName, "application_configuration.0.sql_application_configuration.0.reference_data_source.0.reference_schema.0.record_format.0.mapping_parameters.0.csv_mapping_parameters.0.record_row_delimiter", "|"),
					resource.TestCheckResourceAttr(resourceName, "application_configuration.0.sql_application_configuration.0.reference_data_source.0.reference_schema.0.record_format.0.mapping_parameters.0.json_mapping_parameters.#", "0"),
					resource.TestCheckResourceAttr(resourceName, "application_configuration.0.sql_application_configuration.0.reference_data_source.0.reference_schema.0.record_format.0.record_format_type", "CSV"),
					resource.TestCheckResourceAttr(resourceName, "application_configuration.0.sql_application_configuration.0.reference_data_source.0.s3_reference_data_source.#", "1"),
					resource.TestCheckResourceAttrPair(resourceName, "application_configuration.0.sql_application_configuration.0.reference_data_source.0.s3_reference_data_source.0.bucket_arn", s3BucketResourceName, names.AttrARN),
					resource.TestCheckResourceAttr(resourceName, "application_configuration.0.sql_application_configuration.0.reference_data_source.0.s3_reference_data_source.0.file_key", "KEY-1"),
					resource.TestCheckResourceAttr(resourceName, "application_configuration.0.sql_application_configuration.0.reference_data_source.0.table_name", "TABLE-1"),
					resource.TestCheckResourceAttrSet(resourceName, "application_configuration.0.sql_application_configuration.0.reference_data_source.0.reference_id"),
					resource.TestCheckResourceAttr(resourceName, "application_configuration.0.vpc_configuration.#", "0"),
					acctest.CheckResourceAttrRegionalARN(ctx, resourceName, names.AttrARN, "kinesisanalytics", fmt.Sprintf("application/%s", rName)),
					resource.TestCheckResourceAttr(resourceName, "cloudwatch_logging_options.#", "0"),
					resource.TestCheckResourceAttrSet(resourceName, "create_timestamp"),
					resource.TestCheckResourceAttr(resourceName, names.AttrDescription, ""),
					resource.TestCheckNoResourceAttr(resourceName, "force_stop"),
					resource.TestCheckResourceAttrSet(resourceName, "last_update_timestamp"),
					resource.TestCheckResourceAttr(resourceName, names.AttrName, rName),
					resource.TestCheckResourceAttr(resourceName, "runtime_environment", "SQL-1_0"),
					resource.TestCheckResourceAttrPair(resourceName, "service_execution_role", iamRole2ResourceName, names.AttrARN),
					resource.TestCheckNoResourceAttr(resourceName, "start_application"),
					resource.TestCheckResourceAttr(resourceName, names.AttrStatus, "READY"),
					resource.TestCheckResourceAttr(resourceName, acctest.CtTagsPercent, "2"),
					resource.TestCheckResourceAttr(resourceName, "tags.Key2", "Value2"),
					resource.TestCheckResourceAttr(resourceName, "tags.Key3", "Value3"),
					resource.TestCheckResourceAttr(resourceName, "version_id", "8"), // Delete CloudWatch logging options + add reference data source + delete input processing configuration+ update application + delete output + 2 * add output.
				),
			},
			{
				ResourceName:      resourceName,
				ImportState:       true,
				ImportStateVerify: true,
			},
		},
	})
}

func TestAccKinesisAnalyticsV2Application_SQLApplicationOutput_update(t *testing.T) {
	ctx := acctest.Context(t)
	var v awstypes.ApplicationDetail
	resourceName := "aws_kinesisanalyticsv2_application.test"
	iamRoleResourceName := "aws_iam_role.test.0"
	lambdaResourceName := "aws_lambda_function.test.0"
	firehoseResourceName := "aws_kinesis_firehose_delivery_stream.test"
	streamsResourceName := "aws_kinesis_stream.test"
	rName := sdkacctest.RandomWithPrefix(acctest.ResourcePrefix)

	resource.ParallelTest(t, resource.TestCase{
		PreCheck:                 func() { acctest.PreCheck(ctx, t); testAccPreCheck(ctx, t) },
		ErrorCheck:               acctest.ErrorCheck(t, names.KinesisAnalyticsV2ServiceID),
		ProtoV5ProviderFactories: acctest.ProtoV5ProviderFactories,
		CheckDestroy:             testAccCheckApplicationDestroy(ctx),
		Steps: []resource.TestStep{
			{
				Config: testAccApplicationConfig_sqlConfigurationOutput(rName),
				Check: resource.ComposeTestCheckFunc(
					testAccCheckApplicationExists(ctx, resourceName, &v),
					resource.TestCheckResourceAttr(resourceName, "application_configuration.#", "1"),
					resource.TestCheckResourceAttr(resourceName, "application_configuration.0.application_code_configuration.#", "1"),
					resource.TestCheckResourceAttr(resourceName, "application_configuration.0.application_code_configuration.0.code_content.#", "1"),
					resource.TestCheckResourceAttr(resourceName, "application_configuration.0.application_code_configuration.0.code_content.0.s3_content_location.#", "0"),
					resource.TestCheckResourceAttr(resourceName, "application_configuration.0.application_code_configuration.0.code_content.0.text_content", "SELECT 1;\n"),
					resource.TestCheckResourceAttr(resourceName, "application_configuration.0.application_code_configuration.0.code_content_type", "PLAINTEXT"),
					resource.TestCheckResourceAttr(resourceName, "application_configuration.0.application_snapshot_configuration.#", "0"),
					resource.TestCheckResourceAttr(resourceName, "application_configuration.0.environment_properties.#", "0"),
					resource.TestCheckResourceAttr(resourceName, "application_configuration.0.flink_application_configuration.#", "0"),
					resource.TestCheckResourceAttr(resourceName, "application_configuration.0.run_configuration.#", "0"),
					resource.TestCheckResourceAttr(resourceName, "application_configuration.0.sql_application_configuration.#", "1"),
					resource.TestCheckResourceAttr(resourceName, "application_configuration.0.sql_application_configuration.0.input.#", "0"),
					resource.TestCheckResourceAttr(resourceName, "application_configuration.0.sql_application_configuration.0.output.#", "1"),
					resource.TestCheckTypeSetElemNestedAttrs(resourceName, "application_configuration.0.sql_application_configuration.0.output.*", map[string]string{
						names.AttrName:                            "OUTPUT_1",
						"destination_schema.#":                    "1",
						"destination_schema.0.record_format_type": "CSV",
						"kinesis_firehose_output.#":               "1",
						"kinesis_streams_output.#":                "0",
						"lambda_output.#":                         "0",
					}),
					resource.TestCheckTypeSetElemAttrPair(resourceName, "application_configuration.0.sql_application_configuration.0.output.*.kinesis_firehose_output.0.resource_arn", firehoseResourceName, names.AttrARN),
					resource.TestCheckResourceAttr(resourceName, "application_configuration.0.sql_application_configuration.0.reference_data_source.#", "0"),
					resource.TestCheckResourceAttr(resourceName, "application_configuration.0.vpc_configuration.#", "0"),
					acctest.CheckResourceAttrRegionalARN(ctx, resourceName, names.AttrARN, "kinesisanalytics", fmt.Sprintf("application/%s", rName)),
					resource.TestCheckResourceAttr(resourceName, "cloudwatch_logging_options.#", "0"),
					resource.TestCheckResourceAttrSet(resourceName, "create_timestamp"),
					resource.TestCheckResourceAttr(resourceName, names.AttrDescription, ""),
					resource.TestCheckNoResourceAttr(resourceName, "force_stop"),
					resource.TestCheckResourceAttrSet(resourceName, "last_update_timestamp"),
					resource.TestCheckResourceAttr(resourceName, names.AttrName, rName),
					resource.TestCheckResourceAttr(resourceName, "runtime_environment", "SQL-1_0"),
					resource.TestCheckResourceAttrPair(resourceName, "service_execution_role", iamRoleResourceName, names.AttrARN),
					resource.TestCheckNoResourceAttr(resourceName, "start_application"),
					resource.TestCheckResourceAttr(resourceName, names.AttrStatus, "READY"),
					resource.TestCheckResourceAttr(resourceName, acctest.CtTagsPercent, "0"),
					resource.TestCheckResourceAttr(resourceName, "version_id", "1"),
				),
			},
			{
				Config: testAccApplicationConfig_sqlConfigurationOutputUpdated(rName),
				Check: resource.ComposeTestCheckFunc(
					testAccCheckApplicationExists(ctx, resourceName, &v),
					resource.TestCheckResourceAttr(resourceName, "application_configuration.#", "1"),
					resource.TestCheckResourceAttr(resourceName, "application_configuration.0.application_code_configuration.#", "1"),
					resource.TestCheckResourceAttr(resourceName, "application_configuration.0.application_code_configuration.0.code_content.#", "1"),
					resource.TestCheckResourceAttr(resourceName, "application_configuration.0.application_code_configuration.0.code_content.0.s3_content_location.#", "0"),
					resource.TestCheckResourceAttr(resourceName, "application_configuration.0.application_code_configuration.0.code_content.0.text_content", "SELECT 1;\n"),
					resource.TestCheckResourceAttr(resourceName, "application_configuration.0.application_code_configuration.0.code_content_type", "PLAINTEXT"),
					resource.TestCheckResourceAttr(resourceName, "application_configuration.0.application_snapshot_configuration.#", "0"),
					resource.TestCheckResourceAttr(resourceName, "application_configuration.0.environment_properties.#", "0"),
					resource.TestCheckResourceAttr(resourceName, "application_configuration.0.flink_application_configuration.#", "0"),
					resource.TestCheckResourceAttr(resourceName, "application_configuration.0.run_configuration.#", "0"),
					resource.TestCheckResourceAttr(resourceName, "application_configuration.0.sql_application_configuration.#", "1"),
					resource.TestCheckResourceAttr(resourceName, "application_configuration.0.sql_application_configuration.0.input.#", "0"),
					resource.TestCheckResourceAttr(resourceName, "application_configuration.0.sql_application_configuration.0.output.#", "2"),
					resource.TestCheckTypeSetElemNestedAttrs(resourceName, "application_configuration.0.sql_application_configuration.0.output.*", map[string]string{
						names.AttrName:                            "OUTPUT_2",
						"destination_schema.#":                    "1",
						"destination_schema.0.record_format_type": "JSON",
						"kinesis_firehose_output.#":               "0",
						"kinesis_streams_output.#":                "1",
						"lambda_output.#":                         "0",
					}),
					resource.TestCheckTypeSetElemAttrPair(resourceName, "application_configuration.0.sql_application_configuration.0.output.*.kinesis_streams_output.0.resource_arn", streamsResourceName, names.AttrARN),
					resource.TestCheckTypeSetElemNestedAttrs(resourceName, "application_configuration.0.sql_application_configuration.0.output.*", map[string]string{
						names.AttrName:                            "OUTPUT_3",
						"destination_schema.#":                    "1",
						"destination_schema.0.record_format_type": "CSV",
						"kinesis_firehose_output.#":               "0",
						"kinesis_streams_output.#":                "0",
						"lambda_output.#":                         "1",
					}),
					resource.TestCheckTypeSetElemAttrPair(resourceName, "application_configuration.0.sql_application_configuration.0.output.*.lambda_output.0.resource_arn", lambdaResourceName, names.AttrARN),
					resource.TestCheckResourceAttr(resourceName, "application_configuration.0.sql_application_configuration.0.reference_data_source.#", "0"),
					resource.TestCheckResourceAttr(resourceName, "application_configuration.0.vpc_configuration.#", "0"),
					acctest.CheckResourceAttrRegionalARN(ctx, resourceName, names.AttrARN, "kinesisanalytics", fmt.Sprintf("application/%s", rName)),
					resource.TestCheckResourceAttr(resourceName, "cloudwatch_logging_options.#", "0"),
					resource.TestCheckResourceAttrSet(resourceName, "create_timestamp"),
					resource.TestCheckResourceAttr(resourceName, names.AttrDescription, ""),
					resource.TestCheckNoResourceAttr(resourceName, "force_stop"),
					resource.TestCheckResourceAttrSet(resourceName, "last_update_timestamp"),
					resource.TestCheckResourceAttr(resourceName, names.AttrName, rName),
					resource.TestCheckResourceAttr(resourceName, "runtime_environment", "SQL-1_0"),
					resource.TestCheckResourceAttrPair(resourceName, "service_execution_role", iamRoleResourceName, names.AttrARN),
					resource.TestCheckNoResourceAttr(resourceName, "start_application"),
					resource.TestCheckResourceAttr(resourceName, names.AttrStatus, "READY"),
					resource.TestCheckResourceAttr(resourceName, acctest.CtTagsPercent, "0"),
					resource.TestCheckResourceAttr(resourceName, "version_id", "4"), // 1 * output deletion + 2 * output addition.
				),
			},
			{
				ResourceName:      resourceName,
				ImportState:       true,
				ImportStateVerify: true,
			},
			{
				Config: testAccApplicationConfig_sqlConfigurationNotSpecified(rName),
				Check: resource.ComposeTestCheckFunc(
					testAccCheckApplicationExists(ctx, resourceName, &v),
					resource.TestCheckResourceAttr(resourceName, "application_configuration.#", "1"),
					resource.TestCheckResourceAttr(resourceName, "application_configuration.0.application_code_configuration.#", "1"),
					resource.TestCheckResourceAttr(resourceName, "application_configuration.0.application_code_configuration.0.code_content.#", "1"),
					resource.TestCheckResourceAttr(resourceName, "application_configuration.0.application_code_configuration.0.code_content.0.s3_content_location.#", "0"),
					resource.TestCheckResourceAttr(resourceName, "application_configuration.0.application_code_configuration.0.code_content.0.text_content", "SELECT 1;\n"),
					resource.TestCheckResourceAttr(resourceName, "application_configuration.0.application_code_configuration.0.code_content_type", "PLAINTEXT"),
					resource.TestCheckResourceAttr(resourceName, "application_configuration.0.application_snapshot_configuration.#", "0"),
					resource.TestCheckResourceAttr(resourceName, "application_configuration.0.environment_properties.#", "0"),
					resource.TestCheckResourceAttr(resourceName, "application_configuration.0.flink_application_configuration.#", "0"),
					resource.TestCheckResourceAttr(resourceName, "application_configuration.0.run_configuration.#", "0"),
					resource.TestCheckResourceAttr(resourceName, "application_configuration.0.sql_application_configuration.#", "0"),
					resource.TestCheckResourceAttr(resourceName, "application_configuration.0.vpc_configuration.#", "0"),
					acctest.CheckResourceAttrRegionalARN(ctx, resourceName, names.AttrARN, "kinesisanalytics", fmt.Sprintf("application/%s", rName)),
					resource.TestCheckResourceAttr(resourceName, "cloudwatch_logging_options.#", "0"),
					resource.TestCheckResourceAttrSet(resourceName, "create_timestamp"),
					resource.TestCheckResourceAttr(resourceName, names.AttrDescription, ""),
					resource.TestCheckNoResourceAttr(resourceName, "force_stop"),
					resource.TestCheckResourceAttrSet(resourceName, "last_update_timestamp"),
					resource.TestCheckResourceAttr(resourceName, names.AttrName, rName),
					resource.TestCheckResourceAttr(resourceName, "runtime_environment", "SQL-1_0"),
					resource.TestCheckResourceAttrPair(resourceName, "service_execution_role", iamRoleResourceName, names.AttrARN),
					resource.TestCheckNoResourceAttr(resourceName, "start_application"),
					resource.TestCheckResourceAttr(resourceName, names.AttrStatus, "READY"),
					resource.TestCheckResourceAttr(resourceName, acctest.CtTagsPercent, "0"),
					resource.TestCheckResourceAttr(resourceName, "version_id", "6"), // 2 * output deletion.
				),
			},
		},
	})
}

func TestAccKinesisAnalyticsV2Application_SQLApplicationReferenceDataSource_add(t *testing.T) {
	ctx := acctest.Context(t)
	var v awstypes.ApplicationDetail
	resourceName := "aws_kinesisanalyticsv2_application.test"
	iamRoleResourceName := "aws_iam_role.test.0"
	s3BucketResourceName := "aws_s3_bucket.test"
	rName := sdkacctest.RandomWithPrefix(acctest.ResourcePrefix)

	resource.ParallelTest(t, resource.TestCase{
		PreCheck:                 func() { acctest.PreCheck(ctx, t); testAccPreCheck(ctx, t) },
		ErrorCheck:               acctest.ErrorCheck(t, names.KinesisAnalyticsV2ServiceID),
		ProtoV5ProviderFactories: acctest.ProtoV5ProviderFactories,
		CheckDestroy:             testAccCheckApplicationDestroy(ctx),
		Steps: []resource.TestStep{
			{
				Config: testAccApplicationConfig_sqlConfigurationNotSpecified(rName),
				Check: resource.ComposeTestCheckFunc(
					testAccCheckApplicationExists(ctx, resourceName, &v),
					resource.TestCheckResourceAttr(resourceName, "application_configuration.#", "1"),
					resource.TestCheckResourceAttr(resourceName, "application_configuration.0.application_code_configuration.#", "1"),
					resource.TestCheckResourceAttr(resourceName, "application_configuration.0.application_code_configuration.0.code_content.#", "1"),
					resource.TestCheckResourceAttr(resourceName, "application_configuration.0.application_code_configuration.0.code_content.0.s3_content_location.#", "0"),
					resource.TestCheckResourceAttr(resourceName, "application_configuration.0.application_code_configuration.0.code_content.0.text_content", "SELECT 1;\n"),
					resource.TestCheckResourceAttr(resourceName, "application_configuration.0.application_code_configuration.0.code_content_type", "PLAINTEXT"),
					resource.TestCheckResourceAttr(resourceName, "application_configuration.0.application_snapshot_configuration.#", "0"),
					resource.TestCheckResourceAttr(resourceName, "application_configuration.0.environment_properties.#", "0"),
					resource.TestCheckResourceAttr(resourceName, "application_configuration.0.flink_application_configuration.#", "0"),
					resource.TestCheckResourceAttr(resourceName, "application_configuration.0.run_configuration.#", "0"),
					resource.TestCheckResourceAttr(resourceName, "application_configuration.0.sql_application_configuration.#", "0"),
					resource.TestCheckResourceAttr(resourceName, "application_configuration.0.vpc_configuration.#", "0"),
					acctest.CheckResourceAttrRegionalARN(ctx, resourceName, names.AttrARN, "kinesisanalytics", fmt.Sprintf("application/%s", rName)),
					resource.TestCheckResourceAttr(resourceName, "cloudwatch_logging_options.#", "0"),
					resource.TestCheckResourceAttrSet(resourceName, "create_timestamp"),
					resource.TestCheckResourceAttr(resourceName, names.AttrDescription, ""),
					resource.TestCheckNoResourceAttr(resourceName, "force_stop"),
					resource.TestCheckResourceAttrSet(resourceName, "last_update_timestamp"),
					resource.TestCheckResourceAttr(resourceName, names.AttrName, rName),
					resource.TestCheckResourceAttr(resourceName, "runtime_environment", "SQL-1_0"),
					resource.TestCheckResourceAttrPair(resourceName, "service_execution_role", iamRoleResourceName, names.AttrARN),
					resource.TestCheckNoResourceAttr(resourceName, "start_application"),
					resource.TestCheckResourceAttr(resourceName, names.AttrStatus, "READY"),
					resource.TestCheckResourceAttr(resourceName, acctest.CtTagsPercent, "0"),
					resource.TestCheckResourceAttr(resourceName, "version_id", "1"),
				),
			},
			{
				Config: testAccApplicationConfig_sqlConfigurationReferenceDataSource(rName),
				Check: resource.ComposeTestCheckFunc(
					testAccCheckApplicationExists(ctx, resourceName, &v),
					resource.TestCheckResourceAttr(resourceName, "application_configuration.#", "1"),
					resource.TestCheckResourceAttr(resourceName, "application_configuration.0.application_code_configuration.#", "1"),
					resource.TestCheckResourceAttr(resourceName, "application_configuration.0.application_code_configuration.0.code_content.#", "1"),
					resource.TestCheckResourceAttr(resourceName, "application_configuration.0.application_code_configuration.0.code_content.0.s3_content_location.#", "0"),
					resource.TestCheckResourceAttr(resourceName, "application_configuration.0.application_code_configuration.0.code_content.0.text_content", "SELECT 1;\n"),
					resource.TestCheckResourceAttr(resourceName, "application_configuration.0.application_code_configuration.0.code_content_type", "PLAINTEXT"),
					resource.TestCheckResourceAttr(resourceName, "application_configuration.0.application_snapshot_configuration.#", "0"),
					resource.TestCheckResourceAttr(resourceName, "application_configuration.0.environment_properties.#", "0"),
					resource.TestCheckResourceAttr(resourceName, "application_configuration.0.flink_application_configuration.#", "0"),
					resource.TestCheckResourceAttr(resourceName, "application_configuration.0.run_configuration.#", "0"),
					resource.TestCheckResourceAttr(resourceName, "application_configuration.0.sql_application_configuration.#", "1"),
					resource.TestCheckResourceAttr(resourceName, "application_configuration.0.sql_application_configuration.0.input.#", "0"),
					resource.TestCheckResourceAttr(resourceName, "application_configuration.0.sql_application_configuration.0.output.#", "0"),
					resource.TestCheckResourceAttr(resourceName, "application_configuration.0.sql_application_configuration.0.reference_data_source.#", "1"),
					resource.TestCheckResourceAttr(resourceName, "application_configuration.0.sql_application_configuration.0.reference_data_source.0.reference_schema.#", "1"),
					resource.TestCheckResourceAttr(resourceName, "application_configuration.0.sql_application_configuration.0.reference_data_source.0.reference_schema.0.record_column.#", "1"),
					resource.TestCheckResourceAttr(resourceName, "application_configuration.0.sql_application_configuration.0.reference_data_source.0.reference_schema.0.record_column.0.name", "COLUMN_1"),
					resource.TestCheckResourceAttr(resourceName, "application_configuration.0.sql_application_configuration.0.reference_data_source.0.reference_schema.0.record_column.0.sql_type", "INTEGER"),
					resource.TestCheckResourceAttr(resourceName, "application_configuration.0.sql_application_configuration.0.reference_data_source.0.reference_schema.0.record_encoding", ""),
					resource.TestCheckResourceAttr(resourceName, "application_configuration.0.sql_application_configuration.0.reference_data_source.0.reference_schema.0.record_format.#", "1"),
					resource.TestCheckResourceAttr(resourceName, "application_configuration.0.sql_application_configuration.0.reference_data_source.0.reference_schema.0.record_format.0.mapping_parameters.#", "1"),
					resource.TestCheckResourceAttr(resourceName, "application_configuration.0.sql_application_configuration.0.reference_data_source.0.reference_schema.0.record_format.0.mapping_parameters.0.csv_mapping_parameters.#", "1"),
					resource.TestCheckResourceAttr(resourceName, "application_configuration.0.sql_application_configuration.0.reference_data_source.0.reference_schema.0.record_format.0.mapping_parameters.0.csv_mapping_parameters.0.record_column_delimiter", ","),
					resource.TestCheckResourceAttr(resourceName, "application_configuration.0.sql_application_configuration.0.reference_data_source.0.reference_schema.0.record_format.0.mapping_parameters.0.csv_mapping_parameters.0.record_row_delimiter", "|"),
					resource.TestCheckResourceAttr(resourceName, "application_configuration.0.sql_application_configuration.0.reference_data_source.0.reference_schema.0.record_format.0.mapping_parameters.0.json_mapping_parameters.#", "0"),
					resource.TestCheckResourceAttr(resourceName, "application_configuration.0.sql_application_configuration.0.reference_data_source.0.reference_schema.0.record_format.0.record_format_type", "CSV"),
					resource.TestCheckResourceAttr(resourceName, "application_configuration.0.sql_application_configuration.0.reference_data_source.0.s3_reference_data_source.#", "1"),
					resource.TestCheckResourceAttrPair(resourceName, "application_configuration.0.sql_application_configuration.0.reference_data_source.0.s3_reference_data_source.0.bucket_arn", s3BucketResourceName, names.AttrARN),
					resource.TestCheckResourceAttr(resourceName, "application_configuration.0.sql_application_configuration.0.reference_data_source.0.s3_reference_data_source.0.file_key", "KEY-1"),
					resource.TestCheckResourceAttr(resourceName, "application_configuration.0.sql_application_configuration.0.reference_data_source.0.table_name", "TABLE-1"),
					resource.TestCheckResourceAttrSet(resourceName, "application_configuration.0.sql_application_configuration.0.reference_data_source.0.reference_id"),
					resource.TestCheckResourceAttr(resourceName, "application_configuration.0.vpc_configuration.#", "0"),
					acctest.CheckResourceAttrRegionalARN(ctx, resourceName, names.AttrARN, "kinesisanalytics", fmt.Sprintf("application/%s", rName)),
					resource.TestCheckResourceAttr(resourceName, "cloudwatch_logging_options.#", "0"),
					resource.TestCheckResourceAttrSet(resourceName, "create_timestamp"),
					resource.TestCheckResourceAttr(resourceName, names.AttrDescription, ""),
					resource.TestCheckNoResourceAttr(resourceName, "force_stop"),
					resource.TestCheckResourceAttrSet(resourceName, "last_update_timestamp"),
					resource.TestCheckResourceAttr(resourceName, names.AttrName, rName),
					resource.TestCheckResourceAttr(resourceName, "runtime_environment", "SQL-1_0"),
					resource.TestCheckResourceAttrPair(resourceName, "service_execution_role", iamRoleResourceName, names.AttrARN),
					resource.TestCheckNoResourceAttr(resourceName, "start_application"),
					resource.TestCheckResourceAttr(resourceName, names.AttrStatus, "READY"),
					resource.TestCheckResourceAttr(resourceName, acctest.CtTagsPercent, "0"),
					resource.TestCheckResourceAttr(resourceName, "version_id", "2"),
				),
			},
			{
				ResourceName:      resourceName,
				ImportState:       true,
				ImportStateVerify: true,
			},
		},
	})
}

func TestAccKinesisAnalyticsV2Application_SQLApplicationReferenceDataSource_delete(t *testing.T) {
	ctx := acctest.Context(t)
	var v awstypes.ApplicationDetail
	resourceName := "aws_kinesisanalyticsv2_application.test"
	iamRoleResourceName := "aws_iam_role.test.0"
	s3BucketResourceName := "aws_s3_bucket.test"
	rName := sdkacctest.RandomWithPrefix(acctest.ResourcePrefix)

	resource.ParallelTest(t, resource.TestCase{
		PreCheck:                 func() { acctest.PreCheck(ctx, t); testAccPreCheck(ctx, t) },
		ErrorCheck:               acctest.ErrorCheck(t, names.KinesisAnalyticsV2ServiceID),
		ProtoV5ProviderFactories: acctest.ProtoV5ProviderFactories,
		CheckDestroy:             testAccCheckApplicationDestroy(ctx),
		Steps: []resource.TestStep{
			{
				Config: testAccApplicationConfig_sqlConfigurationReferenceDataSource(rName),
				Check: resource.ComposeTestCheckFunc(
					testAccCheckApplicationExists(ctx, resourceName, &v),
					resource.TestCheckResourceAttr(resourceName, "application_configuration.#", "1"),
					resource.TestCheckResourceAttr(resourceName, "application_configuration.0.application_code_configuration.#", "1"),
					resource.TestCheckResourceAttr(resourceName, "application_configuration.0.application_code_configuration.0.code_content.#", "1"),
					resource.TestCheckResourceAttr(resourceName, "application_configuration.0.application_code_configuration.0.code_content.0.s3_content_location.#", "0"),
					resource.TestCheckResourceAttr(resourceName, "application_configuration.0.application_code_configuration.0.code_content.0.text_content", "SELECT 1;\n"),
					resource.TestCheckResourceAttr(resourceName, "application_configuration.0.application_code_configuration.0.code_content_type", "PLAINTEXT"),
					resource.TestCheckResourceAttr(resourceName, "application_configuration.0.application_snapshot_configuration.#", "0"),
					resource.TestCheckResourceAttr(resourceName, "application_configuration.0.environment_properties.#", "0"),
					resource.TestCheckResourceAttr(resourceName, "application_configuration.0.flink_application_configuration.#", "0"),
					resource.TestCheckResourceAttr(resourceName, "application_configuration.0.run_configuration.#", "0"),
					resource.TestCheckResourceAttr(resourceName, "application_configuration.0.sql_application_configuration.#", "1"),
					resource.TestCheckResourceAttr(resourceName, "application_configuration.0.sql_application_configuration.0.input.#", "0"),
					resource.TestCheckResourceAttr(resourceName, "application_configuration.0.sql_application_configuration.0.output.#", "0"),
					resource.TestCheckResourceAttr(resourceName, "application_configuration.0.sql_application_configuration.0.reference_data_source.#", "1"),
					resource.TestCheckResourceAttr(resourceName, "application_configuration.0.sql_application_configuration.0.reference_data_source.0.reference_schema.#", "1"),
					resource.TestCheckResourceAttr(resourceName, "application_configuration.0.sql_application_configuration.0.reference_data_source.0.reference_schema.0.record_column.#", "1"),
					resource.TestCheckResourceAttr(resourceName, "application_configuration.0.sql_application_configuration.0.reference_data_source.0.reference_schema.0.record_column.0.name", "COLUMN_1"),
					resource.TestCheckResourceAttr(resourceName, "application_configuration.0.sql_application_configuration.0.reference_data_source.0.reference_schema.0.record_column.0.sql_type", "INTEGER"),
					resource.TestCheckResourceAttr(resourceName, "application_configuration.0.sql_application_configuration.0.reference_data_source.0.reference_schema.0.record_encoding", ""),
					resource.TestCheckResourceAttr(resourceName, "application_configuration.0.sql_application_configuration.0.reference_data_source.0.reference_schema.0.record_format.#", "1"),
					resource.TestCheckResourceAttr(resourceName, "application_configuration.0.sql_application_configuration.0.reference_data_source.0.reference_schema.0.record_format.0.mapping_parameters.#", "1"),
					resource.TestCheckResourceAttr(resourceName, "application_configuration.0.sql_application_configuration.0.reference_data_source.0.reference_schema.0.record_format.0.mapping_parameters.0.csv_mapping_parameters.#", "1"),
					resource.TestCheckResourceAttr(resourceName, "application_configuration.0.sql_application_configuration.0.reference_data_source.0.reference_schema.0.record_format.0.mapping_parameters.0.csv_mapping_parameters.0.record_column_delimiter", ","),
					resource.TestCheckResourceAttr(resourceName, "application_configuration.0.sql_application_configuration.0.reference_data_source.0.reference_schema.0.record_format.0.mapping_parameters.0.csv_mapping_parameters.0.record_row_delimiter", "|"),
					resource.TestCheckResourceAttr(resourceName, "application_configuration.0.sql_application_configuration.0.reference_data_source.0.reference_schema.0.record_format.0.mapping_parameters.0.json_mapping_parameters.#", "0"),
					resource.TestCheckResourceAttr(resourceName, "application_configuration.0.sql_application_configuration.0.reference_data_source.0.reference_schema.0.record_format.0.record_format_type", "CSV"),
					resource.TestCheckResourceAttr(resourceName, "application_configuration.0.sql_application_configuration.0.reference_data_source.0.s3_reference_data_source.#", "1"),
					resource.TestCheckResourceAttrPair(resourceName, "application_configuration.0.sql_application_configuration.0.reference_data_source.0.s3_reference_data_source.0.bucket_arn", s3BucketResourceName, names.AttrARN),
					resource.TestCheckResourceAttr(resourceName, "application_configuration.0.sql_application_configuration.0.reference_data_source.0.s3_reference_data_source.0.file_key", "KEY-1"),
					resource.TestCheckResourceAttr(resourceName, "application_configuration.0.sql_application_configuration.0.reference_data_source.0.table_name", "TABLE-1"),
					resource.TestCheckResourceAttrSet(resourceName, "application_configuration.0.sql_application_configuration.0.reference_data_source.0.reference_id"),
					resource.TestCheckResourceAttr(resourceName, "application_configuration.0.vpc_configuration.#", "0"),
					acctest.CheckResourceAttrRegionalARN(ctx, resourceName, names.AttrARN, "kinesisanalytics", fmt.Sprintf("application/%s", rName)),
					resource.TestCheckResourceAttr(resourceName, "cloudwatch_logging_options.#", "0"),
					resource.TestCheckResourceAttrSet(resourceName, "create_timestamp"),
					resource.TestCheckResourceAttr(resourceName, names.AttrDescription, ""),
					resource.TestCheckNoResourceAttr(resourceName, "force_stop"),
					resource.TestCheckResourceAttrSet(resourceName, "last_update_timestamp"),
					resource.TestCheckResourceAttr(resourceName, names.AttrName, rName),
					resource.TestCheckResourceAttr(resourceName, "runtime_environment", "SQL-1_0"),
					resource.TestCheckResourceAttrPair(resourceName, "service_execution_role", iamRoleResourceName, names.AttrARN),
					resource.TestCheckNoResourceAttr(resourceName, "start_application"),
					resource.TestCheckResourceAttr(resourceName, names.AttrStatus, "READY"),
					resource.TestCheckResourceAttr(resourceName, acctest.CtTagsPercent, "0"),
					resource.TestCheckResourceAttr(resourceName, "version_id", "1"),
				),
			},
			{
				Config: testAccApplicationConfig_sqlConfigurationNotSpecified(rName),
				Check: resource.ComposeTestCheckFunc(
					testAccCheckApplicationExists(ctx, resourceName, &v),
					resource.TestCheckResourceAttr(resourceName, "application_configuration.#", "1"),
					resource.TestCheckResourceAttr(resourceName, "application_configuration.0.application_code_configuration.#", "1"),
					resource.TestCheckResourceAttr(resourceName, "application_configuration.0.application_code_configuration.0.code_content.#", "1"),
					resource.TestCheckResourceAttr(resourceName, "application_configuration.0.application_code_configuration.0.code_content.0.s3_content_location.#", "0"),
					resource.TestCheckResourceAttr(resourceName, "application_configuration.0.application_code_configuration.0.code_content.0.text_content", "SELECT 1;\n"),
					resource.TestCheckResourceAttr(resourceName, "application_configuration.0.application_code_configuration.0.code_content_type", "PLAINTEXT"),
					resource.TestCheckResourceAttr(resourceName, "application_configuration.0.application_snapshot_configuration.#", "0"),
					resource.TestCheckResourceAttr(resourceName, "application_configuration.0.environment_properties.#", "0"),
					resource.TestCheckResourceAttr(resourceName, "application_configuration.0.flink_application_configuration.#", "0"),
					resource.TestCheckResourceAttr(resourceName, "application_configuration.0.run_configuration.#", "0"),
					resource.TestCheckResourceAttr(resourceName, "application_configuration.0.sql_application_configuration.#", "0"),
					resource.TestCheckResourceAttr(resourceName, "application_configuration.0.vpc_configuration.#", "0"),
					acctest.CheckResourceAttrRegionalARN(ctx, resourceName, names.AttrARN, "kinesisanalytics", fmt.Sprintf("application/%s", rName)),
					resource.TestCheckResourceAttr(resourceName, "cloudwatch_logging_options.#", "0"),
					resource.TestCheckResourceAttrSet(resourceName, "create_timestamp"),
					resource.TestCheckResourceAttr(resourceName, names.AttrDescription, ""),
					resource.TestCheckNoResourceAttr(resourceName, "force_stop"),
					resource.TestCheckResourceAttrSet(resourceName, "last_update_timestamp"),
					resource.TestCheckResourceAttr(resourceName, names.AttrName, rName),
					resource.TestCheckResourceAttr(resourceName, "runtime_environment", "SQL-1_0"),
					resource.TestCheckResourceAttrPair(resourceName, "service_execution_role", iamRoleResourceName, names.AttrARN),
					resource.TestCheckNoResourceAttr(resourceName, "start_application"),
					resource.TestCheckResourceAttr(resourceName, names.AttrStatus, "READY"),
					resource.TestCheckResourceAttr(resourceName, acctest.CtTagsPercent, "0"),
					resource.TestCheckResourceAttr(resourceName, "version_id", "2"),
				),
			},
			{
				ResourceName:      resourceName,
				ImportState:       true,
				ImportStateVerify: true,
			},
		},
	})
}

func TestAccKinesisAnalyticsV2Application_SQLApplicationReferenceDataSource_update(t *testing.T) {
	ctx := acctest.Context(t)
	var v awstypes.ApplicationDetail
	resourceName := "aws_kinesisanalyticsv2_application.test"
	iamRoleResourceName := "aws_iam_role.test.0"
	s3BucketResourceName := "aws_s3_bucket.test"
	rName := sdkacctest.RandomWithPrefix(acctest.ResourcePrefix)

	resource.ParallelTest(t, resource.TestCase{
		PreCheck:                 func() { acctest.PreCheck(ctx, t); testAccPreCheck(ctx, t) },
		ErrorCheck:               acctest.ErrorCheck(t, names.KinesisAnalyticsV2ServiceID),
		ProtoV5ProviderFactories: acctest.ProtoV5ProviderFactories,
		CheckDestroy:             testAccCheckApplicationDestroy(ctx),
		Steps: []resource.TestStep{
			{
				Config: testAccApplicationConfig_sqlConfigurationReferenceDataSource(rName),
				Check: resource.ComposeTestCheckFunc(
					testAccCheckApplicationExists(ctx, resourceName, &v),
					resource.TestCheckResourceAttr(resourceName, "application_configuration.#", "1"),
					resource.TestCheckResourceAttr(resourceName, "application_configuration.0.application_code_configuration.#", "1"),
					resource.TestCheckResourceAttr(resourceName, "application_configuration.0.application_code_configuration.0.code_content.#", "1"),
					resource.TestCheckResourceAttr(resourceName, "application_configuration.0.application_code_configuration.0.code_content.0.s3_content_location.#", "0"),
					resource.TestCheckResourceAttr(resourceName, "application_configuration.0.application_code_configuration.0.code_content.0.text_content", "SELECT 1;\n"),
					resource.TestCheckResourceAttr(resourceName, "application_configuration.0.application_code_configuration.0.code_content_type", "PLAINTEXT"),
					resource.TestCheckResourceAttr(resourceName, "application_configuration.0.application_snapshot_configuration.#", "0"),
					resource.TestCheckResourceAttr(resourceName, "application_configuration.0.environment_properties.#", "0"),
					resource.TestCheckResourceAttr(resourceName, "application_configuration.0.flink_application_configuration.#", "0"),
					resource.TestCheckResourceAttr(resourceName, "application_configuration.0.run_configuration.#", "0"),
					resource.TestCheckResourceAttr(resourceName, "application_configuration.0.sql_application_configuration.#", "1"),
					resource.TestCheckResourceAttr(resourceName, "application_configuration.0.sql_application_configuration.0.input.#", "0"),
					resource.TestCheckResourceAttr(resourceName, "application_configuration.0.sql_application_configuration.0.output.#", "0"),
					resource.TestCheckResourceAttr(resourceName, "application_configuration.0.sql_application_configuration.0.reference_data_source.#", "1"),
					resource.TestCheckResourceAttr(resourceName, "application_configuration.0.sql_application_configuration.0.reference_data_source.0.reference_schema.#", "1"),
					resource.TestCheckResourceAttr(resourceName, "application_configuration.0.sql_application_configuration.0.reference_data_source.0.reference_schema.0.record_column.#", "1"),
					resource.TestCheckResourceAttr(resourceName, "application_configuration.0.sql_application_configuration.0.reference_data_source.0.reference_schema.0.record_column.0.name", "COLUMN_1"),
					resource.TestCheckResourceAttr(resourceName, "application_configuration.0.sql_application_configuration.0.reference_data_source.0.reference_schema.0.record_column.0.sql_type", "INTEGER"),
					resource.TestCheckResourceAttr(resourceName, "application_configuration.0.sql_application_configuration.0.reference_data_source.0.reference_schema.0.record_encoding", ""),
					resource.TestCheckResourceAttr(resourceName, "application_configuration.0.sql_application_configuration.0.reference_data_source.0.reference_schema.0.record_format.#", "1"),
					resource.TestCheckResourceAttr(resourceName, "application_configuration.0.sql_application_configuration.0.reference_data_source.0.reference_schema.0.record_format.0.mapping_parameters.#", "1"),
					resource.TestCheckResourceAttr(resourceName, "application_configuration.0.sql_application_configuration.0.reference_data_source.0.reference_schema.0.record_format.0.mapping_parameters.0.csv_mapping_parameters.#", "1"),
					resource.TestCheckResourceAttr(resourceName, "application_configuration.0.sql_application_configuration.0.reference_data_source.0.reference_schema.0.record_format.0.mapping_parameters.0.csv_mapping_parameters.0.record_column_delimiter", ","),
					resource.TestCheckResourceAttr(resourceName, "application_configuration.0.sql_application_configuration.0.reference_data_source.0.reference_schema.0.record_format.0.mapping_parameters.0.csv_mapping_parameters.0.record_row_delimiter", "|"),
					resource.TestCheckResourceAttr(resourceName, "application_configuration.0.sql_application_configuration.0.reference_data_source.0.reference_schema.0.record_format.0.mapping_parameters.0.json_mapping_parameters.#", "0"),
					resource.TestCheckResourceAttr(resourceName, "application_configuration.0.sql_application_configuration.0.reference_data_source.0.reference_schema.0.record_format.0.record_format_type", "CSV"),
					resource.TestCheckResourceAttr(resourceName, "application_configuration.0.sql_application_configuration.0.reference_data_source.0.s3_reference_data_source.#", "1"),
					resource.TestCheckResourceAttrPair(resourceName, "application_configuration.0.sql_application_configuration.0.reference_data_source.0.s3_reference_data_source.0.bucket_arn", s3BucketResourceName, names.AttrARN),
					resource.TestCheckResourceAttr(resourceName, "application_configuration.0.sql_application_configuration.0.reference_data_source.0.s3_reference_data_source.0.file_key", "KEY-1"),
					resource.TestCheckResourceAttr(resourceName, "application_configuration.0.sql_application_configuration.0.reference_data_source.0.table_name", "TABLE-1"),
					resource.TestCheckResourceAttrSet(resourceName, "application_configuration.0.sql_application_configuration.0.reference_data_source.0.reference_id"),
					resource.TestCheckResourceAttr(resourceName, "application_configuration.0.vpc_configuration.#", "0"),
					acctest.CheckResourceAttrRegionalARN(ctx, resourceName, names.AttrARN, "kinesisanalytics", fmt.Sprintf("application/%s", rName)),
					resource.TestCheckResourceAttr(resourceName, "cloudwatch_logging_options.#", "0"),
					resource.TestCheckResourceAttrSet(resourceName, "create_timestamp"),
					resource.TestCheckResourceAttr(resourceName, names.AttrDescription, ""),
					resource.TestCheckNoResourceAttr(resourceName, "force_stop"),
					resource.TestCheckResourceAttrSet(resourceName, "last_update_timestamp"),
					resource.TestCheckResourceAttr(resourceName, names.AttrName, rName),
					resource.TestCheckResourceAttr(resourceName, "runtime_environment", "SQL-1_0"),
					resource.TestCheckResourceAttrPair(resourceName, "service_execution_role", iamRoleResourceName, names.AttrARN),
					resource.TestCheckNoResourceAttr(resourceName, "start_application"),
					resource.TestCheckResourceAttr(resourceName, names.AttrStatus, "READY"),
					resource.TestCheckResourceAttr(resourceName, acctest.CtTagsPercent, "0"),
					resource.TestCheckResourceAttr(resourceName, "version_id", "1"),
				),
			},
			{
				Config: testAccApplicationConfig_sqlConfigurationReferenceDataSourceUpdated(rName),
				Check: resource.ComposeTestCheckFunc(
					testAccCheckApplicationExists(ctx, resourceName, &v),
					resource.TestCheckResourceAttr(resourceName, "application_configuration.#", "1"),
					resource.TestCheckResourceAttr(resourceName, "application_configuration.0.application_code_configuration.#", "1"),
					resource.TestCheckResourceAttr(resourceName, "application_configuration.0.application_code_configuration.0.code_content.#", "1"),
					resource.TestCheckResourceAttr(resourceName, "application_configuration.0.application_code_configuration.0.code_content.0.s3_content_location.#", "0"),
					resource.TestCheckResourceAttr(resourceName, "application_configuration.0.application_code_configuration.0.code_content.0.text_content", "SELECT 1;\n"),
					resource.TestCheckResourceAttr(resourceName, "application_configuration.0.application_code_configuration.0.code_content_type", "PLAINTEXT"),
					resource.TestCheckResourceAttr(resourceName, "application_configuration.0.application_snapshot_configuration.#", "0"),
					resource.TestCheckResourceAttr(resourceName, "application_configuration.0.environment_properties.#", "0"),
					resource.TestCheckResourceAttr(resourceName, "application_configuration.0.flink_application_configuration.#", "0"),
					resource.TestCheckResourceAttr(resourceName, "application_configuration.0.run_configuration.#", "0"),
					resource.TestCheckResourceAttr(resourceName, "application_configuration.0.sql_application_configuration.#", "1"),
					resource.TestCheckResourceAttr(resourceName, "application_configuration.0.sql_application_configuration.0.input.#", "0"),
					resource.TestCheckResourceAttr(resourceName, "application_configuration.0.sql_application_configuration.0.output.#", "0"),
					resource.TestCheckResourceAttr(resourceName, "application_configuration.0.sql_application_configuration.0.reference_data_source.#", "1"),
					resource.TestCheckResourceAttr(resourceName, "application_configuration.0.sql_application_configuration.0.reference_data_source.0.reference_schema.#", "1"),
					resource.TestCheckResourceAttr(resourceName, "application_configuration.0.sql_application_configuration.0.reference_data_source.0.reference_schema.0.record_column.#", "2"),
					resource.TestCheckResourceAttr(resourceName, "application_configuration.0.sql_application_configuration.0.reference_data_source.0.reference_schema.0.record_column.0.mapping", "MAPPING-2"),
					resource.TestCheckResourceAttr(resourceName, "application_configuration.0.sql_application_configuration.0.reference_data_source.0.reference_schema.0.record_column.0.name", "COLUMN_2"),
					resource.TestCheckResourceAttr(resourceName, "application_configuration.0.sql_application_configuration.0.reference_data_source.0.reference_schema.0.record_column.0.sql_type", "VARCHAR(8)"),
					resource.TestCheckResourceAttr(resourceName, "application_configuration.0.sql_application_configuration.0.reference_data_source.0.reference_schema.0.record_column.1.mapping", "MAPPING-3"),
					resource.TestCheckResourceAttr(resourceName, "application_configuration.0.sql_application_configuration.0.reference_data_source.0.reference_schema.0.record_column.1.name", "COLUMN_3"),
					resource.TestCheckResourceAttr(resourceName, "application_configuration.0.sql_application_configuration.0.reference_data_source.0.reference_schema.0.record_column.1.sql_type", "DOUBLE"),
					resource.TestCheckResourceAttr(resourceName, "application_configuration.0.sql_application_configuration.0.reference_data_source.0.reference_schema.0.record_encoding", "UTF-8"),
					resource.TestCheckResourceAttr(resourceName, "application_configuration.0.sql_application_configuration.0.reference_data_source.0.reference_schema.0.record_format.#", "1"),
					resource.TestCheckResourceAttr(resourceName, "application_configuration.0.sql_application_configuration.0.reference_data_source.0.reference_schema.0.record_format.0.mapping_parameters.#", "1"),
					resource.TestCheckResourceAttr(resourceName, "application_configuration.0.sql_application_configuration.0.reference_data_source.0.reference_schema.0.record_format.0.mapping_parameters.0.csv_mapping_parameters.#", "0"),
					resource.TestCheckResourceAttr(resourceName, "application_configuration.0.sql_application_configuration.0.reference_data_source.0.reference_schema.0.record_format.0.mapping_parameters.0.json_mapping_parameters.#", "1"),
					resource.TestCheckResourceAttr(resourceName, "application_configuration.0.sql_application_configuration.0.reference_data_source.0.reference_schema.0.record_format.0.mapping_parameters.0.json_mapping_parameters.0.record_row_path", "$path.to.record"),
					resource.TestCheckResourceAttr(resourceName, "application_configuration.0.sql_application_configuration.0.reference_data_source.0.reference_schema.0.record_format.0.record_format_type", "JSON"),
					resource.TestCheckResourceAttr(resourceName, "application_configuration.0.sql_application_configuration.0.reference_data_source.0.s3_reference_data_source.#", "1"),
					resource.TestCheckResourceAttrPair(resourceName, "application_configuration.0.sql_application_configuration.0.reference_data_source.0.s3_reference_data_source.0.bucket_arn", s3BucketResourceName, names.AttrARN),
					resource.TestCheckResourceAttr(resourceName, "application_configuration.0.sql_application_configuration.0.reference_data_source.0.s3_reference_data_source.0.file_key", "KEY-2"),
					resource.TestCheckResourceAttr(resourceName, "application_configuration.0.sql_application_configuration.0.reference_data_source.0.table_name", "TABLE-2"),
					resource.TestCheckResourceAttrSet(resourceName, "application_configuration.0.sql_application_configuration.0.reference_data_source.0.reference_id"),
					resource.TestCheckResourceAttr(resourceName, "application_configuration.0.vpc_configuration.#", "0"),
					acctest.CheckResourceAttrRegionalARN(ctx, resourceName, names.AttrARN, "kinesisanalytics", fmt.Sprintf("application/%s", rName)),
					resource.TestCheckResourceAttr(resourceName, "cloudwatch_logging_options.#", "0"),
					resource.TestCheckResourceAttrSet(resourceName, "create_timestamp"),
					resource.TestCheckResourceAttr(resourceName, names.AttrDescription, ""),
					resource.TestCheckNoResourceAttr(resourceName, "force_stop"),
					resource.TestCheckResourceAttrSet(resourceName, "last_update_timestamp"),
					resource.TestCheckResourceAttr(resourceName, names.AttrName, rName),
					resource.TestCheckResourceAttr(resourceName, "runtime_environment", "SQL-1_0"),
					resource.TestCheckResourceAttrPair(resourceName, "service_execution_role", iamRoleResourceName, names.AttrARN),
					resource.TestCheckNoResourceAttr(resourceName, "start_application"),
					resource.TestCheckResourceAttr(resourceName, names.AttrStatus, "READY"),
					resource.TestCheckResourceAttr(resourceName, acctest.CtTagsPercent, "0"),
					resource.TestCheckResourceAttr(resourceName, "version_id", "2"),
				),
			},
			{
				ResourceName:      resourceName,
				ImportState:       true,
				ImportStateVerify: true,
			},
		},
	})
}

func TestAccKinesisAnalyticsV2Application_SQLApplicationStartApplication_onCreate(t *testing.T) {
	ctx := acctest.Context(t)
	var v awstypes.ApplicationDetail
	resourceName := "aws_kinesisanalyticsv2_application.test"
	iamRoleResourceName := "aws_iam_role.test.0"
	firehoseResourceName := "aws_kinesis_firehose_delivery_stream.test"
	rName := sdkacctest.RandomWithPrefix(acctest.ResourcePrefix)

	resource.ParallelTest(t, resource.TestCase{
		PreCheck:                 func() { acctest.PreCheck(ctx, t); testAccPreCheck(ctx, t) },
		ErrorCheck:               acctest.ErrorCheck(t, names.KinesisAnalyticsV2ServiceID),
		ProtoV5ProviderFactories: acctest.ProtoV5ProviderFactories,
		CheckDestroy:             testAccCheckApplicationDestroy(ctx),
		Steps: []resource.TestStep{
			{
				Config: testAccApplicationConfig_sqlConfigurationStart(rName, true),
				Check: resource.ComposeTestCheckFunc(
					testAccCheckApplicationExists(ctx, resourceName, &v),
					resource.TestCheckResourceAttr(resourceName, "application_configuration.#", "1"),
					resource.TestCheckResourceAttr(resourceName, "application_configuration.0.application_code_configuration.#", "1"),
					resource.TestCheckResourceAttr(resourceName, "application_configuration.0.application_code_configuration.0.code_content.#", "1"),
					resource.TestCheckResourceAttr(resourceName, "application_configuration.0.application_code_configuration.0.code_content.0.s3_content_location.#", "0"),
					resource.TestCheckResourceAttr(resourceName, "application_configuration.0.application_code_configuration.0.code_content.0.text_content", "SELECT 1;\n"),
					resource.TestCheckResourceAttr(resourceName, "application_configuration.0.application_code_configuration.0.code_content_type", "PLAINTEXT"),
					resource.TestCheckResourceAttr(resourceName, "application_configuration.0.application_snapshot_configuration.#", "0"),
					resource.TestCheckResourceAttr(resourceName, "application_configuration.0.environment_properties.#", "0"),
					resource.TestCheckResourceAttr(resourceName, "application_configuration.0.flink_application_configuration.#", "0"),
					resource.TestCheckResourceAttr(resourceName, "application_configuration.0.run_configuration.#", "0"),
					resource.TestCheckResourceAttr(resourceName, "application_configuration.0.sql_application_configuration.#", "1"),
					resource.TestCheckResourceAttr(resourceName, "application_configuration.0.sql_application_configuration.0.input.#", "1"),
					resource.TestCheckResourceAttr(resourceName, "application_configuration.0.sql_application_configuration.0.input.0.in_app_stream_names.#", "1"),
					resource.TestCheckResourceAttrSet(resourceName, "application_configuration.0.sql_application_configuration.0.input.0.input_id"),
					resource.TestCheckResourceAttr(resourceName, "application_configuration.0.sql_application_configuration.0.input.0.input_schema.#", "1"),
					resource.TestCheckResourceAttr(resourceName, "application_configuration.0.sql_application_configuration.0.input.0.input_schema.0.record_column.#", "1"),
					resource.TestCheckResourceAttr(resourceName, "application_configuration.0.sql_application_configuration.0.input.0.input_schema.0.record_column.0.name", "COLUMN_1"),
					resource.TestCheckResourceAttr(resourceName, "application_configuration.0.sql_application_configuration.0.input.0.input_schema.0.record_column.0.sql_type", "INTEGER"),
					resource.TestCheckResourceAttr(resourceName, "application_configuration.0.sql_application_configuration.0.input.0.input_schema.0.record_encoding", ""),
					resource.TestCheckResourceAttr(resourceName, "application_configuration.0.sql_application_configuration.0.input.0.input_schema.0.record_format.#", "1"),
					resource.TestCheckResourceAttr(resourceName, "application_configuration.0.sql_application_configuration.0.input.0.input_schema.0.record_format.0.mapping_parameters.#", "1"),
					resource.TestCheckResourceAttr(resourceName, "application_configuration.0.sql_application_configuration.0.input.0.input_schema.0.record_format.0.mapping_parameters.0.csv_mapping_parameters.#", "1"),
					resource.TestCheckResourceAttr(resourceName, "application_configuration.0.sql_application_configuration.0.input.0.input_schema.0.record_format.0.mapping_parameters.0.csv_mapping_parameters.0.record_column_delimiter", ","),
					resource.TestCheckResourceAttr(resourceName, "application_configuration.0.sql_application_configuration.0.input.0.input_schema.0.record_format.0.mapping_parameters.0.csv_mapping_parameters.0.record_row_delimiter", "|"),
					resource.TestCheckResourceAttr(resourceName, "application_configuration.0.sql_application_configuration.0.input.0.input_schema.0.record_format.0.mapping_parameters.0.json_mapping_parameters.#", "0"),
					resource.TestCheckResourceAttr(resourceName, "application_configuration.0.sql_application_configuration.0.input.0.input_schema.0.record_format.0.record_format_type", "CSV"),
					resource.TestCheckResourceAttr(resourceName, "application_configuration.0.sql_application_configuration.0.input.0.name_prefix", "NAME_PREFIX_1"),
					resource.TestCheckResourceAttr(resourceName, "application_configuration.0.sql_application_configuration.0.input.0.input_parallelism.#", "1"),
					resource.TestCheckResourceAttr(resourceName, "application_configuration.0.sql_application_configuration.0.input.0.input_parallelism.0.count", "1"),
					resource.TestCheckResourceAttr(resourceName, "application_configuration.0.sql_application_configuration.0.input.0.input_processing_configuration.#", "0"),
					resource.TestCheckResourceAttr(resourceName, "application_configuration.0.sql_application_configuration.0.input.0.kinesis_firehose_input.#", "1"),
					resource.TestCheckResourceAttrPair(resourceName, "application_configuration.0.sql_application_configuration.0.input.0.kinesis_firehose_input.0.resource_arn", firehoseResourceName, names.AttrARN),
					resource.TestCheckResourceAttr(resourceName, "application_configuration.0.sql_application_configuration.0.input.0.kinesis_streams_input.#", "0"),
					resource.TestCheckResourceAttr(resourceName, "application_configuration.0.sql_application_configuration.0.input.0.input_starting_position_configuration.#", "1"),
					resource.TestCheckResourceAttr(resourceName, "application_configuration.0.sql_application_configuration.0.input.0.input_starting_position_configuration.0.input_starting_position", "NOW"),
					resource.TestCheckResourceAttr(resourceName, "application_configuration.0.sql_application_configuration.0.output.#", "0"),
					resource.TestCheckResourceAttr(resourceName, "application_configuration.0.sql_application_configuration.0.reference_data_source.#", "0"),
					resource.TestCheckResourceAttr(resourceName, "application_configuration.0.vpc_configuration.#", "0"),
					acctest.CheckResourceAttrRegionalARN(ctx, resourceName, names.AttrARN, "kinesisanalytics", fmt.Sprintf("application/%s", rName)),
					resource.TestCheckResourceAttr(resourceName, "cloudwatch_logging_options.#", "0"),
					resource.TestCheckResourceAttrSet(resourceName, "create_timestamp"),
					resource.TestCheckResourceAttr(resourceName, names.AttrDescription, ""),
					resource.TestCheckNoResourceAttr(resourceName, "force_stop"),
					resource.TestCheckResourceAttrSet(resourceName, "last_update_timestamp"),
					resource.TestCheckResourceAttr(resourceName, names.AttrName, rName),
					resource.TestCheckResourceAttr(resourceName, "runtime_environment", "SQL-1_0"),
					resource.TestCheckResourceAttrPair(resourceName, "service_execution_role", iamRoleResourceName, names.AttrARN),
					resource.TestCheckResourceAttr(resourceName, "start_application", acctest.CtTrue),
					resource.TestCheckResourceAttr(resourceName, names.AttrStatus, "RUNNING"),
					resource.TestCheckResourceAttr(resourceName, acctest.CtTagsPercent, "0"),
					resource.TestCheckResourceAttr(resourceName, "version_id", "1"),
				),
			},
			{
				ResourceName:            resourceName,
				ImportState:             true,
				ImportStateVerify:       true,
				ImportStateVerifyIgnore: []string{"start_application"},
			},
		},
	})
}

func TestAccKinesisAnalyticsV2Application_SQLApplicationStartApplication_onUpdate(t *testing.T) {
	ctx := acctest.Context(t)
	var v awstypes.ApplicationDetail
	resourceName := "aws_kinesisanalyticsv2_application.test"
	iamRoleResourceName := "aws_iam_role.test.0"
	firehoseResourceName := "aws_kinesis_firehose_delivery_stream.test"
	rName := sdkacctest.RandomWithPrefix(acctest.ResourcePrefix)

	resource.ParallelTest(t, resource.TestCase{
		PreCheck:                 func() { acctest.PreCheck(ctx, t); testAccPreCheck(ctx, t) },
		ErrorCheck:               acctest.ErrorCheck(t, names.KinesisAnalyticsV2ServiceID),
		ProtoV5ProviderFactories: acctest.ProtoV5ProviderFactories,
		CheckDestroy:             testAccCheckApplicationDestroy(ctx),
		Steps: []resource.TestStep{
			{
				Config: testAccApplicationConfig_sqlConfigurationStart(rName, false),
				Check: resource.ComposeTestCheckFunc(
					testAccCheckApplicationExists(ctx, resourceName, &v),
					resource.TestCheckResourceAttr(resourceName, "application_configuration.#", "1"),
					resource.TestCheckResourceAttr(resourceName, "application_configuration.0.application_code_configuration.#", "1"),
					resource.TestCheckResourceAttr(resourceName, "application_configuration.0.application_code_configuration.0.code_content.#", "1"),
					resource.TestCheckResourceAttr(resourceName, "application_configuration.0.application_code_configuration.0.code_content.0.s3_content_location.#", "0"),
					resource.TestCheckResourceAttr(resourceName, "application_configuration.0.application_code_configuration.0.code_content.0.text_content", "SELECT 1;\n"),
					resource.TestCheckResourceAttr(resourceName, "application_configuration.0.application_code_configuration.0.code_content_type", "PLAINTEXT"),
					resource.TestCheckResourceAttr(resourceName, "application_configuration.0.application_snapshot_configuration.#", "0"),
					resource.TestCheckResourceAttr(resourceName, "application_configuration.0.environment_properties.#", "0"),
					resource.TestCheckResourceAttr(resourceName, "application_configuration.0.flink_application_configuration.#", "0"),
					resource.TestCheckResourceAttr(resourceName, "application_configuration.0.run_configuration.#", "0"),
					resource.TestCheckResourceAttr(resourceName, "application_configuration.0.sql_application_configuration.#", "1"),
					resource.TestCheckResourceAttr(resourceName, "application_configuration.0.sql_application_configuration.0.input.#", "1"),
					resource.TestCheckResourceAttr(resourceName, "application_configuration.0.sql_application_configuration.0.input.0.in_app_stream_names.#", "1"),
					resource.TestCheckResourceAttrSet(resourceName, "application_configuration.0.sql_application_configuration.0.input.0.input_id"),
					resource.TestCheckResourceAttr(resourceName, "application_configuration.0.sql_application_configuration.0.input.0.input_schema.#", "1"),
					resource.TestCheckResourceAttr(resourceName, "application_configuration.0.sql_application_configuration.0.input.0.input_schema.0.record_column.#", "1"),
					resource.TestCheckResourceAttr(resourceName, "application_configuration.0.sql_application_configuration.0.input.0.input_schema.0.record_column.0.name", "COLUMN_1"),
					resource.TestCheckResourceAttr(resourceName, "application_configuration.0.sql_application_configuration.0.input.0.input_schema.0.record_column.0.sql_type", "INTEGER"),
					resource.TestCheckResourceAttr(resourceName, "application_configuration.0.sql_application_configuration.0.input.0.input_schema.0.record_encoding", ""),
					resource.TestCheckResourceAttr(resourceName, "application_configuration.0.sql_application_configuration.0.input.0.input_schema.0.record_format.#", "1"),
					resource.TestCheckResourceAttr(resourceName, "application_configuration.0.sql_application_configuration.0.input.0.input_schema.0.record_format.0.mapping_parameters.#", "1"),
					resource.TestCheckResourceAttr(resourceName, "application_configuration.0.sql_application_configuration.0.input.0.input_schema.0.record_format.0.mapping_parameters.0.csv_mapping_parameters.#", "1"),
					resource.TestCheckResourceAttr(resourceName, "application_configuration.0.sql_application_configuration.0.input.0.input_schema.0.record_format.0.mapping_parameters.0.csv_mapping_parameters.0.record_column_delimiter", ","),
					resource.TestCheckResourceAttr(resourceName, "application_configuration.0.sql_application_configuration.0.input.0.input_schema.0.record_format.0.mapping_parameters.0.csv_mapping_parameters.0.record_row_delimiter", "|"),
					resource.TestCheckResourceAttr(resourceName, "application_configuration.0.sql_application_configuration.0.input.0.input_schema.0.record_format.0.mapping_parameters.0.json_mapping_parameters.#", "0"),
					resource.TestCheckResourceAttr(resourceName, "application_configuration.0.sql_application_configuration.0.input.0.input_schema.0.record_format.0.record_format_type", "CSV"),
					resource.TestCheckResourceAttr(resourceName, "application_configuration.0.sql_application_configuration.0.input.0.name_prefix", "NAME_PREFIX_1"),
					resource.TestCheckResourceAttr(resourceName, "application_configuration.0.sql_application_configuration.0.input.0.input_parallelism.#", "1"),
					resource.TestCheckResourceAttr(resourceName, "application_configuration.0.sql_application_configuration.0.input.0.input_parallelism.0.count", "1"),
					resource.TestCheckResourceAttr(resourceName, "application_configuration.0.sql_application_configuration.0.input.0.input_processing_configuration.#", "0"),
					resource.TestCheckResourceAttr(resourceName, "application_configuration.0.sql_application_configuration.0.input.0.kinesis_firehose_input.#", "1"),
					resource.TestCheckResourceAttrPair(resourceName, "application_configuration.0.sql_application_configuration.0.input.0.kinesis_firehose_input.0.resource_arn", firehoseResourceName, names.AttrARN),
					resource.TestCheckResourceAttr(resourceName, "application_configuration.0.sql_application_configuration.0.input.0.kinesis_streams_input.#", "0"),
					resource.TestCheckResourceAttr(resourceName, "application_configuration.0.sql_application_configuration.0.input.0.input_starting_position_configuration.#", "1"),
					resource.TestCheckResourceAttr(resourceName, "application_configuration.0.sql_application_configuration.0.input.0.input_starting_position_configuration.0.input_starting_position", ""),
					resource.TestCheckResourceAttr(resourceName, "application_configuration.0.sql_application_configuration.0.output.#", "0"),
					resource.TestCheckResourceAttr(resourceName, "application_configuration.0.sql_application_configuration.0.reference_data_source.#", "0"),
					resource.TestCheckResourceAttr(resourceName, "application_configuration.0.vpc_configuration.#", "0"),
					acctest.CheckResourceAttrRegionalARN(ctx, resourceName, names.AttrARN, "kinesisanalytics", fmt.Sprintf("application/%s", rName)),
					resource.TestCheckResourceAttr(resourceName, "cloudwatch_logging_options.#", "0"),
					resource.TestCheckResourceAttrSet(resourceName, "create_timestamp"),
					resource.TestCheckResourceAttr(resourceName, names.AttrDescription, ""),
					resource.TestCheckNoResourceAttr(resourceName, "force_stop"),
					resource.TestCheckResourceAttrSet(resourceName, "last_update_timestamp"),
					resource.TestCheckResourceAttr(resourceName, names.AttrName, rName),
					resource.TestCheckResourceAttr(resourceName, "runtime_environment", "SQL-1_0"),
					resource.TestCheckResourceAttrPair(resourceName, "service_execution_role", iamRoleResourceName, names.AttrARN),
					resource.TestCheckResourceAttr(resourceName, "start_application", acctest.CtFalse),
					resource.TestCheckResourceAttr(resourceName, names.AttrStatus, "READY"),
					resource.TestCheckResourceAttr(resourceName, acctest.CtTagsPercent, "0"),
					resource.TestCheckResourceAttr(resourceName, "version_id", "1"),
				),
			},
			{
				ResourceName:            resourceName,
				ImportState:             true,
				ImportStateVerify:       true,
				ImportStateVerifyIgnore: []string{"start_application"},
			},
			{
				Config: testAccApplicationConfig_sqlConfigurationStart(rName, true),
				Check: resource.ComposeTestCheckFunc(
					testAccCheckApplicationExists(ctx, resourceName, &v),
					resource.TestCheckResourceAttr(resourceName, "application_configuration.#", "1"),
					resource.TestCheckResourceAttr(resourceName, "application_configuration.0.application_code_configuration.#", "1"),
					resource.TestCheckResourceAttr(resourceName, "application_configuration.0.application_code_configuration.0.code_content.#", "1"),
					resource.TestCheckResourceAttr(resourceName, "application_configuration.0.application_code_configuration.0.code_content.0.s3_content_location.#", "0"),
					resource.TestCheckResourceAttr(resourceName, "application_configuration.0.application_code_configuration.0.code_content.0.text_content", "SELECT 1;\n"),
					resource.TestCheckResourceAttr(resourceName, "application_configuration.0.application_code_configuration.0.code_content_type", "PLAINTEXT"),
					resource.TestCheckResourceAttr(resourceName, "application_configuration.0.application_snapshot_configuration.#", "0"),
					resource.TestCheckResourceAttr(resourceName, "application_configuration.0.environment_properties.#", "0"),
					resource.TestCheckResourceAttr(resourceName, "application_configuration.0.flink_application_configuration.#", "0"),
					resource.TestCheckResourceAttr(resourceName, "application_configuration.0.run_configuration.#", "0"),
					resource.TestCheckResourceAttr(resourceName, "application_configuration.0.sql_application_configuration.#", "1"),
					resource.TestCheckResourceAttr(resourceName, "application_configuration.0.sql_application_configuration.0.input.#", "1"),
					resource.TestCheckResourceAttr(resourceName, "application_configuration.0.sql_application_configuration.0.input.0.in_app_stream_names.#", "1"),
					resource.TestCheckResourceAttrSet(resourceName, "application_configuration.0.sql_application_configuration.0.input.0.input_id"),
					resource.TestCheckResourceAttr(resourceName, "application_configuration.0.sql_application_configuration.0.input.0.input_schema.#", "1"),
					resource.TestCheckResourceAttr(resourceName, "application_configuration.0.sql_application_configuration.0.input.0.input_schema.0.record_column.#", "1"),
					resource.TestCheckResourceAttr(resourceName, "application_configuration.0.sql_application_configuration.0.input.0.input_schema.0.record_column.0.name", "COLUMN_1"),
					resource.TestCheckResourceAttr(resourceName, "application_configuration.0.sql_application_configuration.0.input.0.input_schema.0.record_column.0.sql_type", "INTEGER"),
					resource.TestCheckResourceAttr(resourceName, "application_configuration.0.sql_application_configuration.0.input.0.input_schema.0.record_encoding", ""),
					resource.TestCheckResourceAttr(resourceName, "application_configuration.0.sql_application_configuration.0.input.0.input_schema.0.record_format.#", "1"),
					resource.TestCheckResourceAttr(resourceName, "application_configuration.0.sql_application_configuration.0.input.0.input_schema.0.record_format.0.mapping_parameters.#", "1"),
					resource.TestCheckResourceAttr(resourceName, "application_configuration.0.sql_application_configuration.0.input.0.input_schema.0.record_format.0.mapping_parameters.0.csv_mapping_parameters.#", "1"),
					resource.TestCheckResourceAttr(resourceName, "application_configuration.0.sql_application_configuration.0.input.0.input_schema.0.record_format.0.mapping_parameters.0.csv_mapping_parameters.0.record_column_delimiter", ","),
					resource.TestCheckResourceAttr(resourceName, "application_configuration.0.sql_application_configuration.0.input.0.input_schema.0.record_format.0.mapping_parameters.0.csv_mapping_parameters.0.record_row_delimiter", "|"),
					resource.TestCheckResourceAttr(resourceName, "application_configuration.0.sql_application_configuration.0.input.0.input_schema.0.record_format.0.mapping_parameters.0.json_mapping_parameters.#", "0"),
					resource.TestCheckResourceAttr(resourceName, "application_configuration.0.sql_application_configuration.0.input.0.input_schema.0.record_format.0.record_format_type", "CSV"),
					resource.TestCheckResourceAttr(resourceName, "application_configuration.0.sql_application_configuration.0.input.0.name_prefix", "NAME_PREFIX_1"),
					resource.TestCheckResourceAttr(resourceName, "application_configuration.0.sql_application_configuration.0.input.0.input_parallelism.#", "1"),
					resource.TestCheckResourceAttr(resourceName, "application_configuration.0.sql_application_configuration.0.input.0.input_parallelism.0.count", "1"),
					resource.TestCheckResourceAttr(resourceName, "application_configuration.0.sql_application_configuration.0.input.0.input_processing_configuration.#", "0"),
					resource.TestCheckResourceAttr(resourceName, "application_configuration.0.sql_application_configuration.0.input.0.kinesis_firehose_input.#", "1"),
					resource.TestCheckResourceAttrPair(resourceName, "application_configuration.0.sql_application_configuration.0.input.0.kinesis_firehose_input.0.resource_arn", firehoseResourceName, names.AttrARN),
					resource.TestCheckResourceAttr(resourceName, "application_configuration.0.sql_application_configuration.0.input.0.kinesis_streams_input.#", "0"),
					resource.TestCheckResourceAttr(resourceName, "application_configuration.0.sql_application_configuration.0.input.0.input_starting_position_configuration.#", "1"),
					resource.TestCheckResourceAttr(resourceName, "application_configuration.0.sql_application_configuration.0.input.0.input_starting_position_configuration.0.input_starting_position", "NOW"),
					resource.TestCheckResourceAttr(resourceName, "application_configuration.0.sql_application_configuration.0.output.#", "0"),
					resource.TestCheckResourceAttr(resourceName, "application_configuration.0.sql_application_configuration.0.reference_data_source.#", "0"),
					resource.TestCheckResourceAttr(resourceName, "application_configuration.0.vpc_configuration.#", "0"),
					acctest.CheckResourceAttrRegionalARN(ctx, resourceName, names.AttrARN, "kinesisanalytics", fmt.Sprintf("application/%s", rName)),
					resource.TestCheckResourceAttr(resourceName, "cloudwatch_logging_options.#", "0"),
					resource.TestCheckResourceAttrSet(resourceName, "create_timestamp"),
					resource.TestCheckResourceAttr(resourceName, names.AttrDescription, ""),
					resource.TestCheckNoResourceAttr(resourceName, "force_stop"),
					resource.TestCheckResourceAttrSet(resourceName, "last_update_timestamp"),
					resource.TestCheckResourceAttr(resourceName, names.AttrName, rName),
					resource.TestCheckResourceAttr(resourceName, "runtime_environment", "SQL-1_0"),
					resource.TestCheckResourceAttrPair(resourceName, "service_execution_role", iamRoleResourceName, names.AttrARN),
					resource.TestCheckResourceAttr(resourceName, "start_application", acctest.CtTrue),
					resource.TestCheckResourceAttr(resourceName, names.AttrStatus, "RUNNING"),
					resource.TestCheckResourceAttr(resourceName, acctest.CtTagsPercent, "0"),
					resource.TestCheckResourceAttr(resourceName, "version_id", "2"),
				),
			},
			{
				Config: testAccApplicationConfig_sqlConfigurationStart(rName, false),
				Check: resource.ComposeTestCheckFunc(
					testAccCheckApplicationExists(ctx, resourceName, &v),
					resource.TestCheckResourceAttr(resourceName, "application_configuration.#", "1"),
					resource.TestCheckResourceAttr(resourceName, "application_configuration.0.application_code_configuration.#", "1"),
					resource.TestCheckResourceAttr(resourceName, "application_configuration.0.application_code_configuration.0.code_content.#", "1"),
					resource.TestCheckResourceAttr(resourceName, "application_configuration.0.application_code_configuration.0.code_content.0.s3_content_location.#", "0"),
					resource.TestCheckResourceAttr(resourceName, "application_configuration.0.application_code_configuration.0.code_content.0.text_content", "SELECT 1;\n"),
					resource.TestCheckResourceAttr(resourceName, "application_configuration.0.application_code_configuration.0.code_content_type", "PLAINTEXT"),
					resource.TestCheckResourceAttr(resourceName, "application_configuration.0.application_snapshot_configuration.#", "0"),
					resource.TestCheckResourceAttr(resourceName, "application_configuration.0.environment_properties.#", "0"),
					resource.TestCheckResourceAttr(resourceName, "application_configuration.0.flink_application_configuration.#", "0"),
					resource.TestCheckResourceAttr(resourceName, "application_configuration.0.run_configuration.#", "0"),
					resource.TestCheckResourceAttr(resourceName, "application_configuration.0.sql_application_configuration.#", "1"),
					resource.TestCheckResourceAttr(resourceName, "application_configuration.0.sql_application_configuration.0.input.#", "1"),
					resource.TestCheckResourceAttr(resourceName, "application_configuration.0.sql_application_configuration.0.input.0.in_app_stream_names.#", "1"),
					resource.TestCheckResourceAttrSet(resourceName, "application_configuration.0.sql_application_configuration.0.input.0.input_id"),
					resource.TestCheckResourceAttr(resourceName, "application_configuration.0.sql_application_configuration.0.input.0.input_schema.#", "1"),
					resource.TestCheckResourceAttr(resourceName, "application_configuration.0.sql_application_configuration.0.input.0.input_schema.0.record_column.#", "1"),
					resource.TestCheckResourceAttr(resourceName, "application_configuration.0.sql_application_configuration.0.input.0.input_schema.0.record_column.0.name", "COLUMN_1"),
					resource.TestCheckResourceAttr(resourceName, "application_configuration.0.sql_application_configuration.0.input.0.input_schema.0.record_column.0.sql_type", "INTEGER"),
					resource.TestCheckResourceAttr(resourceName, "application_configuration.0.sql_application_configuration.0.input.0.input_schema.0.record_encoding", ""),
					resource.TestCheckResourceAttr(resourceName, "application_configuration.0.sql_application_configuration.0.input.0.input_schema.0.record_format.#", "1"),
					resource.TestCheckResourceAttr(resourceName, "application_configuration.0.sql_application_configuration.0.input.0.input_schema.0.record_format.0.mapping_parameters.#", "1"),
					resource.TestCheckResourceAttr(resourceName, "application_configuration.0.sql_application_configuration.0.input.0.input_schema.0.record_format.0.mapping_parameters.0.csv_mapping_parameters.#", "1"),
					resource.TestCheckResourceAttr(resourceName, "application_configuration.0.sql_application_configuration.0.input.0.input_schema.0.record_format.0.mapping_parameters.0.csv_mapping_parameters.0.record_column_delimiter", ","),
					resource.TestCheckResourceAttr(resourceName, "application_configuration.0.sql_application_configuration.0.input.0.input_schema.0.record_format.0.mapping_parameters.0.csv_mapping_parameters.0.record_row_delimiter", "|"),
					resource.TestCheckResourceAttr(resourceName, "application_configuration.0.sql_application_configuration.0.input.0.input_schema.0.record_format.0.mapping_parameters.0.json_mapping_parameters.#", "0"),
					resource.TestCheckResourceAttr(resourceName, "application_configuration.0.sql_application_configuration.0.input.0.input_schema.0.record_format.0.record_format_type", "CSV"),
					resource.TestCheckResourceAttr(resourceName, "application_configuration.0.sql_application_configuration.0.input.0.name_prefix", "NAME_PREFIX_1"),
					resource.TestCheckResourceAttr(resourceName, "application_configuration.0.sql_application_configuration.0.input.0.input_parallelism.#", "1"),
					resource.TestCheckResourceAttr(resourceName, "application_configuration.0.sql_application_configuration.0.input.0.input_parallelism.0.count", "1"),
					resource.TestCheckResourceAttr(resourceName, "application_configuration.0.sql_application_configuration.0.input.0.input_processing_configuration.#", "0"),
					resource.TestCheckResourceAttr(resourceName, "application_configuration.0.sql_application_configuration.0.input.0.kinesis_firehose_input.#", "1"),
					resource.TestCheckResourceAttrPair(resourceName, "application_configuration.0.sql_application_configuration.0.input.0.kinesis_firehose_input.0.resource_arn", firehoseResourceName, names.AttrARN),
					resource.TestCheckResourceAttr(resourceName, "application_configuration.0.sql_application_configuration.0.input.0.kinesis_streams_input.#", "0"),
					resource.TestCheckResourceAttr(resourceName, "application_configuration.0.sql_application_configuration.0.input.0.input_starting_position_configuration.#", "1"),
					resource.TestCheckResourceAttr(resourceName, "application_configuration.0.sql_application_configuration.0.input.0.input_starting_position_configuration.0.input_starting_position", "NOW"),
					resource.TestCheckResourceAttr(resourceName, "application_configuration.0.sql_application_configuration.0.output.#", "0"),
					resource.TestCheckResourceAttr(resourceName, "application_configuration.0.sql_application_configuration.0.reference_data_source.#", "0"),
					resource.TestCheckResourceAttr(resourceName, "application_configuration.0.vpc_configuration.#", "0"),
					acctest.CheckResourceAttrRegionalARN(ctx, resourceName, names.AttrARN, "kinesisanalytics", fmt.Sprintf("application/%s", rName)),
					resource.TestCheckResourceAttr(resourceName, "cloudwatch_logging_options.#", "0"),
					resource.TestCheckResourceAttrSet(resourceName, "create_timestamp"),
					resource.TestCheckResourceAttr(resourceName, names.AttrDescription, ""),
					resource.TestCheckNoResourceAttr(resourceName, "force_stop"),
					resource.TestCheckResourceAttrSet(resourceName, "last_update_timestamp"),
					resource.TestCheckResourceAttr(resourceName, names.AttrName, rName),
					resource.TestCheckResourceAttr(resourceName, "runtime_environment", "SQL-1_0"),
					resource.TestCheckResourceAttrPair(resourceName, "service_execution_role", iamRoleResourceName, names.AttrARN),
					resource.TestCheckResourceAttr(resourceName, "start_application", acctest.CtFalse),
					resource.TestCheckResourceAttr(resourceName, names.AttrStatus, "READY"),
					resource.TestCheckResourceAttr(resourceName, acctest.CtTagsPercent, "0"),
					resource.TestCheckResourceAttr(resourceName, "version_id", "2"),
				),
			},
		},
	})
}

func TestAccKinesisAnalyticsV2Application_SQLApplication_updateRunning(t *testing.T) {
	ctx := acctest.Context(t)
	var v awstypes.ApplicationDetail
	resourceName := "aws_kinesisanalyticsv2_application.test"
	iamRole1ResourceName := "aws_iam_role.test.0"
	iamRole2ResourceName := "aws_iam_role.test.1"
	cloudWatchLogStreamResourceName := "aws_cloudwatch_log_stream.test"
	lambdaResourceName := "aws_lambda_function.test.0"
	firehoseResourceName := "aws_kinesis_firehose_delivery_stream.test"
	streamsResourceName := "aws_kinesis_stream.test"
	s3BucketResourceName := "aws_s3_bucket.test"
	rName := sdkacctest.RandomWithPrefix(acctest.ResourcePrefix)

	resource.ParallelTest(t, resource.TestCase{
		PreCheck:                 func() { acctest.PreCheck(ctx, t); testAccPreCheck(ctx, t) },
		ErrorCheck:               acctest.ErrorCheck(t, names.KinesisAnalyticsV2ServiceID),
		ProtoV5ProviderFactories: acctest.ProtoV5ProviderFactories,
		CheckDestroy:             testAccCheckApplicationDestroy(ctx),
		Steps: []resource.TestStep{
			{
				Config: testAccApplicationConfig_sqlConfigurationMultiple(rName, acctest.CtTrue, "LAST_STOPPED_POINT"),
				Check: resource.ComposeTestCheckFunc(
					testAccCheckApplicationExists(ctx, resourceName, &v),
					resource.TestCheckResourceAttr(resourceName, "application_configuration.#", "1"),
					resource.TestCheckResourceAttr(resourceName, "application_configuration.0.application_code_configuration.#", "1"),
					resource.TestCheckResourceAttr(resourceName, "application_configuration.0.application_code_configuration.0.code_content.#", "1"),
					resource.TestCheckResourceAttr(resourceName, "application_configuration.0.application_code_configuration.0.code_content.0.s3_content_location.#", "0"),
					resource.TestCheckResourceAttr(resourceName, "application_configuration.0.application_code_configuration.0.code_content.0.text_content", "SELECT 1;\n"),
					resource.TestCheckResourceAttr(resourceName, "application_configuration.0.application_code_configuration.0.code_content_type", "PLAINTEXT"),
					resource.TestCheckResourceAttr(resourceName, "application_configuration.0.application_snapshot_configuration.#", "0"),
					resource.TestCheckResourceAttr(resourceName, "application_configuration.0.environment_properties.#", "0"),
					resource.TestCheckResourceAttr(resourceName, "application_configuration.0.flink_application_configuration.#", "0"),
					resource.TestCheckResourceAttr(resourceName, "application_configuration.0.run_configuration.#", "0"),
					resource.TestCheckResourceAttr(resourceName, "application_configuration.0.sql_application_configuration.#", "1"),
					resource.TestCheckResourceAttr(resourceName, "application_configuration.0.sql_application_configuration.0.input.#", "1"),
					resource.TestCheckResourceAttr(resourceName, "application_configuration.0.sql_application_configuration.0.input.0.in_app_stream_names.#", "1"),
					resource.TestCheckResourceAttrSet(resourceName, "application_configuration.0.sql_application_configuration.0.input.0.input_id"),
					resource.TestCheckResourceAttr(resourceName, "application_configuration.0.sql_application_configuration.0.input.0.input_schema.#", "1"),
					resource.TestCheckResourceAttr(resourceName, "application_configuration.0.sql_application_configuration.0.input.0.input_schema.0.record_column.#", "1"),
					resource.TestCheckResourceAttr(resourceName, "application_configuration.0.sql_application_configuration.0.input.0.input_schema.0.record_column.0.name", "COLUMN_1"),
					resource.TestCheckResourceAttr(resourceName, "application_configuration.0.sql_application_configuration.0.input.0.input_schema.0.record_column.0.sql_type", "INTEGER"),
					resource.TestCheckResourceAttr(resourceName, "application_configuration.0.sql_application_configuration.0.input.0.input_schema.0.record_encoding", ""),
					resource.TestCheckResourceAttr(resourceName, "application_configuration.0.sql_application_configuration.0.input.0.input_schema.0.record_format.#", "1"),
					resource.TestCheckResourceAttr(resourceName, "application_configuration.0.sql_application_configuration.0.input.0.input_schema.0.record_format.0.mapping_parameters.#", "1"),
					resource.TestCheckResourceAttr(resourceName, "application_configuration.0.sql_application_configuration.0.input.0.input_schema.0.record_format.0.mapping_parameters.0.csv_mapping_parameters.#", "1"),
					resource.TestCheckResourceAttr(resourceName, "application_configuration.0.sql_application_configuration.0.input.0.input_schema.0.record_format.0.mapping_parameters.0.csv_mapping_parameters.0.record_column_delimiter", ","),
					resource.TestCheckResourceAttr(resourceName, "application_configuration.0.sql_application_configuration.0.input.0.input_schema.0.record_format.0.mapping_parameters.0.csv_mapping_parameters.0.record_row_delimiter", "|"),
					resource.TestCheckResourceAttr(resourceName, "application_configuration.0.sql_application_configuration.0.input.0.input_schema.0.record_format.0.mapping_parameters.0.json_mapping_parameters.#", "0"),
					resource.TestCheckResourceAttr(resourceName, "application_configuration.0.sql_application_configuration.0.input.0.input_schema.0.record_format.0.record_format_type", "CSV"),
					resource.TestCheckResourceAttr(resourceName, "application_configuration.0.sql_application_configuration.0.input.0.name_prefix", "NAME_PREFIX_1"),
					resource.TestCheckResourceAttr(resourceName, "application_configuration.0.sql_application_configuration.0.input.0.input_parallelism.#", "1"),
					resource.TestCheckResourceAttr(resourceName, "application_configuration.0.sql_application_configuration.0.input.0.input_parallelism.0.count", "1"),
					resource.TestCheckResourceAttr(resourceName, "application_configuration.0.sql_application_configuration.0.input.0.input_processing_configuration.#", "1"),
					resource.TestCheckResourceAttr(resourceName, "application_configuration.0.sql_application_configuration.0.input.0.input_processing_configuration.0.input_lambda_processor.#", "1"),
					resource.TestCheckResourceAttrPair(resourceName, "application_configuration.0.sql_application_configuration.0.input.0.input_processing_configuration.0.input_lambda_processor.0.resource_arn", lambdaResourceName, names.AttrARN),
					resource.TestCheckResourceAttr(resourceName, "application_configuration.0.sql_application_configuration.0.input.0.kinesis_firehose_input.#", "1"),
					resource.TestCheckResourceAttrPair(resourceName, "application_configuration.0.sql_application_configuration.0.input.0.kinesis_firehose_input.0.resource_arn", firehoseResourceName, names.AttrARN),
					resource.TestCheckResourceAttr(resourceName, "application_configuration.0.sql_application_configuration.0.input.0.kinesis_streams_input.#", "0"),
					resource.TestCheckResourceAttr(resourceName, "application_configuration.0.sql_application_configuration.0.input.0.input_starting_position_configuration.#", "1"),
					resource.TestCheckResourceAttr(resourceName, "application_configuration.0.sql_application_configuration.0.input.0.input_starting_position_configuration.0.input_starting_position", "LAST_STOPPED_POINT"),
					resource.TestCheckResourceAttr(resourceName, "application_configuration.0.sql_application_configuration.0.output.#", "1"),
					resource.TestCheckTypeSetElemNestedAttrs(resourceName, "application_configuration.0.sql_application_configuration.0.output.*", map[string]string{
						names.AttrName:                            "OUTPUT_1",
						"destination_schema.#":                    "1",
						"destination_schema.0.record_format_type": "CSV",
						"kinesis_firehose_output.#":               "1",
						"kinesis_streams_output.#":                "0",
						"lambda_output.#":                         "0",
					}),
					resource.TestCheckTypeSetElemAttrPair(resourceName, "application_configuration.0.sql_application_configuration.0.output.*.kinesis_firehose_output.0.resource_arn", firehoseResourceName, names.AttrARN),
					resource.TestCheckResourceAttr(resourceName, "application_configuration.0.sql_application_configuration.0.reference_data_source.#", "0"),
					resource.TestCheckResourceAttr(resourceName, "application_configuration.0.vpc_configuration.#", "0"),
					acctest.CheckResourceAttrRegionalARN(ctx, resourceName, names.AttrARN, "kinesisanalytics", fmt.Sprintf("application/%s", rName)),
					resource.TestCheckResourceAttr(resourceName, "cloudwatch_logging_options.#", "1"),
					resource.TestCheckResourceAttrPair(resourceName, "cloudwatch_logging_options.0.log_stream_arn", cloudWatchLogStreamResourceName, names.AttrARN),
					resource.TestCheckResourceAttrSet(resourceName, "create_timestamp"),
					resource.TestCheckResourceAttr(resourceName, names.AttrDescription, ""),
					resource.TestCheckNoResourceAttr(resourceName, "force_stop"),
					resource.TestCheckResourceAttrSet(resourceName, "last_update_timestamp"),
					resource.TestCheckResourceAttr(resourceName, names.AttrName, rName),
					resource.TestCheckResourceAttr(resourceName, "runtime_environment", "SQL-1_0"),
					resource.TestCheckResourceAttrPair(resourceName, "service_execution_role", iamRole1ResourceName, names.AttrARN),
					resource.TestCheckResourceAttr(resourceName, "start_application", acctest.CtTrue),
					resource.TestCheckResourceAttr(resourceName, names.AttrStatus, "RUNNING"),
					resource.TestCheckResourceAttr(resourceName, acctest.CtTagsPercent, "1"),
					resource.TestCheckResourceAttr(resourceName, "tags.Key1", "Value1"),
					resource.TestCheckResourceAttr(resourceName, "version_id", "1"),
				),
			},
			{
				Config: testAccApplicationConfig_sqlConfigurationMultipleUpdated(rName, acctest.CtTrue, "LAST_STOPPED_POINT"),
				Check: resource.ComposeTestCheckFunc(
					testAccCheckApplicationExists(ctx, resourceName, &v),
					resource.TestCheckResourceAttr(resourceName, "application_configuration.#", "1"),
					resource.TestCheckResourceAttr(resourceName, "application_configuration.0.application_code_configuration.#", "1"),
					resource.TestCheckResourceAttr(resourceName, "application_configuration.0.application_code_configuration.0.code_content.#", "1"),
					resource.TestCheckResourceAttr(resourceName, "application_configuration.0.application_code_configuration.0.code_content.0.s3_content_location.#", "0"),
					resource.TestCheckResourceAttr(resourceName, "application_configuration.0.application_code_configuration.0.code_content.0.text_content", "SELECT 2;\n"),
					resource.TestCheckResourceAttr(resourceName, "application_configuration.0.application_code_configuration.0.code_content_type", "PLAINTEXT"),
					resource.TestCheckResourceAttr(resourceName, "application_configuration.0.application_snapshot_configuration.#", "0"),
					resource.TestCheckResourceAttr(resourceName, "application_configuration.0.environment_properties.#", "0"),
					resource.TestCheckResourceAttr(resourceName, "application_configuration.0.flink_application_configuration.#", "0"),
					resource.TestCheckResourceAttr(resourceName, "application_configuration.0.run_configuration.#", "0"),
					resource.TestCheckResourceAttr(resourceName, "application_configuration.0.sql_application_configuration.#", "1"),
					resource.TestCheckResourceAttr(resourceName, "application_configuration.0.sql_application_configuration.0.input.#", "1"),
					resource.TestCheckResourceAttr(resourceName, "application_configuration.0.sql_application_configuration.0.input.0.in_app_stream_names.#", "42"),
					resource.TestCheckResourceAttrSet(resourceName, "application_configuration.0.sql_application_configuration.0.input.0.input_id"),
					resource.TestCheckResourceAttr(resourceName, "application_configuration.0.sql_application_configuration.0.input.0.input_schema.#", "1"),
					resource.TestCheckResourceAttr(resourceName, "application_configuration.0.sql_application_configuration.0.input.0.input_schema.0.record_column.#", "2"),
					resource.TestCheckResourceAttr(resourceName, "application_configuration.0.sql_application_configuration.0.input.0.input_schema.0.record_column.0.mapping", "MAPPING-2"),
					resource.TestCheckResourceAttr(resourceName, "application_configuration.0.sql_application_configuration.0.input.0.input_schema.0.record_column.0.name", "COLUMN_2"),
					resource.TestCheckResourceAttr(resourceName, "application_configuration.0.sql_application_configuration.0.input.0.input_schema.0.record_column.0.sql_type", "VARCHAR(8)"),
					resource.TestCheckResourceAttr(resourceName, "application_configuration.0.sql_application_configuration.0.input.0.input_schema.0.record_column.1.mapping", "MAPPING-3"),
					resource.TestCheckResourceAttr(resourceName, "application_configuration.0.sql_application_configuration.0.input.0.input_schema.0.record_column.1.name", "COLUMN_3"),
					resource.TestCheckResourceAttr(resourceName, "application_configuration.0.sql_application_configuration.0.input.0.input_schema.0.record_column.1.sql_type", "DOUBLE"),
					resource.TestCheckResourceAttr(resourceName, "application_configuration.0.sql_application_configuration.0.input.0.input_schema.0.record_encoding", "UTF-8"),
					resource.TestCheckResourceAttr(resourceName, "application_configuration.0.sql_application_configuration.0.input.0.input_schema.0.record_format.#", "1"),
					resource.TestCheckResourceAttr(resourceName, "application_configuration.0.sql_application_configuration.0.input.0.input_schema.0.record_format.0.mapping_parameters.#", "1"),
					resource.TestCheckResourceAttr(resourceName, "application_configuration.0.sql_application_configuration.0.input.0.input_schema.0.record_format.0.mapping_parameters.0.csv_mapping_parameters.#", "0"),
					resource.TestCheckResourceAttr(resourceName, "application_configuration.0.sql_application_configuration.0.input.0.input_schema.0.record_format.0.mapping_parameters.0.json_mapping_parameters.#", "1"),
					resource.TestCheckResourceAttr(resourceName, "application_configuration.0.sql_application_configuration.0.input.0.input_schema.0.record_format.0.mapping_parameters.0.json_mapping_parameters.0.record_row_path", "$path.to.record"),
					resource.TestCheckResourceAttr(resourceName, "application_configuration.0.sql_application_configuration.0.input.0.input_schema.0.record_format.0.record_format_type", "JSON"),
					resource.TestCheckResourceAttr(resourceName, "application_configuration.0.sql_application_configuration.0.input.0.name_prefix", "NAME_PREFIX_2"),
					resource.TestCheckResourceAttr(resourceName, "application_configuration.0.sql_application_configuration.0.input.0.input_parallelism.#", "1"),
					resource.TestCheckResourceAttr(resourceName, "application_configuration.0.sql_application_configuration.0.input.0.input_parallelism.0.count", "42"),
					resource.TestCheckResourceAttr(resourceName, "application_configuration.0.sql_application_configuration.0.input.0.input_processing_configuration.#", "0"),
					resource.TestCheckResourceAttr(resourceName, "application_configuration.0.sql_application_configuration.0.input.0.kinesis_firehose_input.#", "0"),
					resource.TestCheckResourceAttr(resourceName, "application_configuration.0.sql_application_configuration.0.input.0.kinesis_streams_input.#", "1"),
					resource.TestCheckResourceAttrPair(resourceName, "application_configuration.0.sql_application_configuration.0.input.0.kinesis_streams_input.0.resource_arn", streamsResourceName, names.AttrARN),
					resource.TestCheckResourceAttr(resourceName, "application_configuration.0.sql_application_configuration.0.input.0.input_starting_position_configuration.#", "1"),
					resource.TestCheckResourceAttr(resourceName, "application_configuration.0.sql_application_configuration.0.input.0.input_starting_position_configuration.0.input_starting_position", "LAST_STOPPED_POINT"),
					resource.TestCheckResourceAttr(resourceName, "application_configuration.0.sql_application_configuration.0.output.#", "2"),
					resource.TestCheckTypeSetElemNestedAttrs(resourceName, "application_configuration.0.sql_application_configuration.0.output.*", map[string]string{
						names.AttrName:                            "OUTPUT_2",
						"destination_schema.#":                    "1",
						"destination_schema.0.record_format_type": "JSON",
						"kinesis_firehose_output.#":               "0",
						"kinesis_streams_output.#":                "1",
						"lambda_output.#":                         "0",
					}),
					resource.TestCheckTypeSetElemAttrPair(resourceName, "application_configuration.0.sql_application_configuration.0.output.*.kinesis_streams_output.0.resource_arn", streamsResourceName, names.AttrARN),
					resource.TestCheckTypeSetElemNestedAttrs(resourceName, "application_configuration.0.sql_application_configuration.0.output.*", map[string]string{
						names.AttrName:                            "OUTPUT_3",
						"destination_schema.#":                    "1",
						"destination_schema.0.record_format_type": "CSV",
						"kinesis_firehose_output.#":               "0",
						"kinesis_streams_output.#":                "0",
						"lambda_output.#":                         "1",
					}),
					resource.TestCheckTypeSetElemAttrPair(resourceName, "application_configuration.0.sql_application_configuration.0.output.*.lambda_output.0.resource_arn", lambdaResourceName, names.AttrARN),
					resource.TestCheckResourceAttr(resourceName, "application_configuration.0.sql_application_configuration.0.reference_data_source.#", "1"),
					resource.TestCheckResourceAttr(resourceName, "application_configuration.0.sql_application_configuration.0.reference_data_source.0.reference_schema.#", "1"),
					resource.TestCheckResourceAttr(resourceName, "application_configuration.0.sql_application_configuration.0.reference_data_source.0.reference_schema.0.record_column.#", "1"),
					resource.TestCheckResourceAttr(resourceName, "application_configuration.0.sql_application_configuration.0.reference_data_source.0.reference_schema.0.record_column.0.name", "COLUMN_1"),
					resource.TestCheckResourceAttr(resourceName, "application_configuration.0.sql_application_configuration.0.reference_data_source.0.reference_schema.0.record_column.0.sql_type", "INTEGER"),
					resource.TestCheckResourceAttr(resourceName, "application_configuration.0.sql_application_configuration.0.reference_data_source.0.reference_schema.0.record_encoding", ""),
					resource.TestCheckResourceAttr(resourceName, "application_configuration.0.sql_application_configuration.0.reference_data_source.0.reference_schema.0.record_format.#", "1"),
					resource.TestCheckResourceAttr(resourceName, "application_configuration.0.sql_application_configuration.0.reference_data_source.0.reference_schema.0.record_format.0.mapping_parameters.#", "1"),
					resource.TestCheckResourceAttr(resourceName, "application_configuration.0.sql_application_configuration.0.reference_data_source.0.reference_schema.0.record_format.0.mapping_parameters.0.csv_mapping_parameters.#", "1"),
					resource.TestCheckResourceAttr(resourceName, "application_configuration.0.sql_application_configuration.0.reference_data_source.0.reference_schema.0.record_format.0.mapping_parameters.0.csv_mapping_parameters.0.record_column_delimiter", ","),
					resource.TestCheckResourceAttr(resourceName, "application_configuration.0.sql_application_configuration.0.reference_data_source.0.reference_schema.0.record_format.0.mapping_parameters.0.csv_mapping_parameters.0.record_row_delimiter", "|"),
					resource.TestCheckResourceAttr(resourceName, "application_configuration.0.sql_application_configuration.0.reference_data_source.0.reference_schema.0.record_format.0.mapping_parameters.0.json_mapping_parameters.#", "0"),
					resource.TestCheckResourceAttr(resourceName, "application_configuration.0.sql_application_configuration.0.reference_data_source.0.reference_schema.0.record_format.0.record_format_type", "CSV"),
					resource.TestCheckResourceAttr(resourceName, "application_configuration.0.sql_application_configuration.0.reference_data_source.0.s3_reference_data_source.#", "1"),
					resource.TestCheckResourceAttrPair(resourceName, "application_configuration.0.sql_application_configuration.0.reference_data_source.0.s3_reference_data_source.0.bucket_arn", s3BucketResourceName, names.AttrARN),
					resource.TestCheckResourceAttr(resourceName, "application_configuration.0.sql_application_configuration.0.reference_data_source.0.s3_reference_data_source.0.file_key", "KEY-1"),
					resource.TestCheckResourceAttr(resourceName, "application_configuration.0.sql_application_configuration.0.reference_data_source.0.table_name", "TABLE-1"),
					resource.TestCheckResourceAttrSet(resourceName, "application_configuration.0.sql_application_configuration.0.reference_data_source.0.reference_id"),
					resource.TestCheckResourceAttr(resourceName, "application_configuration.0.vpc_configuration.#", "0"),
					acctest.CheckResourceAttrRegionalARN(ctx, resourceName, names.AttrARN, "kinesisanalytics", fmt.Sprintf("application/%s", rName)),
					resource.TestCheckResourceAttr(resourceName, "cloudwatch_logging_options.#", "0"),
					resource.TestCheckResourceAttrSet(resourceName, "create_timestamp"),
					resource.TestCheckResourceAttr(resourceName, names.AttrDescription, ""),
					resource.TestCheckNoResourceAttr(resourceName, "force_stop"),
					resource.TestCheckResourceAttrSet(resourceName, "last_update_timestamp"),
					resource.TestCheckResourceAttr(resourceName, names.AttrName, rName),
					resource.TestCheckResourceAttr(resourceName, "runtime_environment", "SQL-1_0"),
					resource.TestCheckResourceAttrPair(resourceName, "service_execution_role", iamRole2ResourceName, names.AttrARN),
					resource.TestCheckResourceAttr(resourceName, "start_application", acctest.CtTrue),
					resource.TestCheckResourceAttr(resourceName, names.AttrStatus, "RUNNING"),
					resource.TestCheckResourceAttr(resourceName, acctest.CtTagsPercent, "2"),
					resource.TestCheckResourceAttr(resourceName, "tags.Key2", "Value2"),
					resource.TestCheckResourceAttr(resourceName, "tags.Key3", "Value3"),
					resource.TestCheckResourceAttr(resourceName, "version_id", "8"), // Delete CloudWatch logging options + add reference data source + delete input processing configuration+ update application + delete output + 2 * add output.
				),
			},
			{
				ResourceName:            resourceName,
				ImportState:             true,
				ImportStateVerify:       true,
				ImportStateVerifyIgnore: []string{"start_application"},
			},
		},
	})
}

func TestAccKinesisAnalyticsV2Application_FlinkApplicationVPC_add(t *testing.T) {
	ctx := acctest.Context(t)
	var v awstypes.ApplicationDetail
	resourceName := "aws_kinesisanalyticsv2_application.test"
	iamRoleResourceName := "aws_iam_role.test.0"
	s3BucketResourceName := "aws_s3_bucket.test"
	s3ObjectResourceName := "aws_s3_object.test.0"
	vpcResourceName := "aws_vpc.test"
	rName := sdkacctest.RandomWithPrefix(acctest.ResourcePrefix)

	resource.ParallelTest(t, resource.TestCase{
		PreCheck:                 func() { acctest.PreCheck(ctx, t); testAccPreCheck(ctx, t) },
		ErrorCheck:               acctest.ErrorCheck(t, names.KinesisAnalyticsV2ServiceID),
		ProtoV5ProviderFactories: acctest.ProtoV5ProviderFactories,
		CheckDestroy:             testAccCheckApplicationDestroy(ctx),
		Steps: []resource.TestStep{
			{
				Config: testAccApplicationConfig_vpcConfigurationNotSpecified(rName),
				Check: resource.ComposeTestCheckFunc(
					testAccCheckApplicationExists(ctx, resourceName, &v),
					resource.TestCheckResourceAttr(resourceName, "application_configuration.#", "1"),
					resource.TestCheckResourceAttr(resourceName, "application_configuration.0.application_code_configuration.#", "1"),
					resource.TestCheckResourceAttr(resourceName, "application_configuration.0.application_code_configuration.0.code_content.#", "1"),
					resource.TestCheckResourceAttr(resourceName, "application_configuration.0.application_code_configuration.0.code_content.0.s3_content_location.#", "1"),
					resource.TestCheckResourceAttrPair(resourceName, "application_configuration.0.application_code_configuration.0.code_content.0.s3_content_location.0.bucket_arn", s3BucketResourceName, names.AttrARN),
					resource.TestCheckResourceAttrPair(resourceName, "application_configuration.0.application_code_configuration.0.code_content.0.s3_content_location.0.file_key", s3ObjectResourceName, names.AttrKey),
					resource.TestCheckResourceAttr(resourceName, "application_configuration.0.application_code_configuration.0.code_content.0.s3_content_location.0.object_version", ""),
					resource.TestCheckResourceAttr(resourceName, "application_configuration.0.application_code_configuration.0.code_content_type", "ZIPFILE"),
					resource.TestCheckResourceAttr(resourceName, "application_configuration.0.application_snapshot_configuration.#", "1"),
					resource.TestCheckResourceAttr(resourceName, "application_configuration.0.application_snapshot_configuration.0.snapshots_enabled", acctest.CtTrue),
					resource.TestCheckResourceAttr(resourceName, "application_configuration.0.environment_properties.#", "0"),
					resource.TestCheckResourceAttr(resourceName, "application_configuration.0.flink_application_configuration.#", "1"),
					resource.TestCheckResourceAttr(resourceName, "application_configuration.0.flink_application_configuration.0.checkpoint_configuration.#", "1"),
					resource.TestCheckResourceAttr(resourceName, "application_configuration.0.flink_application_configuration.0.checkpoint_configuration.0.checkpointing_enabled", acctest.CtTrue),
					resource.TestCheckResourceAttr(resourceName, "application_configuration.0.flink_application_configuration.0.checkpoint_configuration.0.checkpoint_interval", "60000"),
					resource.TestCheckResourceAttr(resourceName, "application_configuration.0.flink_application_configuration.0.checkpoint_configuration.0.configuration_type", "DEFAULT"),
					resource.TestCheckResourceAttr(resourceName, "application_configuration.0.flink_application_configuration.0.checkpoint_configuration.0.min_pause_between_checkpoints", "5000"),
					resource.TestCheckResourceAttr(resourceName, "application_configuration.0.flink_application_configuration.0.monitoring_configuration.#", "1"),
					resource.TestCheckResourceAttr(resourceName, "application_configuration.0.flink_application_configuration.0.monitoring_configuration.0.configuration_type", "DEFAULT"),
					resource.TestCheckResourceAttr(resourceName, "application_configuration.0.flink_application_configuration.0.monitoring_configuration.0.log_level", "INFO"),
					resource.TestCheckResourceAttr(resourceName, "application_configuration.0.flink_application_configuration.0.monitoring_configuration.0.metrics_level", "APPLICATION"),
					resource.TestCheckResourceAttr(resourceName, "application_configuration.0.flink_application_configuration.0.parallelism_configuration.#", "1"),
					resource.TestCheckResourceAttr(resourceName, "application_configuration.0.flink_application_configuration.0.parallelism_configuration.0.auto_scaling_enabled", acctest.CtTrue),
					resource.TestCheckResourceAttr(resourceName, "application_configuration.0.flink_application_configuration.0.parallelism_configuration.0.configuration_type", "DEFAULT"),
					resource.TestCheckResourceAttr(resourceName, "application_configuration.0.flink_application_configuration.0.parallelism_configuration.0.parallelism", "1"),
					resource.TestCheckResourceAttr(resourceName, "application_configuration.0.flink_application_configuration.0.parallelism_configuration.0.parallelism_per_kpu", "1"),
					resource.TestCheckResourceAttr(resourceName, "application_configuration.0.run_configuration.#", "0"),
					resource.TestCheckResourceAttr(resourceName, "application_configuration.0.sql_application_configuration.#", "0"),
					resource.TestCheckResourceAttr(resourceName, "application_configuration.0.vpc_configuration.#", "0"),
					acctest.CheckResourceAttrRegionalARN(ctx, resourceName, names.AttrARN, "kinesisanalytics", fmt.Sprintf("application/%s", rName)),
					resource.TestCheckResourceAttr(resourceName, "cloudwatch_logging_options.#", "0"),
					resource.TestCheckResourceAttrSet(resourceName, "create_timestamp"),
					resource.TestCheckResourceAttr(resourceName, names.AttrDescription, ""),
					resource.TestCheckNoResourceAttr(resourceName, "force_stop"),
					resource.TestCheckResourceAttrSet(resourceName, "last_update_timestamp"),
					resource.TestCheckResourceAttr(resourceName, names.AttrName, rName),
					resource.TestCheckResourceAttr(resourceName, "runtime_environment", "FLINK-1_20"),
					resource.TestCheckResourceAttrPair(resourceName, "service_execution_role", iamRoleResourceName, names.AttrARN),
					resource.TestCheckNoResourceAttr(resourceName, "start_application"),
					resource.TestCheckResourceAttr(resourceName, names.AttrStatus, "READY"),
					resource.TestCheckResourceAttr(resourceName, acctest.CtTagsPercent, "0"),
					resource.TestCheckResourceAttr(resourceName, "version_id", "1"),
				),
			},
			{
				Config: testAccApplicationConfig_vpcConfiguration(rName),
				Check: resource.ComposeTestCheckFunc(
					testAccCheckApplicationExists(ctx, resourceName, &v),
					resource.TestCheckResourceAttr(resourceName, "application_configuration.#", "1"),
					resource.TestCheckResourceAttr(resourceName, "application_configuration.0.application_code_configuration.#", "1"),
					resource.TestCheckResourceAttr(resourceName, "application_configuration.0.application_code_configuration.0.code_content.#", "1"),
					resource.TestCheckResourceAttr(resourceName, "application_configuration.0.application_code_configuration.0.code_content.0.s3_content_location.#", "1"),
					resource.TestCheckResourceAttrPair(resourceName, "application_configuration.0.application_code_configuration.0.code_content.0.s3_content_location.0.bucket_arn", s3BucketResourceName, names.AttrARN),
					resource.TestCheckResourceAttrPair(resourceName, "application_configuration.0.application_code_configuration.0.code_content.0.s3_content_location.0.file_key", s3ObjectResourceName, names.AttrKey),
					resource.TestCheckResourceAttr(resourceName, "application_configuration.0.application_code_configuration.0.code_content.0.s3_content_location.0.object_version", ""),
					resource.TestCheckResourceAttr(resourceName, "application_configuration.0.application_code_configuration.0.code_content_type", "ZIPFILE"),
					resource.TestCheckResourceAttr(resourceName, "application_configuration.0.application_snapshot_configuration.#", "1"),
					resource.TestCheckResourceAttr(resourceName, "application_configuration.0.application_snapshot_configuration.0.snapshots_enabled", acctest.CtTrue),
					resource.TestCheckResourceAttr(resourceName, "application_configuration.0.environment_properties.#", "0"),
					resource.TestCheckResourceAttr(resourceName, "application_configuration.0.flink_application_configuration.#", "1"),
					resource.TestCheckResourceAttr(resourceName, "application_configuration.0.flink_application_configuration.0.checkpoint_configuration.#", "1"),
					resource.TestCheckResourceAttr(resourceName, "application_configuration.0.flink_application_configuration.0.checkpoint_configuration.0.checkpointing_enabled", acctest.CtTrue),
					resource.TestCheckResourceAttr(resourceName, "application_configuration.0.flink_application_configuration.0.checkpoint_configuration.0.checkpoint_interval", "60000"),
					resource.TestCheckResourceAttr(resourceName, "application_configuration.0.flink_application_configuration.0.checkpoint_configuration.0.configuration_type", "DEFAULT"),
					resource.TestCheckResourceAttr(resourceName, "application_configuration.0.flink_application_configuration.0.checkpoint_configuration.0.min_pause_between_checkpoints", "5000"),
					resource.TestCheckResourceAttr(resourceName, "application_configuration.0.flink_application_configuration.0.monitoring_configuration.#", "1"),
					resource.TestCheckResourceAttr(resourceName, "application_configuration.0.flink_application_configuration.0.monitoring_configuration.0.configuration_type", "DEFAULT"),
					resource.TestCheckResourceAttr(resourceName, "application_configuration.0.flink_application_configuration.0.monitoring_configuration.0.log_level", "INFO"),
					resource.TestCheckResourceAttr(resourceName, "application_configuration.0.flink_application_configuration.0.monitoring_configuration.0.metrics_level", "APPLICATION"),
					resource.TestCheckResourceAttr(resourceName, "application_configuration.0.flink_application_configuration.0.parallelism_configuration.#", "1"),
					resource.TestCheckResourceAttr(resourceName, "application_configuration.0.flink_application_configuration.0.parallelism_configuration.0.auto_scaling_enabled", acctest.CtTrue),
					resource.TestCheckResourceAttr(resourceName, "application_configuration.0.flink_application_configuration.0.parallelism_configuration.0.configuration_type", "DEFAULT"),
					resource.TestCheckResourceAttr(resourceName, "application_configuration.0.flink_application_configuration.0.parallelism_configuration.0.parallelism", "1"),
					resource.TestCheckResourceAttr(resourceName, "application_configuration.0.flink_application_configuration.0.parallelism_configuration.0.parallelism_per_kpu", "1"),
					resource.TestCheckResourceAttr(resourceName, "application_configuration.0.run_configuration.#", "0"),
					resource.TestCheckResourceAttr(resourceName, "application_configuration.0.sql_application_configuration.#", "0"),
					resource.TestCheckResourceAttr(resourceName, "application_configuration.0.vpc_configuration.#", "1"),
					resource.TestCheckResourceAttr(resourceName, "application_configuration.0.vpc_configuration.0.security_group_ids.#", "2"),
					resource.TestCheckResourceAttr(resourceName, "application_configuration.0.vpc_configuration.0.subnet_ids.#", "2"),
					resource.TestCheckResourceAttrSet(resourceName, "application_configuration.0.vpc_configuration.0.vpc_configuration_id"),
					resource.TestCheckResourceAttrPair(resourceName, "application_configuration.0.vpc_configuration.0.vpc_id", vpcResourceName, names.AttrID),
					acctest.CheckResourceAttrRegionalARN(ctx, resourceName, names.AttrARN, "kinesisanalytics", fmt.Sprintf("application/%s", rName)),
					resource.TestCheckResourceAttr(resourceName, "cloudwatch_logging_options.#", "0"),
					resource.TestCheckResourceAttrSet(resourceName, "create_timestamp"),
					resource.TestCheckResourceAttr(resourceName, names.AttrDescription, ""),
					resource.TestCheckNoResourceAttr(resourceName, "force_stop"),
					resource.TestCheckResourceAttrSet(resourceName, "last_update_timestamp"),
					resource.TestCheckResourceAttr(resourceName, names.AttrName, rName),
					resource.TestCheckResourceAttr(resourceName, "runtime_environment", "FLINK-1_20"),
					resource.TestCheckResourceAttrPair(resourceName, "service_execution_role", iamRoleResourceName, names.AttrARN),
					resource.TestCheckNoResourceAttr(resourceName, "start_application"),
					resource.TestCheckResourceAttr(resourceName, names.AttrStatus, "READY"),
					resource.TestCheckResourceAttr(resourceName, acctest.CtTagsPercent, "0"),
					resource.TestCheckResourceAttr(resourceName, "version_id", "2"),
				),
			},
			{
				ResourceName:      resourceName,
				ImportState:       true,
				ImportStateVerify: true,
			},
		},
	})
}

func TestAccKinesisAnalyticsV2Application_FlinkApplicationVPC_delete(t *testing.T) {
	ctx := acctest.Context(t)
	var v awstypes.ApplicationDetail
	resourceName := "aws_kinesisanalyticsv2_application.test"
	iamRoleResourceName := "aws_iam_role.test.0"
	s3BucketResourceName := "aws_s3_bucket.test"
	s3ObjectResourceName := "aws_s3_object.test.0"
	vpcResourceName := "aws_vpc.test"
	rName := sdkacctest.RandomWithPrefix(acctest.ResourcePrefix)

	resource.ParallelTest(t, resource.TestCase{
		PreCheck:                 func() { acctest.PreCheck(ctx, t); testAccPreCheck(ctx, t) },
		ErrorCheck:               acctest.ErrorCheck(t, names.KinesisAnalyticsV2ServiceID),
		ProtoV5ProviderFactories: acctest.ProtoV5ProviderFactories,
		CheckDestroy:             testAccCheckApplicationDestroy(ctx),
		Steps: []resource.TestStep{
			{
				Config: testAccApplicationConfig_vpcConfiguration(rName),
				Check: resource.ComposeTestCheckFunc(
					testAccCheckApplicationExists(ctx, resourceName, &v),
					resource.TestCheckResourceAttr(resourceName, "application_configuration.#", "1"),
					resource.TestCheckResourceAttr(resourceName, "application_configuration.0.application_code_configuration.#", "1"),
					resource.TestCheckResourceAttr(resourceName, "application_configuration.0.application_code_configuration.0.code_content.#", "1"),
					resource.TestCheckResourceAttr(resourceName, "application_configuration.0.application_code_configuration.0.code_content.0.s3_content_location.#", "1"),
					resource.TestCheckResourceAttrPair(resourceName, "application_configuration.0.application_code_configuration.0.code_content.0.s3_content_location.0.bucket_arn", s3BucketResourceName, names.AttrARN),
					resource.TestCheckResourceAttrPair(resourceName, "application_configuration.0.application_code_configuration.0.code_content.0.s3_content_location.0.file_key", s3ObjectResourceName, names.AttrKey),
					resource.TestCheckResourceAttr(resourceName, "application_configuration.0.application_code_configuration.0.code_content.0.s3_content_location.0.object_version", ""),
					resource.TestCheckResourceAttr(resourceName, "application_configuration.0.application_code_configuration.0.code_content_type", "ZIPFILE"),
					resource.TestCheckResourceAttr(resourceName, "application_configuration.0.application_snapshot_configuration.#", "1"),
					resource.TestCheckResourceAttr(resourceName, "application_configuration.0.application_snapshot_configuration.0.snapshots_enabled", acctest.CtTrue),
					resource.TestCheckResourceAttr(resourceName, "application_configuration.0.environment_properties.#", "0"),
					resource.TestCheckResourceAttr(resourceName, "application_configuration.0.flink_application_configuration.#", "1"),
					resource.TestCheckResourceAttr(resourceName, "application_configuration.0.flink_application_configuration.0.checkpoint_configuration.#", "1"),
					resource.TestCheckResourceAttr(resourceName, "application_configuration.0.flink_application_configuration.0.checkpoint_configuration.0.checkpointing_enabled", acctest.CtTrue),
					resource.TestCheckResourceAttr(resourceName, "application_configuration.0.flink_application_configuration.0.checkpoint_configuration.0.checkpoint_interval", "60000"),
					resource.TestCheckResourceAttr(resourceName, "application_configuration.0.flink_application_configuration.0.checkpoint_configuration.0.configuration_type", "DEFAULT"),
					resource.TestCheckResourceAttr(resourceName, "application_configuration.0.flink_application_configuration.0.checkpoint_configuration.0.min_pause_between_checkpoints", "5000"),
					resource.TestCheckResourceAttr(resourceName, "application_configuration.0.flink_application_configuration.0.monitoring_configuration.#", "1"),
					resource.TestCheckResourceAttr(resourceName, "application_configuration.0.flink_application_configuration.0.monitoring_configuration.0.configuration_type", "DEFAULT"),
					resource.TestCheckResourceAttr(resourceName, "application_configuration.0.flink_application_configuration.0.monitoring_configuration.0.log_level", "INFO"),
					resource.TestCheckResourceAttr(resourceName, "application_configuration.0.flink_application_configuration.0.monitoring_configuration.0.metrics_level", "APPLICATION"),
					resource.TestCheckResourceAttr(resourceName, "application_configuration.0.flink_application_configuration.0.parallelism_configuration.#", "1"),
					resource.TestCheckResourceAttr(resourceName, "application_configuration.0.flink_application_configuration.0.parallelism_configuration.0.auto_scaling_enabled", acctest.CtTrue),
					resource.TestCheckResourceAttr(resourceName, "application_configuration.0.flink_application_configuration.0.parallelism_configuration.0.configuration_type", "DEFAULT"),
					resource.TestCheckResourceAttr(resourceName, "application_configuration.0.flink_application_configuration.0.parallelism_configuration.0.parallelism", "1"),
					resource.TestCheckResourceAttr(resourceName, "application_configuration.0.flink_application_configuration.0.parallelism_configuration.0.parallelism_per_kpu", "1"),
					resource.TestCheckResourceAttr(resourceName, "application_configuration.0.run_configuration.#", "0"),
					resource.TestCheckResourceAttr(resourceName, "application_configuration.0.sql_application_configuration.#", "0"),
					resource.TestCheckResourceAttr(resourceName, "application_configuration.0.vpc_configuration.#", "1"),
					resource.TestCheckResourceAttr(resourceName, "application_configuration.0.vpc_configuration.0.security_group_ids.#", "2"),
					resource.TestCheckResourceAttr(resourceName, "application_configuration.0.vpc_configuration.0.subnet_ids.#", "2"),
					resource.TestCheckResourceAttrSet(resourceName, "application_configuration.0.vpc_configuration.0.vpc_configuration_id"),
					resource.TestCheckResourceAttrPair(resourceName, "application_configuration.0.vpc_configuration.0.vpc_id", vpcResourceName, names.AttrID),
					acctest.CheckResourceAttrRegionalARN(ctx, resourceName, names.AttrARN, "kinesisanalytics", fmt.Sprintf("application/%s", rName)),
					resource.TestCheckResourceAttr(resourceName, "cloudwatch_logging_options.#", "0"),
					resource.TestCheckResourceAttrSet(resourceName, "create_timestamp"),
					resource.TestCheckResourceAttr(resourceName, names.AttrDescription, ""),
					resource.TestCheckNoResourceAttr(resourceName, "force_stop"),
					resource.TestCheckResourceAttrSet(resourceName, "last_update_timestamp"),
					resource.TestCheckResourceAttr(resourceName, names.AttrName, rName),
					resource.TestCheckResourceAttr(resourceName, "runtime_environment", "FLINK-1_20"),
					resource.TestCheckResourceAttrPair(resourceName, "service_execution_role", iamRoleResourceName, names.AttrARN),
					resource.TestCheckNoResourceAttr(resourceName, "start_application"),
					resource.TestCheckResourceAttr(resourceName, names.AttrStatus, "READY"),
					resource.TestCheckResourceAttr(resourceName, acctest.CtTagsPercent, "0"),
					resource.TestCheckResourceAttr(resourceName, "version_id", "1"),
				),
			},
			{
				Config: testAccApplicationConfig_vpcConfigurationNotSpecified(rName),
				Check: resource.ComposeTestCheckFunc(
					testAccCheckApplicationExists(ctx, resourceName, &v),
					resource.TestCheckResourceAttr(resourceName, "application_configuration.#", "1"),
					resource.TestCheckResourceAttr(resourceName, "application_configuration.0.application_code_configuration.#", "1"),
					resource.TestCheckResourceAttr(resourceName, "application_configuration.0.application_code_configuration.0.code_content.#", "1"),
					resource.TestCheckResourceAttr(resourceName, "application_configuration.0.application_code_configuration.0.code_content.0.s3_content_location.#", "1"),
					resource.TestCheckResourceAttrPair(resourceName, "application_configuration.0.application_code_configuration.0.code_content.0.s3_content_location.0.bucket_arn", s3BucketResourceName, names.AttrARN),
					resource.TestCheckResourceAttrPair(resourceName, "application_configuration.0.application_code_configuration.0.code_content.0.s3_content_location.0.file_key", s3ObjectResourceName, names.AttrKey),
					resource.TestCheckResourceAttr(resourceName, "application_configuration.0.application_code_configuration.0.code_content.0.s3_content_location.0.object_version", ""),
					resource.TestCheckResourceAttr(resourceName, "application_configuration.0.application_code_configuration.0.code_content_type", "ZIPFILE"),
					resource.TestCheckResourceAttr(resourceName, "application_configuration.0.application_snapshot_configuration.#", "1"),
					resource.TestCheckResourceAttr(resourceName, "application_configuration.0.application_snapshot_configuration.0.snapshots_enabled", acctest.CtTrue),
					resource.TestCheckResourceAttr(resourceName, "application_configuration.0.environment_properties.#", "0"),
					resource.TestCheckResourceAttr(resourceName, "application_configuration.0.flink_application_configuration.#", "1"),
					resource.TestCheckResourceAttr(resourceName, "application_configuration.0.flink_application_configuration.0.checkpoint_configuration.#", "1"),
					resource.TestCheckResourceAttr(resourceName, "application_configuration.0.flink_application_configuration.0.checkpoint_configuration.0.checkpointing_enabled", acctest.CtTrue),
					resource.TestCheckResourceAttr(resourceName, "application_configuration.0.flink_application_configuration.0.checkpoint_configuration.0.checkpoint_interval", "60000"),
					resource.TestCheckResourceAttr(resourceName, "application_configuration.0.flink_application_configuration.0.checkpoint_configuration.0.configuration_type", "DEFAULT"),
					resource.TestCheckResourceAttr(resourceName, "application_configuration.0.flink_application_configuration.0.checkpoint_configuration.0.min_pause_between_checkpoints", "5000"),
					resource.TestCheckResourceAttr(resourceName, "application_configuration.0.flink_application_configuration.0.monitoring_configuration.#", "1"),
					resource.TestCheckResourceAttr(resourceName, "application_configuration.0.flink_application_configuration.0.monitoring_configuration.0.configuration_type", "DEFAULT"),
					resource.TestCheckResourceAttr(resourceName, "application_configuration.0.flink_application_configuration.0.monitoring_configuration.0.log_level", "INFO"),
					resource.TestCheckResourceAttr(resourceName, "application_configuration.0.flink_application_configuration.0.monitoring_configuration.0.metrics_level", "APPLICATION"),
					resource.TestCheckResourceAttr(resourceName, "application_configuration.0.flink_application_configuration.0.parallelism_configuration.#", "1"),
					resource.TestCheckResourceAttr(resourceName, "application_configuration.0.flink_application_configuration.0.parallelism_configuration.0.auto_scaling_enabled", acctest.CtTrue),
					resource.TestCheckResourceAttr(resourceName, "application_configuration.0.flink_application_configuration.0.parallelism_configuration.0.configuration_type", "DEFAULT"),
					resource.TestCheckResourceAttr(resourceName, "application_configuration.0.flink_application_configuration.0.parallelism_configuration.0.parallelism", "1"),
					resource.TestCheckResourceAttr(resourceName, "application_configuration.0.flink_application_configuration.0.parallelism_configuration.0.parallelism_per_kpu", "1"),
					resource.TestCheckResourceAttr(resourceName, "application_configuration.0.run_configuration.#", "0"),
					resource.TestCheckResourceAttr(resourceName, "application_configuration.0.sql_application_configuration.#", "0"),
					resource.TestCheckResourceAttr(resourceName, "application_configuration.0.vpc_configuration.#", "0"),
					acctest.CheckResourceAttrRegionalARN(ctx, resourceName, names.AttrARN, "kinesisanalytics", fmt.Sprintf("application/%s", rName)),
					resource.TestCheckResourceAttr(resourceName, "cloudwatch_logging_options.#", "0"),
					resource.TestCheckResourceAttrSet(resourceName, "create_timestamp"),
					resource.TestCheckResourceAttr(resourceName, names.AttrDescription, ""),
					resource.TestCheckNoResourceAttr(resourceName, "force_stop"),
					resource.TestCheckResourceAttrSet(resourceName, "last_update_timestamp"),
					resource.TestCheckResourceAttr(resourceName, names.AttrName, rName),
					resource.TestCheckResourceAttr(resourceName, "runtime_environment", "FLINK-1_20"),
					resource.TestCheckResourceAttrPair(resourceName, "service_execution_role", iamRoleResourceName, names.AttrARN),
					resource.TestCheckNoResourceAttr(resourceName, "start_application"),
					resource.TestCheckResourceAttr(resourceName, names.AttrStatus, "READY"),
					resource.TestCheckResourceAttr(resourceName, acctest.CtTagsPercent, "0"),
					resource.TestCheckResourceAttr(resourceName, "version_id", "2"),
				),
			},
			{
				ResourceName:      resourceName,
				ImportState:       true,
				ImportStateVerify: true,
			},
		},
	})
}

func TestAccKinesisAnalyticsV2Application_FlinkApplicationVPC_update(t *testing.T) {
	ctx := acctest.Context(t)
	var v awstypes.ApplicationDetail
	resourceName := "aws_kinesisanalyticsv2_application.test"
	iamRoleResourceName := "aws_iam_role.test.0"
	s3BucketResourceName := "aws_s3_bucket.test"
	s3ObjectResourceName := "aws_s3_object.test.0"
	vpcResourceName := "aws_vpc.test"
	rName := sdkacctest.RandomWithPrefix(acctest.ResourcePrefix)

	resource.ParallelTest(t, resource.TestCase{
		PreCheck:                 func() { acctest.PreCheck(ctx, t); testAccPreCheck(ctx, t) },
		ErrorCheck:               acctest.ErrorCheck(t, names.KinesisAnalyticsV2ServiceID),
		ProtoV5ProviderFactories: acctest.ProtoV5ProviderFactories,
		CheckDestroy:             testAccCheckApplicationDestroy(ctx),
		Steps: []resource.TestStep{
			{
				Config: testAccApplicationConfig_vpcConfiguration(rName),
				Check: resource.ComposeTestCheckFunc(
					testAccCheckApplicationExists(ctx, resourceName, &v),
					resource.TestCheckResourceAttr(resourceName, "application_configuration.#", "1"),
					resource.TestCheckResourceAttr(resourceName, "application_configuration.0.application_code_configuration.#", "1"),
					resource.TestCheckResourceAttr(resourceName, "application_configuration.0.application_code_configuration.0.code_content.#", "1"),
					resource.TestCheckResourceAttr(resourceName, "application_configuration.0.application_code_configuration.0.code_content.0.s3_content_location.#", "1"),
					resource.TestCheckResourceAttrPair(resourceName, "application_configuration.0.application_code_configuration.0.code_content.0.s3_content_location.0.bucket_arn", s3BucketResourceName, names.AttrARN),
					resource.TestCheckResourceAttrPair(resourceName, "application_configuration.0.application_code_configuration.0.code_content.0.s3_content_location.0.file_key", s3ObjectResourceName, names.AttrKey),
					resource.TestCheckResourceAttr(resourceName, "application_configuration.0.application_code_configuration.0.code_content.0.s3_content_location.0.object_version", ""),
					resource.TestCheckResourceAttr(resourceName, "application_configuration.0.application_code_configuration.0.code_content_type", "ZIPFILE"),
					resource.TestCheckResourceAttr(resourceName, "application_configuration.0.application_snapshot_configuration.#", "1"),
					resource.TestCheckResourceAttr(resourceName, "application_configuration.0.application_snapshot_configuration.0.snapshots_enabled", acctest.CtTrue),
					resource.TestCheckResourceAttr(resourceName, "application_configuration.0.environment_properties.#", "0"),
					resource.TestCheckResourceAttr(resourceName, "application_configuration.0.flink_application_configuration.#", "1"),
					resource.TestCheckResourceAttr(resourceName, "application_configuration.0.flink_application_configuration.0.checkpoint_configuration.#", "1"),
					resource.TestCheckResourceAttr(resourceName, "application_configuration.0.flink_application_configuration.0.checkpoint_configuration.0.checkpointing_enabled", acctest.CtTrue),
					resource.TestCheckResourceAttr(resourceName, "application_configuration.0.flink_application_configuration.0.checkpoint_configuration.0.checkpoint_interval", "60000"),
					resource.TestCheckResourceAttr(resourceName, "application_configuration.0.flink_application_configuration.0.checkpoint_configuration.0.configuration_type", "DEFAULT"),
					resource.TestCheckResourceAttr(resourceName, "application_configuration.0.flink_application_configuration.0.checkpoint_configuration.0.min_pause_between_checkpoints", "5000"),
					resource.TestCheckResourceAttr(resourceName, "application_configuration.0.flink_application_configuration.0.monitoring_configuration.#", "1"),
					resource.TestCheckResourceAttr(resourceName, "application_configuration.0.flink_application_configuration.0.monitoring_configuration.0.configuration_type", "DEFAULT"),
					resource.TestCheckResourceAttr(resourceName, "application_configuration.0.flink_application_configuration.0.monitoring_configuration.0.log_level", "INFO"),
					resource.TestCheckResourceAttr(resourceName, "application_configuration.0.flink_application_configuration.0.monitoring_configuration.0.metrics_level", "APPLICATION"),
					resource.TestCheckResourceAttr(resourceName, "application_configuration.0.flink_application_configuration.0.parallelism_configuration.#", "1"),
					resource.TestCheckResourceAttr(resourceName, "application_configuration.0.flink_application_configuration.0.parallelism_configuration.0.auto_scaling_enabled", acctest.CtTrue),
					resource.TestCheckResourceAttr(resourceName, "application_configuration.0.flink_application_configuration.0.parallelism_configuration.0.configuration_type", "DEFAULT"),
					resource.TestCheckResourceAttr(resourceName, "application_configuration.0.flink_application_configuration.0.parallelism_configuration.0.parallelism", "1"),
					resource.TestCheckResourceAttr(resourceName, "application_configuration.0.flink_application_configuration.0.parallelism_configuration.0.parallelism_per_kpu", "1"),
					resource.TestCheckResourceAttr(resourceName, "application_configuration.0.run_configuration.#", "0"),
					resource.TestCheckResourceAttr(resourceName, "application_configuration.0.sql_application_configuration.#", "0"),
					resource.TestCheckResourceAttr(resourceName, "application_configuration.0.vpc_configuration.#", "1"),
					resource.TestCheckResourceAttr(resourceName, "application_configuration.0.vpc_configuration.0.security_group_ids.#", "2"),
					resource.TestCheckResourceAttr(resourceName, "application_configuration.0.vpc_configuration.0.subnet_ids.#", "2"),
					resource.TestCheckResourceAttrSet(resourceName, "application_configuration.0.vpc_configuration.0.vpc_configuration_id"),
					resource.TestCheckResourceAttrPair(resourceName, "application_configuration.0.vpc_configuration.0.vpc_id", vpcResourceName, names.AttrID),
					acctest.CheckResourceAttrRegionalARN(ctx, resourceName, names.AttrARN, "kinesisanalytics", fmt.Sprintf("application/%s", rName)),
					resource.TestCheckResourceAttr(resourceName, "cloudwatch_logging_options.#", "0"),
					resource.TestCheckResourceAttrSet(resourceName, "create_timestamp"),
					resource.TestCheckResourceAttr(resourceName, names.AttrDescription, ""),
					resource.TestCheckNoResourceAttr(resourceName, "force_stop"),
					resource.TestCheckResourceAttrSet(resourceName, "last_update_timestamp"),
					resource.TestCheckResourceAttr(resourceName, names.AttrName, rName),
					resource.TestCheckResourceAttr(resourceName, "runtime_environment", "FLINK-1_20"),
					resource.TestCheckResourceAttrPair(resourceName, "service_execution_role", iamRoleResourceName, names.AttrARN),
					resource.TestCheckNoResourceAttr(resourceName, "start_application"),
					resource.TestCheckResourceAttr(resourceName, names.AttrStatus, "READY"),
					resource.TestCheckResourceAttr(resourceName, acctest.CtTagsPercent, "0"),
					resource.TestCheckResourceAttr(resourceName, "version_id", "1"),
				),
			},
			{
				Config: testAccApplicationConfig_vpcConfigurationUpdated(rName),
				Check: resource.ComposeTestCheckFunc(
					testAccCheckApplicationExists(ctx, resourceName, &v),
					resource.TestCheckResourceAttr(resourceName, "application_configuration.#", "1"),
					resource.TestCheckResourceAttr(resourceName, "application_configuration.0.application_code_configuration.#", "1"),
					resource.TestCheckResourceAttr(resourceName, "application_configuration.0.application_code_configuration.0.code_content.#", "1"),
					resource.TestCheckResourceAttr(resourceName, "application_configuration.0.application_code_configuration.0.code_content.0.s3_content_location.#", "1"),
					resource.TestCheckResourceAttrPair(resourceName, "application_configuration.0.application_code_configuration.0.code_content.0.s3_content_location.0.bucket_arn", s3BucketResourceName, names.AttrARN),
					resource.TestCheckResourceAttrPair(resourceName, "application_configuration.0.application_code_configuration.0.code_content.0.s3_content_location.0.file_key", s3ObjectResourceName, names.AttrKey),
					resource.TestCheckResourceAttr(resourceName, "application_configuration.0.application_code_configuration.0.code_content.0.s3_content_location.0.object_version", ""),
					resource.TestCheckResourceAttr(resourceName, "application_configuration.0.application_code_configuration.0.code_content_type", "ZIPFILE"),
					resource.TestCheckResourceAttr(resourceName, "application_configuration.0.application_snapshot_configuration.#", "1"),
					resource.TestCheckResourceAttr(resourceName, "application_configuration.0.application_snapshot_configuration.0.snapshots_enabled", acctest.CtTrue),
					resource.TestCheckResourceAttr(resourceName, "application_configuration.0.environment_properties.#", "0"),
					resource.TestCheckResourceAttr(resourceName, "application_configuration.0.flink_application_configuration.#", "1"),
					resource.TestCheckResourceAttr(resourceName, "application_configuration.0.flink_application_configuration.0.checkpoint_configuration.#", "1"),
					resource.TestCheckResourceAttr(resourceName, "application_configuration.0.flink_application_configuration.0.checkpoint_configuration.0.checkpointing_enabled", acctest.CtTrue),
					resource.TestCheckResourceAttr(resourceName, "application_configuration.0.flink_application_configuration.0.checkpoint_configuration.0.checkpoint_interval", "60000"),
					resource.TestCheckResourceAttr(resourceName, "application_configuration.0.flink_application_configuration.0.checkpoint_configuration.0.configuration_type", "DEFAULT"),
					resource.TestCheckResourceAttr(resourceName, "application_configuration.0.flink_application_configuration.0.checkpoint_configuration.0.min_pause_between_checkpoints", "5000"),
					resource.TestCheckResourceAttr(resourceName, "application_configuration.0.flink_application_configuration.0.monitoring_configuration.#", "1"),
					resource.TestCheckResourceAttr(resourceName, "application_configuration.0.flink_application_configuration.0.monitoring_configuration.0.configuration_type", "DEFAULT"),
					resource.TestCheckResourceAttr(resourceName, "application_configuration.0.flink_application_configuration.0.monitoring_configuration.0.log_level", "INFO"),
					resource.TestCheckResourceAttr(resourceName, "application_configuration.0.flink_application_configuration.0.monitoring_configuration.0.metrics_level", "APPLICATION"),
					resource.TestCheckResourceAttr(resourceName, "application_configuration.0.flink_application_configuration.0.parallelism_configuration.#", "1"),
					resource.TestCheckResourceAttr(resourceName, "application_configuration.0.flink_application_configuration.0.parallelism_configuration.0.auto_scaling_enabled", acctest.CtTrue),
					resource.TestCheckResourceAttr(resourceName, "application_configuration.0.flink_application_configuration.0.parallelism_configuration.0.configuration_type", "DEFAULT"),
					resource.TestCheckResourceAttr(resourceName, "application_configuration.0.flink_application_configuration.0.parallelism_configuration.0.parallelism", "1"),
					resource.TestCheckResourceAttr(resourceName, "application_configuration.0.flink_application_configuration.0.parallelism_configuration.0.parallelism_per_kpu", "1"),
					resource.TestCheckResourceAttr(resourceName, "application_configuration.0.run_configuration.#", "0"),
					resource.TestCheckResourceAttr(resourceName, "application_configuration.0.sql_application_configuration.#", "0"),
					resource.TestCheckResourceAttr(resourceName, "application_configuration.0.vpc_configuration.#", "1"),
					resource.TestCheckResourceAttr(resourceName, "application_configuration.0.vpc_configuration.0.security_group_ids.#", "1"),
					resource.TestCheckResourceAttr(resourceName, "application_configuration.0.vpc_configuration.0.subnet_ids.#", "1"),
					resource.TestCheckResourceAttrSet(resourceName, "application_configuration.0.vpc_configuration.0.vpc_configuration_id"),
					resource.TestCheckResourceAttrPair(resourceName, "application_configuration.0.vpc_configuration.0.vpc_id", vpcResourceName, names.AttrID),
					acctest.CheckResourceAttrRegionalARN(ctx, resourceName, names.AttrARN, "kinesisanalytics", fmt.Sprintf("application/%s", rName)),
					resource.TestCheckResourceAttr(resourceName, "cloudwatch_logging_options.#", "0"),
					resource.TestCheckResourceAttrSet(resourceName, "create_timestamp"),
					resource.TestCheckResourceAttr(resourceName, names.AttrDescription, ""),
					resource.TestCheckNoResourceAttr(resourceName, "force_stop"),
					resource.TestCheckResourceAttrSet(resourceName, "last_update_timestamp"),
					resource.TestCheckResourceAttr(resourceName, names.AttrName, rName),
					resource.TestCheckResourceAttr(resourceName, "runtime_environment", "FLINK-1_20"),
					resource.TestCheckResourceAttrPair(resourceName, "service_execution_role", iamRoleResourceName, names.AttrARN),
					resource.TestCheckNoResourceAttr(resourceName, "start_application"),
					resource.TestCheckResourceAttr(resourceName, names.AttrStatus, "READY"),
					resource.TestCheckResourceAttr(resourceName, acctest.CtTagsPercent, "0"),
					resource.TestCheckResourceAttr(resourceName, "version_id", "2"),
				),
			},
			{
				ResourceName:      resourceName,
				ImportState:       true,
				ImportStateVerify: true,
			},
		},
	})
}

func TestAccKinesisAnalyticsV2Application_RunConfiguration_Update(t *testing.T) {
	ctx := acctest.Context(t)
	var v awstypes.ApplicationDetail
	resourceName := "aws_kinesisanalyticsv2_application.test"
	iamRoleResourceName := "aws_iam_role.test.0"
	snapshotResourceName := "aws_kinesisanalyticsv2_application_snapshot.test"
	rName := sdkacctest.RandomWithPrefix(acctest.ResourcePrefix)

	resource.ParallelTest(t, resource.TestCase{
		PreCheck:                 func() { acctest.PreCheck(ctx, t); testAccPreCheck(ctx, t) },
		ErrorCheck:               acctest.ErrorCheck(t, names.KinesisAnalyticsV2ServiceID),
		ProtoV5ProviderFactories: acctest.ProtoV5ProviderFactories,
		CheckDestroy:             testAccCheckApplicationDestroy(ctx),
		Steps: []resource.TestStep{
			{
				Config: testAccApplicationConfig_startSnapshotableFlink(rName, "RESTORE_FROM_LATEST_SNAPSHOT", "", false),
				Check: resource.ComposeTestCheckFunc(
					testAccCheckApplicationExists(ctx, resourceName, &v),
					resource.TestCheckResourceAttr(resourceName, "application_configuration.#", "1"),
					resource.TestCheckResourceAttr(resourceName, "application_configuration.0.application_code_configuration.#", "1"),
					resource.TestCheckResourceAttr(resourceName, "application_configuration.0.application_code_configuration.0.code_content.#", "1"),
					resource.TestCheckResourceAttr(resourceName, "application_configuration.0.application_code_configuration.0.code_content.0.s3_content_location.#", "1"),
					resource.TestCheckResourceAttr(resourceName, "application_configuration.0.application_code_configuration.0.code_content.0.text_content", ""),
					resource.TestCheckResourceAttr(resourceName, "application_configuration.0.application_code_configuration.0.code_content_type", "ZIPFILE"),
					resource.TestCheckResourceAttr(resourceName, "application_configuration.0.application_snapshot_configuration.#", "1"),
					resource.TestCheckResourceAttr(resourceName, "application_configuration.0.application_snapshot_configuration.0.snapshots_enabled", acctest.CtTrue),
					resource.TestCheckResourceAttr(resourceName, "application_configuration.0.environment_properties.#", "1"),
					resource.TestCheckResourceAttr(resourceName, "application_configuration.0.flink_application_configuration.#", "1"),
					resource.TestCheckResourceAttr(resourceName, "application_configuration.0.flink_application_configuration.0.checkpoint_configuration.#", "1"),
					resource.TestCheckResourceAttr(resourceName, "application_configuration.0.flink_application_configuration.0.checkpoint_configuration.0.checkpointing_enabled", acctest.CtTrue),
					resource.TestCheckResourceAttr(resourceName, "application_configuration.0.flink_application_configuration.0.checkpoint_configuration.0.checkpoint_interval", "60000"),
					resource.TestCheckResourceAttr(resourceName, "application_configuration.0.flink_application_configuration.0.checkpoint_configuration.0.configuration_type", "DEFAULT"),
					resource.TestCheckResourceAttr(resourceName, "application_configuration.0.flink_application_configuration.0.checkpoint_configuration.0.min_pause_between_checkpoints", "5000"),
					resource.TestCheckResourceAttr(resourceName, "application_configuration.0.flink_application_configuration.0.monitoring_configuration.#", "1"),
					resource.TestCheckResourceAttr(resourceName, "application_configuration.0.flink_application_configuration.0.monitoring_configuration.0.configuration_type", "DEFAULT"),
					resource.TestCheckResourceAttr(resourceName, "application_configuration.0.flink_application_configuration.0.monitoring_configuration.0.log_level", "INFO"),
					resource.TestCheckResourceAttr(resourceName, "application_configuration.0.flink_application_configuration.0.monitoring_configuration.0.metrics_level", "APPLICATION"),
					resource.TestCheckResourceAttr(resourceName, "application_configuration.0.flink_application_configuration.0.parallelism_configuration.#", "1"),
					resource.TestCheckResourceAttr(resourceName, "application_configuration.0.flink_application_configuration.0.parallelism_configuration.0.auto_scaling_enabled", acctest.CtTrue),
					resource.TestCheckResourceAttr(resourceName, "application_configuration.0.flink_application_configuration.0.parallelism_configuration.0.configuration_type", "DEFAULT"),
					resource.TestCheckResourceAttr(resourceName, "application_configuration.0.flink_application_configuration.0.parallelism_configuration.0.parallelism", "1"),
					resource.TestCheckResourceAttr(resourceName, "application_configuration.0.flink_application_configuration.0.parallelism_configuration.0.parallelism_per_kpu", "1"),
					resource.TestCheckResourceAttr(resourceName, "application_configuration.0.run_configuration.#", "1"),
					resource.TestCheckResourceAttr(resourceName, "application_configuration.0.run_configuration.0.application_restore_configuration.#", "1"),
					resource.TestCheckResourceAttr(resourceName, "application_configuration.0.run_configuration.0.application_restore_configuration.0.application_restore_type", "RESTORE_FROM_LATEST_SNAPSHOT"),
					resource.TestCheckResourceAttr(resourceName, "application_configuration.0.run_configuration.0.flink_run_configuration.#", "1"),
					resource.TestCheckResourceAttr(resourceName, "application_configuration.0.run_configuration.0.flink_run_configuration.0.allow_non_restored_state", acctest.CtFalse),
					resource.TestCheckResourceAttr(resourceName, "application_configuration.0.sql_application_configuration.#", "0"),
					resource.TestCheckResourceAttr(resourceName, "application_configuration.0.vpc_configuration.#", "0"),
					acctest.CheckResourceAttrRegionalARN(ctx, resourceName, names.AttrARN, "kinesisanalytics", fmt.Sprintf("application/%s", rName)),
					resource.TestCheckResourceAttr(resourceName, "cloudwatch_logging_options.#", "0"),
					resource.TestCheckResourceAttrSet(resourceName, "create_timestamp"),
					resource.TestCheckResourceAttr(resourceName, names.AttrDescription, ""),
					resource.TestCheckNoResourceAttr(resourceName, "force_stop"),
					resource.TestCheckResourceAttrSet(resourceName, "last_update_timestamp"),
					resource.TestCheckResourceAttr(resourceName, names.AttrName, rName),
					resource.TestCheckResourceAttr(resourceName, "runtime_environment", "FLINK-1_20"),
					resource.TestCheckResourceAttrPair(resourceName, "service_execution_role", iamRoleResourceName, names.AttrARN),
					resource.TestCheckResourceAttr(resourceName, "start_application", acctest.CtTrue),
					resource.TestCheckResourceAttr(resourceName, names.AttrStatus, "RUNNING"),
					resource.TestCheckResourceAttr(resourceName, acctest.CtTagsPercent, "0"),
					resource.TestCheckResourceAttr(resourceName, "version_id", "1"),
				),
			},
			{
				Config: testAccApplicationConfig_startSnapshotableFlink(rName, "RESTORE_FROM_CUSTOM_SNAPSHOT", rName, true),
				Check: resource.ComposeTestCheckFunc(
					testAccCheckApplicationExists(ctx, resourceName, &v),
					resource.TestCheckResourceAttr(resourceName, "application_configuration.#", "1"),
					resource.TestCheckResourceAttr(resourceName, "application_configuration.0.application_code_configuration.#", "1"),
					resource.TestCheckResourceAttr(resourceName, "application_configuration.0.application_code_configuration.0.code_content.#", "1"),
					resource.TestCheckResourceAttr(resourceName, "application_configuration.0.application_code_configuration.0.code_content.0.s3_content_location.#", "1"),
					resource.TestCheckResourceAttr(resourceName, "application_configuration.0.application_code_configuration.0.code_content.0.text_content", ""),
					resource.TestCheckResourceAttr(resourceName, "application_configuration.0.application_code_configuration.0.code_content_type", "ZIPFILE"),
					resource.TestCheckResourceAttr(resourceName, "application_configuration.0.application_snapshot_configuration.#", "1"),
					resource.TestCheckResourceAttr(resourceName, "application_configuration.0.application_snapshot_configuration.0.snapshots_enabled", acctest.CtTrue),
					resource.TestCheckResourceAttr(resourceName, "application_configuration.0.environment_properties.#", "1"),
					resource.TestCheckResourceAttr(resourceName, "application_configuration.0.flink_application_configuration.#", "1"),
					resource.TestCheckResourceAttr(resourceName, "application_configuration.0.flink_application_configuration.0.checkpoint_configuration.#", "1"),
					resource.TestCheckResourceAttr(resourceName, "application_configuration.0.flink_application_configuration.0.checkpoint_configuration.0.checkpointing_enabled", acctest.CtTrue),
					resource.TestCheckResourceAttr(resourceName, "application_configuration.0.flink_application_configuration.0.checkpoint_configuration.0.checkpoint_interval", "60000"),
					resource.TestCheckResourceAttr(resourceName, "application_configuration.0.flink_application_configuration.0.checkpoint_configuration.0.configuration_type", "DEFAULT"),
					resource.TestCheckResourceAttr(resourceName, "application_configuration.0.flink_application_configuration.0.checkpoint_configuration.0.min_pause_between_checkpoints", "5000"),
					resource.TestCheckResourceAttr(resourceName, "application_configuration.0.flink_application_configuration.0.monitoring_configuration.#", "1"),
					resource.TestCheckResourceAttr(resourceName, "application_configuration.0.flink_application_configuration.0.monitoring_configuration.0.configuration_type", "DEFAULT"),
					resource.TestCheckResourceAttr(resourceName, "application_configuration.0.flink_application_configuration.0.monitoring_configuration.0.log_level", "INFO"),
					resource.TestCheckResourceAttr(resourceName, "application_configuration.0.flink_application_configuration.0.monitoring_configuration.0.metrics_level", "APPLICATION"),
					resource.TestCheckResourceAttr(resourceName, "application_configuration.0.flink_application_configuration.0.parallelism_configuration.#", "1"),
					resource.TestCheckResourceAttr(resourceName, "application_configuration.0.flink_application_configuration.0.parallelism_configuration.0.auto_scaling_enabled", acctest.CtTrue),
					resource.TestCheckResourceAttr(resourceName, "application_configuration.0.flink_application_configuration.0.parallelism_configuration.0.configuration_type", "DEFAULT"),
					resource.TestCheckResourceAttr(resourceName, "application_configuration.0.flink_application_configuration.0.parallelism_configuration.0.parallelism", "1"),
					resource.TestCheckResourceAttr(resourceName, "application_configuration.0.flink_application_configuration.0.parallelism_configuration.0.parallelism_per_kpu", "1"),
					resource.TestCheckResourceAttr(resourceName, "application_configuration.0.run_configuration.#", "1"),
					resource.TestCheckResourceAttr(resourceName, "application_configuration.0.run_configuration.0.application_restore_configuration.#", "1"),
					resource.TestCheckResourceAttr(resourceName, "application_configuration.0.run_configuration.0.application_restore_configuration.0.application_restore_type", "RESTORE_FROM_CUSTOM_SNAPSHOT"),
					resource.TestCheckResourceAttrPair(resourceName, "application_configuration.0.run_configuration.0.application_restore_configuration.0.snapshot_name", snapshotResourceName, "snapshot_name"),
					resource.TestCheckResourceAttr(resourceName, "application_configuration.0.run_configuration.0.flink_run_configuration.#", "1"),
					resource.TestCheckResourceAttr(resourceName, "application_configuration.0.run_configuration.0.flink_run_configuration.0.allow_non_restored_state", acctest.CtTrue),
					resource.TestCheckResourceAttr(resourceName, "application_configuration.0.sql_application_configuration.#", "0"),
					resource.TestCheckResourceAttr(resourceName, "application_configuration.0.vpc_configuration.#", "0"),
					acctest.CheckResourceAttrRegionalARN(ctx, resourceName, names.AttrARN, "kinesisanalytics", fmt.Sprintf("application/%s", rName)),
					resource.TestCheckResourceAttr(resourceName, "cloudwatch_logging_options.#", "0"),
					resource.TestCheckResourceAttrSet(resourceName, "create_timestamp"),
					resource.TestCheckResourceAttr(resourceName, names.AttrDescription, ""),
					resource.TestCheckNoResourceAttr(resourceName, "force_stop"),
					resource.TestCheckResourceAttrSet(resourceName, "last_update_timestamp"),
					resource.TestCheckResourceAttr(resourceName, names.AttrName, rName),
					resource.TestCheckResourceAttr(resourceName, "runtime_environment", "FLINK-1_20"),
					resource.TestCheckResourceAttrPair(resourceName, "service_execution_role", iamRoleResourceName, names.AttrARN),
					resource.TestCheckResourceAttr(resourceName, "start_application", acctest.CtTrue),
					resource.TestCheckResourceAttr(resourceName, names.AttrStatus, "RUNNING"),
					resource.TestCheckResourceAttr(resourceName, acctest.CtTagsPercent, "0"),
					resource.TestCheckResourceAttr(resourceName, "version_id", "2"),
				),
			},
			{
				ResourceName:            resourceName,
				ImportState:             true,
				ImportStateVerify:       true,
				ImportStateVerifyIgnore: []string{"force_stop", "start_application"},
			},
		},
	})
}

func testAccCheckApplicationDestroy(ctx context.Context) resource.TestCheckFunc {
	return func(s *terraform.State) error {
		conn := acctest.Provider.Meta().(*conns.AWSClient).KinesisAnalyticsV2Client(ctx)

		for _, rs := range s.RootModule().Resources {
			if rs.Type != "aws_kinesisanalyticsv2_application" {
				continue
			}

			_, err := tfkinesisanalyticsv2.FindApplicationDetailByName(ctx, conn, rs.Primary.Attributes[names.AttrName])

			if tfresource.NotFound(err) {
				continue
			}

			if err != nil {
				return err
			}

			return fmt.Errorf("Kinesis Analytics v2 Application %s still exists", rs.Primary.ID)
		}

		return nil
	}
}

func testAccCheckApplicationExists(ctx context.Context, n string, v *awstypes.ApplicationDetail) resource.TestCheckFunc {
	return func(s *terraform.State) error {
		rs, ok := s.RootModule().Resources[n]
		if !ok {
			return fmt.Errorf("Not found: %s", n)
		}

		conn := acctest.Provider.Meta().(*conns.AWSClient).KinesisAnalyticsV2Client(ctx)

		output, err := tfkinesisanalyticsv2.FindApplicationDetailByName(ctx, conn, rs.Primary.Attributes[names.AttrName])

		if err != nil {
			return err
		}

		*v = *output

		return nil
	}
}

func testAccPreCheck(ctx context.Context, t *testing.T) {
	conn := acctest.Provider.Meta().(*conns.AWSClient).KinesisAnalyticsV2Client(ctx)

	input := &kinesisanalyticsv2.ListApplicationsInput{}

	_, err := conn.ListApplications(ctx, input)

	if acctest.PreCheckSkipError(err) {
		t.Skipf("skipping acceptance testing: %s", err)
	}

	if err != nil {
		t.Fatalf("unexpected PreCheck error: %s", err)
	}
}

func testAccApplicationConfig_baseServiceExecutionIAMRole(rName string) string {
	return fmt.Sprintf(`
resource "aws_iam_role" "test" {
  count = 2

  name               = "%[1]s.${count.index}"
  assume_role_policy = <<EOF
{
  "Version": "2012-10-17",
  "Statement": [
    {
      "Effect": "Allow",
      "Action": ["sts:AssumeRole"],
      "Principal": {"Service": "firehose.amazonaws.com"}
    },
    {
      "Effect": "Allow",
      "Action": ["sts:AssumeRole"],
      "Principal": {"Service": "kinesisanalytics.amazonaws.com"}
    },
    {
      "Effect": "Allow",
      "Action": ["sts:AssumeRole"],
      "Principal": {"Service": "lambda.amazonaws.com"}
    }
  ]
}
EOF
}

resource "aws_iam_policy" "test" {
  name   = %[1]q
  policy = <<EOF
{
  "Version": "2012-10-17",
  "Statement": [
    {
      "Effect": "Allow",
      "Action": ["ec2:*"],
      "Resource": ["*"]
    },
    {
      "Effect": "Allow",
      "Action": ["firehose:*"],
      "Resource": ["*"]
    },
    {
      "Effect": "Allow",
      "Action": ["lambda:*"],
      "Resource": ["*"]
    },
    {
      "Effect": "Allow",
      "Action": ["s3:*"],
      "Resource": ["*"]
    },
    {
      "Effect": "Allow",
      "Action": ["kinesis:*"],
      "Resource": ["*"]
	}
  ]
}
EOF
}

resource "aws_iam_role_policy_attachment" "test" {
  count = 2

  role       = aws_iam_role.test[count.index].name
  policy_arn = aws_iam_policy.test.arn
}
`, rName)
}

func testAccApplicationConfig_baseFlinkApplication(rName string) string {
	return fmt.Sprintf(`
data "aws_region" "current" {}

resource "aws_s3_bucket" "test" {
  bucket = %[1]q
}

resource "aws_s3_object" "test" {
  count = 2

  bucket = aws_s3_bucket.test.bucket
  key    = "%[1]s.${count.index}"
  source = "test-fixtures/amazon-msf-java-stream-app-1.0.jar"
}

resource "aws_kinesis_stream" "input" {
  name        = "%[1]s-input"
  shard_count = 1
}

resource "aws_kinesis_stream" "output" {
  name        = "%[1]s-output"
  shard_count = 1
}
`, rName)
}

func testAccApplicationConfig_baseSQLApplication(rName string) string {
	return fmt.Sprintf(`
resource "aws_s3_bucket" "test" {
  bucket = %[1]q
}

resource "aws_lambda_function" "test" {
  count = 2

  filename      = "test-fixtures/lambdatest.zip"
  function_name = "%[1]s_${count.index}"
  handler       = "exports.example"
  role          = aws_iam_role.test[0].arn
  runtime       = "nodejs20.x"
}

resource "aws_kinesis_firehose_delivery_stream" "test" {
  name        = %[1]q
  destination = "extended_s3"

  extended_s3_configuration {
    bucket_arn = aws_s3_bucket.test.arn
    role_arn   = aws_iam_role.test[0].arn
  }
}

resource "aws_kinesis_stream" "test" {
  name        = %[1]q
  shard_count = 1
}
`, rName)
}

func testAccApplicationConfig_baseVPC(rName string) string {
	return acctest.ConfigCompose(acctest.ConfigVPCWithSubnets(rName, 2), fmt.Sprintf(`
resource "aws_security_group" "test" {
  count = 2

  vpc_id = aws_vpc.test.id

  tags = {
    Name = %[1]q
  }
}
`, rName))
}

func testAccApplicationConfig_basicFlink(rName, runtimeEnvironment string) string {
	return acctest.ConfigCompose(
		testAccApplicationConfig_baseServiceExecutionIAMRole(rName),
		fmt.Sprintf(`
resource "aws_kinesisanalyticsv2_application" "test" {
  name                   = %[1]q
  runtime_environment    = %[2]q
  service_execution_role = aws_iam_role.test[0].arn
}
`, rName, runtimeEnvironment))
}

func testAccApplicationConfig_basicSQL(rName string) string {
	return acctest.ConfigCompose(
		testAccApplicationConfig_baseServiceExecutionIAMRole(rName),
		fmt.Sprintf(`
resource "aws_kinesisanalyticsv2_application" "test" {
  name                   = %[1]q
  runtime_environment    = "SQL-1_0"
  service_execution_role = aws_iam_role.test[0].arn
}
`, rName))
}

func testAccApplicationConfig_applicationMode(rName string) string {
	return acctest.ConfigCompose(
		testAccApplicationConfig_baseServiceExecutionIAMRole(rName),
		fmt.Sprintf(`
resource "aws_kinesisanalyticsv2_application" "test" {
  name                   = %[1]q
  application_mode       = "STREAMING"
  runtime_environment    = "FLINK-1_20"
  service_execution_role = aws_iam_role.test[0].arn
}
`, rName))
}

func testAccApplicationConfig_basicSQLPlusDescription(rName string) string {
	return acctest.ConfigCompose(
		testAccApplicationConfig_baseServiceExecutionIAMRole(rName),
		fmt.Sprintf(`
resource "aws_kinesisanalyticsv2_application" "test" {
  name                   = %[1]q
  runtime_environment    = "SQL-1_0"
  service_execution_role = aws_iam_role.test[0].arn
  description            = "Testing"
}
`, rName))
}

func testAccApplicationConfig_basicSQLServiceExecutionRoleUpdated(rName string) string {
	return acctest.ConfigCompose(
		testAccApplicationConfig_baseServiceExecutionIAMRole(rName),
		fmt.Sprintf(`
resource "aws_kinesisanalyticsv2_application" "test" {
  name                   = %[1]q
  runtime_environment    = "SQL-1_0"
  service_execution_role = aws_iam_role.test[1].arn
  description            = "Testing"
}
`, rName))
}

func testAccApplicationConfig_applicationCodeConfiguration(rName, textContent string) string {
	return acctest.ConfigCompose(
		testAccApplicationConfig_baseServiceExecutionIAMRole(rName),
		fmt.Sprintf(`
resource "aws_kinesisanalyticsv2_application" "test" {
  name                   = %[1]q
  runtime_environment    = "SQL-1_0"
  service_execution_role = aws_iam_role.test[0].arn

  application_configuration {
    application_code_configuration {
      code_content {
        text_content = %[2]q
      }

      code_content_type = "PLAINTEXT"
    }
  }
}
`, rName, textContent))
}

func testAccApplicationConfig_cloudWatchLoggingOptions(rName string, streamIndex int) string {
	return acctest.ConfigCompose(
		testAccApplicationConfig_baseServiceExecutionIAMRole(rName),
		fmt.Sprintf(`
resource "aws_cloudwatch_log_group" "test" {
  name = %[1]q
}

resource "aws_cloudwatch_log_stream" "test" {
  count = 2

  name           = "%[1]s.${count.index}"
  log_group_name = aws_cloudwatch_log_group.test.name
}

resource "aws_kinesisanalyticsv2_application" "test" {
  name                   = %[1]q
  runtime_environment    = "SQL-1_0"
  service_execution_role = aws_iam_role.test[0].arn

  cloudwatch_logging_options {
    log_stream_arn = aws_cloudwatch_log_stream.test.%[2]d.arn
  }
}
`, rName, streamIndex))
}

func testAccApplicationConfig_environmentProperties(rName string) string {
	return acctest.ConfigCompose(
		testAccApplicationConfig_baseServiceExecutionIAMRole(rName),
		testAccApplicationConfig_baseFlinkApplication(rName),
		fmt.Sprintf(`
resource "aws_kinesisanalyticsv2_application" "test" {
  name                   = %[1]q
  runtime_environment    = "FLINK-1_20"
  service_execution_role = aws_iam_role.test[0].arn

  application_configuration {
    application_code_configuration {
      code_content {
        s3_content_location {
          bucket_arn = aws_s3_bucket.test.arn
          file_key   = aws_s3_object.test[0].key
        }
      }

      code_content_type = "ZIPFILE"
    }

    environment_properties {
      property_group {
        property_group_id = "PROPERTY-GROUP-ID1"

        property_map = {
          Key9 = "Value1"
          Key8 = "Value2"
        }
      }

      property_group {
        property_group_id = "PROPERTY-GROUP-ID2"

        property_map = {
          KeyA = "ValueZ"
          KeyB = "ValueY"
          KeyC = "ValueX"
        }
      }
    }
  }
}
`, rName))
}

func testAccApplicationConfig_environmentPropertiesUpdated(rName string) string {
	return acctest.ConfigCompose(
		testAccApplicationConfig_baseServiceExecutionIAMRole(rName),
		testAccApplicationConfig_baseFlinkApplication(rName),
		fmt.Sprintf(`
resource "aws_kinesisanalyticsv2_application" "test" {
  name                   = %[1]q
  runtime_environment    = "FLINK-1_20"
  service_execution_role = aws_iam_role.test[0].arn

  application_configuration {
    application_code_configuration {
      code_content {
        s3_content_location {
          bucket_arn = aws_s3_bucket.test.arn
          file_key   = aws_s3_object.test[0].key
        }
      }

      code_content_type = "ZIPFILE"
    }

    environment_properties {
      property_group {
        property_group_id = "PROPERTY-GROUP-ID3"

        property_map = {
          Key = "Value"
        }
      }

      property_group {
        property_group_id = "PROPERTY-GROUP-ID2"

        property_map = {
          KeyA = "ValueZ"
          KeyC = "ValueW"
        }
      }

      property_group {
        property_group_id = "PROPERTY-GROUP-ID4"

        property_map = {
          KeyAlpha = "ValueOmega"
        }
      }
    }
  }
}
`, rName))
}

func testAccApplicationConfig_environmentPropertiesNotSpecified(rName string) string {
	return acctest.ConfigCompose(
		testAccApplicationConfig_baseServiceExecutionIAMRole(rName),
		testAccApplicationConfig_baseFlinkApplication(rName),
		fmt.Sprintf(`
resource "aws_kinesisanalyticsv2_application" "test" {
  name                   = %[1]q
  runtime_environment    = "FLINK-1_20"
  service_execution_role = aws_iam_role.test[0].arn

  application_configuration {
    application_code_configuration {
      code_content {
        s3_content_location {
          bucket_arn = aws_s3_bucket.test.arn
          file_key   = aws_s3_object.test[0].key
        }
      }

      code_content_type = "ZIPFILE"
    }
  }
}
`, rName))
}

func testAccApplicationConfig_flinkConfiguration(rName, startApplication, runtimeEnvironment string) string {
	if startApplication == "" {
		startApplication = "null"
	}

	return acctest.ConfigCompose(
		testAccApplicationConfig_baseServiceExecutionIAMRole(rName),
		testAccApplicationConfig_baseFlinkApplication(rName),
		fmt.Sprintf(`
resource "aws_kinesisanalyticsv2_application" "test" {
  name                   = %[1]q
  runtime_environment    = %[2]q
  service_execution_role = aws_iam_role.test[0].arn

  application_configuration {
    application_code_configuration {
      code_content {
        s3_content_location {
          bucket_arn     = aws_s3_bucket.test.arn
          file_key       = aws_s3_object.test[0].key
          object_version = aws_s3_object.test[0].version_id
        }
      }

      code_content_type = "ZIPFILE"
    }

    application_snapshot_configuration {
      snapshots_enabled = false
    }

    environment_properties {
      property_group {
        property_group_id = "InputStream0"

        property_map = {
          "aws.region"  = data.aws_region.current.region
          "stream.name" = aws_kinesis_stream.input.name
        }
      }

      property_group {
        property_group_id = "OutputStream0"

        property_map = {
          "aws.region"  = data.aws_region.current.region
          "stream.name" = aws_kinesis_stream.output.name
        }
      }
    }

    flink_application_configuration {
      checkpoint_configuration {
        configuration_type = "DEFAULT"
      }

      monitoring_configuration {
        configuration_type = "CUSTOM"
        log_level          = "DEBUG"
        metrics_level      = "TASK"
      }

      parallelism_configuration {
        auto_scaling_enabled = true
        configuration_type   = "CUSTOM"
        parallelism          = 10
        parallelism_per_kpu  = 4
      }
    }
  }

  start_application = %[3]s
}
`, rName, runtimeEnvironment, startApplication))
}

func testAccApplicationConfig_flinkConfigurationUpdated(rName, startApplication, runtimeEnvironment string) string {
	if startApplication == "" {
		startApplication = "null"
	}

	return acctest.ConfigCompose(
		testAccApplicationConfig_baseServiceExecutionIAMRole(rName),
		testAccApplicationConfig_baseFlinkApplication(rName),
		fmt.Sprintf(`
resource "aws_kinesisanalyticsv2_application" "test" {
  name                   = %[1]q
  runtime_environment    = %[2]q
  service_execution_role = aws_iam_role.test[0].arn

  application_configuration {
    application_code_configuration {
      code_content {
        s3_content_location {
          bucket_arn     = aws_s3_bucket.test.arn
          file_key       = aws_s3_object.test[1].key
          object_version = aws_s3_object.test[1].version_id
        }
      }

      code_content_type = "ZIPFILE"
    }

    application_snapshot_configuration {
      snapshots_enabled = false
    }

    environment_properties {
      property_group {
        property_group_id = "InputStream0"

        property_map = {
          "aws.region"  = data.aws_region.current.region
          "stream.name" = aws_kinesis_stream.input.name
        }
      }

      property_group {
        property_group_id = "OutputStream0"

        property_map = {
          "aws.region"  = data.aws_region.current.region
          "stream.name" = aws_kinesis_stream.output.name
        }
      }
    }

    flink_application_configuration {
      checkpoint_configuration {
        checkpointing_enabled         = true
        configuration_type            = "CUSTOM"
        checkpoint_interval           = 55000
        min_pause_between_checkpoints = 5500
      }

      monitoring_configuration {
        configuration_type = "CUSTOM"
        log_level          = "ERROR"
        metrics_level      = "OPERATOR"
      }

      parallelism_configuration {
        configuration_type = "DEFAULT"
      }
    }
  }

  start_application = %[3]s
}
`, rName, runtimeEnvironment, startApplication))
}

func testAccApplicationConfig_flinkConfigurationEnvironmentProperties(rName string) string {
	return acctest.ConfigCompose(
		testAccApplicationConfig_baseServiceExecutionIAMRole(rName),
		testAccApplicationConfig_baseFlinkApplication(rName),
		fmt.Sprintf(`
resource "aws_kinesisanalyticsv2_application" "test" {
  name                   = %[1]q
  runtime_environment    = "FLINK-1_20"
  service_execution_role = aws_iam_role.test[0].arn

  application_configuration {
    application_code_configuration {
      code_content {
        s3_content_location {
          bucket_arn     = aws_s3_bucket.test.arn
          file_key       = aws_s3_object.test[0].key
          object_version = aws_s3_object.test[0].version_id
        }
      }

      code_content_type = "ZIPFILE"
    }

    application_snapshot_configuration {
      snapshots_enabled = false
    }

    environment_properties {
      property_group {
        property_group_id = "PROPERTY-GROUP-ID1"

        property_map = {
          Key9 = "Value1"
          Key8 = "Value2"
        }
      }

      property_group {
        property_group_id = "PROPERTY-GROUP-ID2"

        property_map = {
          KeyA = "ValueZ"
          KeyB = "ValueY"
          KeyC = "ValueX"
        }
      }
    }

    flink_application_configuration {
      checkpoint_configuration {
        configuration_type = "DEFAULT"
      }

      monitoring_configuration {
        configuration_type = "CUSTOM"
        log_level          = "DEBUG"
        metrics_level      = "TASK"
      }

      parallelism_configuration {
        auto_scaling_enabled = true
        configuration_type   = "CUSTOM"
        parallelism          = 10
        parallelism_per_kpu  = 4
      }
    }
  }

  tags = {
    Key1 = "Value1"
  }
}
`, rName))
}

func testAccApplicationConfig_flinkConfigurationEnvironmentPropertiesUpdated(rName string) string {
	return acctest.ConfigCompose(
		testAccApplicationConfig_baseServiceExecutionIAMRole(rName),
		testAccApplicationConfig_baseFlinkApplication(rName),
		fmt.Sprintf(`
resource "aws_kinesisanalyticsv2_application" "test" {
  name                   = %[1]q
  runtime_environment    = "FLINK-1_20"
  service_execution_role = aws_iam_role.test[1].arn

  application_configuration {
    application_code_configuration {
      code_content {
        s3_content_location {
          bucket_arn     = aws_s3_bucket.test.arn
          file_key       = aws_s3_object.test[1].key
          object_version = aws_s3_object.test[1].version_id
        }
      }

      code_content_type = "ZIPFILE"
    }

    application_snapshot_configuration {
      snapshots_enabled = true
    }

    environment_properties {
      property_group {
        property_group_id = "PROPERTY-GROUP-ID3"

        property_map = {
          Key = "Value"
        }
      }

      property_group {
        property_group_id = "PROPERTY-GROUP-ID2"

        property_map = {
          KeyA = "ValueZ"
          KeyC = "ValueW"
        }
      }

      property_group {
        property_group_id = "PROPERTY-GROUP-ID4"

        property_map = {
          KeyAlpha = "ValueOmega"
        }
      }
    }

    flink_application_configuration {
      checkpoint_configuration {
        checkpointing_enabled         = true
        configuration_type            = "CUSTOM"
        checkpoint_interval           = 55000
        min_pause_between_checkpoints = 5500
      }

      monitoring_configuration {
        configuration_type = "CUSTOM"
        log_level          = "ERROR"
        metrics_level      = "OPERATOR"
      }

      parallelism_configuration {
        configuration_type = "DEFAULT"
      }
    }
  }

  tags = {
    Key2 = "Value2"
    Key3 = "Value3"
  }
}
`, rName))
}

func testAccApplicationConfig_startSnapshotableFlink(rName, applicationRestoreType, snapshotName string, allowNonRestoredState bool) string {
	if snapshotName == "" {
		snapshotName = "null"
	} else {
		snapshotName = strconv.Quote(snapshotName)
	}

	return acctest.ConfigCompose(
		testAccApplicationConfig_baseServiceExecutionIAMRole(rName),
		testAccApplicationConfig_baseFlinkApplication(rName),
		fmt.Sprintf(`
resource "aws_kinesisanalyticsv2_application" "test" {
  name                   = %[1]q
  runtime_environment    = "FLINK-1_20"
  service_execution_role = aws_iam_role.test[0].arn

  application_configuration {
    application_code_configuration {
      code_content {
        s3_content_location {
          bucket_arn     = aws_s3_bucket.test.arn
          file_key       = aws_s3_object.test[1].key
          object_version = aws_s3_object.test[1].version_id
        }
      }

      code_content_type = "ZIPFILE"
    }

    application_snapshot_configuration {
      snapshots_enabled = true
    }

    environment_properties {
      property_group {
        property_group_id = "InputStream0"

        property_map = {
          "aws.region"  = data.aws_region.current.region
          "stream.name" = aws_kinesis_stream.input.name
        }
      }

      property_group {
        property_group_id = "OutputStream0"

        property_map = {
          "aws.region"  = data.aws_region.current.region
          "stream.name" = aws_kinesis_stream.output.name
        }
      }
    }

    run_configuration {
      application_restore_configuration {
        application_restore_type = %[2]q
        snapshot_name            = %[3]s
      }
      flink_run_configuration {
        allow_non_restored_state = %[4]t
      }
    }
  }

  start_application = true
}

resource "aws_kinesisanalyticsv2_application_snapshot" "test" {
  application_name = aws_kinesisanalyticsv2_application.test.name
  snapshot_name    = %[1]q
}
`, rName, applicationRestoreType, snapshotName, allowNonRestoredState))
}

func testAccApplicationConfig_stopSnapshotableFlink(rName string, forceStop bool) string {
	return acctest.ConfigCompose(
		testAccApplicationConfig_baseServiceExecutionIAMRole(rName),
		testAccApplicationConfig_baseFlinkApplication(rName),
		fmt.Sprintf(`
resource "aws_kinesisanalyticsv2_application" "test" {
  name                   = %[1]q
  runtime_environment    = "FLINK-1_20"
  service_execution_role = aws_iam_role.test[0].arn

  application_configuration {
    application_code_configuration {
      code_content {
        s3_content_location {
          bucket_arn     = aws_s3_bucket.test.arn
          file_key       = aws_s3_object.test[0].key
          object_version = aws_s3_object.test[0].version_id
        }
      }

      code_content_type = "ZIPFILE"
    }

    application_snapshot_configuration {
      snapshots_enabled = true
    }

    environment_properties {
      property_group {
        property_group_id = "InputStream0"

        property_map = {
          "aws.region"  = data.aws_region.current.region
          "stream.name" = aws_kinesis_stream.input.name
        }
      }

      property_group {
        property_group_id = "OutputStream0"

        property_map = {
          "aws.region"  = data.aws_region.current.region
          "stream.name" = aws_kinesis_stream.output.name
        }
      }
    }
  }

  start_application = false
  force_stop        = %[2]t
}

resource "aws_kinesisanalyticsv2_application_snapshot" "test" {
  application_name = aws_kinesisanalyticsv2_application.test.name
  snapshot_name    = %[1]q
}
`, rName, forceStop))
}

func testAccApplicationConfig_sqlConfigurationNotSpecified(rName string) string {
	return acctest.ConfigCompose(
		testAccApplicationConfig_baseServiceExecutionIAMRole(rName),
		testAccApplicationConfig_baseSQLApplication(rName),
		fmt.Sprintf(`
resource "aws_kinesisanalyticsv2_application" "test" {
  name                   = %[1]q
  runtime_environment    = "SQL-1_0"
  service_execution_role = aws_iam_role.test[0].arn

  application_configuration {
    application_code_configuration {
      code_content {
        text_content = "SELECT 1;\n"
      }

      code_content_type = "PLAINTEXT"
    }
  }
}
`, rName))
}

func testAccApplicationConfig_sqlConfigurationInput(rName string) string {
	return acctest.ConfigCompose(
		testAccApplicationConfig_baseServiceExecutionIAMRole(rName),
		testAccApplicationConfig_baseSQLApplication(rName),
		fmt.Sprintf(`
resource "aws_kinesisanalyticsv2_application" "test" {
  name                   = %[1]q
  runtime_environment    = "SQL-1_0"
  service_execution_role = aws_iam_role.test[0].arn

  application_configuration {
    application_code_configuration {
      code_content {
        text_content = "SELECT 1;\n"
      }

      code_content_type = "PLAINTEXT"
    }

    sql_application_configuration {
      input {
        name_prefix = "NAME_PREFIX_1"

        input_schema {
          record_column {
            name     = "COLUMN_1"
            sql_type = "INTEGER"
          }

          record_format {
            record_format_type = "CSV"

            mapping_parameters {
              csv_mapping_parameters {
                record_column_delimiter = ","
                record_row_delimiter    = "|"
              }
            }
          }
        }

        kinesis_firehose_input {
          resource_arn = aws_kinesis_firehose_delivery_stream.test.arn
        }
      }
    }
  }
}
`, rName))
}

func testAccApplicationConfig_sqlConfigurationInputUpdated(rName string) string {
	return acctest.ConfigCompose(
		testAccApplicationConfig_baseServiceExecutionIAMRole(rName),
		testAccApplicationConfig_baseSQLApplication(rName),
		fmt.Sprintf(`
resource "aws_kinesisanalyticsv2_application" "test" {
  name                   = %[1]q
  runtime_environment    = "SQL-1_0"
  service_execution_role = aws_iam_role.test[0].arn

  application_configuration {
    application_code_configuration {
      code_content {
        text_content = "SELECT 1;\n"
      }

      code_content_type = "PLAINTEXT"
    }

    sql_application_configuration {
      input {
        name_prefix = "NAME_PREFIX_2"

        input_parallelism {
          count = 42
        }

        input_schema {
          record_column {
            name     = "COLUMN_2"
            sql_type = "VARCHAR(8)"
            mapping  = "MAPPING-2"
          }

          record_column {
            name     = "COLUMN_3"
            sql_type = "DOUBLE"
            mapping  = "MAPPING-3"
          }

          record_encoding = "UTF-8"

          record_format {
            record_format_type = "JSON"

            mapping_parameters {
              json_mapping_parameters {
                record_row_path = "$path.to.record"
              }
            }
          }
        }

        kinesis_streams_input {
          resource_arn = aws_kinesis_stream.test.arn
        }
      }
    }
  }
}
`, rName))
}

func testAccApplicationConfig_sqlConfigurationInputProcessingConfiguration(rName string, lambdaIndex int) string {
	return acctest.ConfigCompose(
		testAccApplicationConfig_baseServiceExecutionIAMRole(rName),
		testAccApplicationConfig_baseSQLApplication(rName),
		fmt.Sprintf(`
resource "aws_kinesisanalyticsv2_application" "test" {
  name                   = %[1]q
  runtime_environment    = "SQL-1_0"
  service_execution_role = aws_iam_role.test[0].arn

  application_configuration {
    application_code_configuration {
      code_content {
        text_content = "SELECT 1;\n"
      }

      code_content_type = "PLAINTEXT"
    }

    sql_application_configuration {
      input {
        name_prefix = "NAME_PREFIX_1"

        input_schema {
          record_column {
            name     = "COLUMN_1"
            sql_type = "INTEGER"
          }

          record_format {
            record_format_type = "CSV"

            mapping_parameters {
              csv_mapping_parameters {
                record_column_delimiter = ","
                record_row_delimiter    = "|"
              }
            }
          }
        }

        input_processing_configuration {
          input_lambda_processor {
            resource_arn = aws_lambda_function.test.%[2]d.arn
          }
        }

        kinesis_firehose_input {
          resource_arn = aws_kinesis_firehose_delivery_stream.test.arn
        }
      }
    }
  }
}
`, rName, lambdaIndex))
}

func testAccApplicationConfig_sqlConfigurationMultiple(rName, startApplication, startingPosition string) string {
	if startApplication == "" {
		startApplication = "null"
	}
	if startingPosition == "" {
		startingPosition = "null"
	} else {
		startingPosition = strconv.Quote(startingPosition)
	}

	return acctest.ConfigCompose(
		testAccApplicationConfig_baseServiceExecutionIAMRole(rName),
		testAccApplicationConfig_baseSQLApplication(rName),
		fmt.Sprintf(`
resource "aws_cloudwatch_log_group" "test" {
  name = %[1]q
}

resource "aws_cloudwatch_log_stream" "test" {
  name           = %[1]q
  log_group_name = aws_cloudwatch_log_group.test.name
}

resource "aws_kinesisanalyticsv2_application" "test" {
  name                   = %[1]q
  runtime_environment    = "SQL-1_0"
  service_execution_role = aws_iam_role.test[0].arn

  application_configuration {
    application_code_configuration {
      code_content {
        text_content = "SELECT 1;\n"
      }

      code_content_type = "PLAINTEXT"
    }

    sql_application_configuration {
      input {
        name_prefix = "NAME_PREFIX_1"

        input_schema {
          record_column {
            name     = "COLUMN_1"
            sql_type = "INTEGER"
          }

          record_format {
            record_format_type = "CSV"

            mapping_parameters {
              csv_mapping_parameters {
                record_column_delimiter = ","
                record_row_delimiter    = "|"
              }
            }
          }
        }

        input_processing_configuration {
          input_lambda_processor {
            resource_arn = aws_lambda_function.test[0].arn
          }
        }

        kinesis_firehose_input {
          resource_arn = aws_kinesis_firehose_delivery_stream.test.arn
        }

        input_starting_position_configuration {
          input_starting_position = %[3]s
        }
      }

      output {
        name = "OUTPUT_1"

        destination_schema {
          record_format_type = "CSV"
        }

        kinesis_firehose_output {
          resource_arn = aws_kinesis_firehose_delivery_stream.test.arn
        }
      }
    }
  }

  cloudwatch_logging_options {
    log_stream_arn = aws_cloudwatch_log_stream.test.arn
  }

  tags = {
    Key1 = "Value1"
  }

  start_application = %[2]s
}
`, rName, startApplication, startingPosition))
}

func testAccApplicationConfig_sqlConfigurationMultipleUpdated(rName, startApplication, startingPosition string) string {
	if startApplication == "" {
		startApplication = "null"
	}
	if startingPosition == "" {
		startingPosition = "null"
	} else {
		startingPosition = strconv.Quote(startingPosition)
	}

	return acctest.ConfigCompose(
		testAccApplicationConfig_baseServiceExecutionIAMRole(rName),
		testAccApplicationConfig_baseSQLApplication(rName),
		fmt.Sprintf(`
resource "aws_kinesisanalyticsv2_application" "test" {
  name                   = %[1]q
  runtime_environment    = "SQL-1_0"
  service_execution_role = aws_iam_role.test[1].arn

  application_configuration {
    application_code_configuration {
      code_content {
        text_content = "SELECT 2;\n"
      }

      code_content_type = "PLAINTEXT"
    }

    sql_application_configuration {
      input {
        name_prefix = "NAME_PREFIX_2"

        input_parallelism {
          count = 42
        }

        input_schema {
          record_column {
            name     = "COLUMN_2"
            sql_type = "VARCHAR(8)"
            mapping  = "MAPPING-2"
          }

          record_column {
            name     = "COLUMN_3"
            sql_type = "DOUBLE"
            mapping  = "MAPPING-3"
          }

          record_encoding = "UTF-8"

          record_format {
            record_format_type = "JSON"

            mapping_parameters {
              json_mapping_parameters {
                record_row_path = "$path.to.record"
              }
            }
          }
        }

        kinesis_streams_input {
          resource_arn = aws_kinesis_stream.test.arn
        }

        input_starting_position_configuration {
          input_starting_position = %[3]s
        }
      }

      output {
        name = "OUTPUT_2"

        destination_schema {
          record_format_type = "JSON"
        }

        kinesis_streams_output {
          resource_arn = aws_kinesis_stream.test.arn
        }
      }

      output {
        name = "OUTPUT_3"

        destination_schema {
          record_format_type = "CSV"
        }

        lambda_output {
          resource_arn = aws_lambda_function.test[0].arn
        }
      }

      reference_data_source {
        table_name = "TABLE-1"

        reference_schema {
          record_column {
            name     = "COLUMN_1"
            sql_type = "INTEGER"
          }

          record_format {
            record_format_type = "CSV"

            mapping_parameters {
              csv_mapping_parameters {
                record_column_delimiter = ","
                record_row_delimiter    = "|"
              }
            }
          }
        }

        s3_reference_data_source {
          bucket_arn = aws_s3_bucket.test.arn
          file_key   = "KEY-1"
        }
      }
    }
  }

  tags = {
    Key2 = "Value2"
    Key3 = "Value3"
  }

  start_application = %[2]s
}
`, rName, startApplication, startingPosition))
}

func testAccApplicationConfig_sqlConfigurationOutput(rName string) string {
	return acctest.ConfigCompose(
		testAccApplicationConfig_baseServiceExecutionIAMRole(rName),
		testAccApplicationConfig_baseSQLApplication(rName),
		fmt.Sprintf(`
resource "aws_kinesisanalyticsv2_application" "test" {
  name                   = %[1]q
  runtime_environment    = "SQL-1_0"
  service_execution_role = aws_iam_role.test[0].arn

  application_configuration {
    application_code_configuration {
      code_content {
        text_content = "SELECT 1;\n"
      }

      code_content_type = "PLAINTEXT"
    }

    sql_application_configuration {
      output {
        name = "OUTPUT_1"

        destination_schema {
          record_format_type = "CSV"
        }

        kinesis_firehose_output {
          resource_arn = aws_kinesis_firehose_delivery_stream.test.arn
        }
      }
    }
  }
}
`, rName))
}

func testAccApplicationConfig_sqlConfigurationOutputUpdated(rName string) string {
	return acctest.ConfigCompose(
		testAccApplicationConfig_baseServiceExecutionIAMRole(rName),
		testAccApplicationConfig_baseSQLApplication(rName),
		fmt.Sprintf(`
resource "aws_kinesisanalyticsv2_application" "test" {
  name                   = %[1]q
  runtime_environment    = "SQL-1_0"
  service_execution_role = aws_iam_role.test[0].arn

  application_configuration {
    application_code_configuration {
      code_content {
        text_content = "SELECT 1;\n"
      }

      code_content_type = "PLAINTEXT"
    }

    sql_application_configuration {
      output {
        name = "OUTPUT_2"

        destination_schema {
          record_format_type = "JSON"
        }

        kinesis_streams_output {
          resource_arn = aws_kinesis_stream.test.arn
        }
      }

      output {
        name = "OUTPUT_3"

        destination_schema {
          record_format_type = "CSV"
        }

        lambda_output {
          resource_arn = aws_lambda_function.test[0].arn
        }
      }
    }
  }
}
`, rName))
}

func testAccApplicationConfig_sqlConfigurationReferenceDataSource(rName string) string {
	return acctest.ConfigCompose(
		testAccApplicationConfig_baseServiceExecutionIAMRole(rName),
		testAccApplicationConfig_baseSQLApplication(rName),
		fmt.Sprintf(`
resource "aws_kinesisanalyticsv2_application" "test" {
  name                   = %[1]q
  runtime_environment    = "SQL-1_0"
  service_execution_role = aws_iam_role.test[0].arn

  application_configuration {
    application_code_configuration {
      code_content {
        text_content = "SELECT 1;\n"
      }

      code_content_type = "PLAINTEXT"
    }

    sql_application_configuration {
      reference_data_source {
        table_name = "TABLE-1"

        reference_schema {
          record_column {
            name     = "COLUMN_1"
            sql_type = "INTEGER"
          }

          record_format {
            record_format_type = "CSV"

            mapping_parameters {
              csv_mapping_parameters {
                record_column_delimiter = ","
                record_row_delimiter    = "|"
              }
            }
          }
        }

        s3_reference_data_source {
          bucket_arn = aws_s3_bucket.test.arn
          file_key   = "KEY-1"
        }
      }
    }
  }
}
`, rName))
}

func testAccApplicationConfig_sqlConfigurationReferenceDataSourceUpdated(rName string) string {
	return acctest.ConfigCompose(
		testAccApplicationConfig_baseServiceExecutionIAMRole(rName),
		testAccApplicationConfig_baseSQLApplication(rName),
		fmt.Sprintf(`
resource "aws_kinesisanalyticsv2_application" "test" {
  name                   = %[1]q
  runtime_environment    = "SQL-1_0"
  service_execution_role = aws_iam_role.test[0].arn

  application_configuration {
    application_code_configuration {
      code_content {
        text_content = "SELECT 1;\n"
      }

      code_content_type = "PLAINTEXT"
    }

    sql_application_configuration {
      reference_data_source {
        table_name = "TABLE-2"

        reference_schema {
          record_column {
            name     = "COLUMN_2"
            sql_type = "VARCHAR(8)"
            mapping  = "MAPPING-2"
          }

          record_column {
            name     = "COLUMN_3"
            sql_type = "DOUBLE"
            mapping  = "MAPPING-3"
          }

          record_encoding = "UTF-8"

          record_format {
            record_format_type = "JSON"

            mapping_parameters {
              json_mapping_parameters {
                record_row_path = "$path.to.record"
              }
            }
          }
        }

        s3_reference_data_source {
          bucket_arn = aws_s3_bucket.test.arn
          file_key   = "KEY-2"
        }
      }
    }
  }
}
`, rName))
}

func testAccApplicationConfig_sqlConfigurationStart(rName string, start bool) string {
	return acctest.ConfigCompose(
		testAccApplicationConfig_baseServiceExecutionIAMRole(rName),
		testAccApplicationConfig_baseSQLApplication(rName),
		fmt.Sprintf(`
resource "aws_kinesisanalyticsv2_application" "test" {
  name                   = %[1]q
  runtime_environment    = "SQL-1_0"
  service_execution_role = aws_iam_role.test[0].arn

  application_configuration {
    application_code_configuration {
      code_content {
        text_content = "SELECT 1;\n"
      }

      code_content_type = "PLAINTEXT"
    }

    sql_application_configuration {
      input {
        name_prefix = "NAME_PREFIX_1"

        input_schema {
          record_column {
            name     = "COLUMN_1"
            sql_type = "INTEGER"
          }

          record_format {
            record_format_type = "CSV"

            mapping_parameters {
              csv_mapping_parameters {
                record_column_delimiter = ","
                record_row_delimiter    = "|"
              }
            }
          }
        }

        kinesis_firehose_input {
          resource_arn = aws_kinesis_firehose_delivery_stream.test.arn
        }

        input_starting_position_configuration {
          input_starting_position = (%[2]t ? "NOW" : null)
        }
      }
    }
  }

  start_application = %[2]t
}
`, rName, start))
}

func testAccApplicationConfig_tags1(rName, tagKey1, tagValue1 string) string {
	return acctest.ConfigCompose(
		testAccApplicationConfig_baseServiceExecutionIAMRole(rName),
		fmt.Sprintf(`
resource "aws_kinesisanalyticsv2_application" "test" {
  name                   = %[1]q
  runtime_environment    = "SQL-1_0"
  service_execution_role = aws_iam_role.test[0].arn

  tags = {
    %[2]q = %[3]q
  }
}
`, rName, tagKey1, tagValue1))
}

func testAccApplicationConfig_tags2(rName, tagKey1, tagValue1, tagKey2, tagValue2 string) string {
	return acctest.ConfigCompose(
		testAccApplicationConfig_baseServiceExecutionIAMRole(rName),
		fmt.Sprintf(`
resource "aws_kinesisanalyticsv2_application" "test" {
  name                   = %[1]q
  runtime_environment    = "SQL-1_0"
  service_execution_role = aws_iam_role.test[0].arn

  tags = {
    %[2]q = %[3]q
    %[4]q = %[5]q
  }
}
`, rName, tagKey1, tagValue1, tagKey2, tagValue2))
}

func testAccApplicationConfig_vpcConfiguration(rName string) string {
	return acctest.ConfigCompose(
		testAccApplicationConfig_baseServiceExecutionIAMRole(rName),
		testAccApplicationConfig_baseVPC(rName),
		testAccApplicationConfig_baseFlinkApplication(rName),
		fmt.Sprintf(`
resource "aws_kinesisanalyticsv2_application" "test" {
  name                   = %[1]q
  runtime_environment    = "FLINK-1_20"
  service_execution_role = aws_iam_role.test[0].arn

  application_configuration {
    application_code_configuration {
      code_content {
        s3_content_location {
          bucket_arn = aws_s3_bucket.test.arn
          file_key   = aws_s3_object.test[0].key
        }
      }

      code_content_type = "ZIPFILE"
    }

    vpc_configuration {
      security_group_ids = aws_security_group.test[*].id
      subnet_ids         = aws_subnet.test[*].id
    }
  }
}
`, rName))
}

func testAccApplicationConfig_vpcConfigurationUpdated(rName string) string {
	return acctest.ConfigCompose(
		testAccApplicationConfig_baseServiceExecutionIAMRole(rName),
		testAccApplicationConfig_baseVPC(rName),
		testAccApplicationConfig_baseFlinkApplication(rName),
		fmt.Sprintf(`
resource "aws_kinesisanalyticsv2_application" "test" {
  name                   = %[1]q
  runtime_environment    = "FLINK-1_20"
  service_execution_role = aws_iam_role.test[0].arn

  application_configuration {
    application_code_configuration {
      code_content {
        s3_content_location {
          bucket_arn = aws_s3_bucket.test.arn
          file_key   = aws_s3_object.test[0].key
        }
      }

      code_content_type = "ZIPFILE"
    }

    vpc_configuration {
      security_group_ids = [aws_security_group.test[0].id]
      subnet_ids         = [aws_subnet.test[0].id]
    }
  }
}
`, rName))
}

func testAccApplicationConfig_vpcConfigurationNotSpecified(rName string) string {
	return acctest.ConfigCompose(
		testAccApplicationConfig_baseServiceExecutionIAMRole(rName),
		testAccApplicationConfig_baseVPC(rName),
		testAccApplicationConfig_baseFlinkApplication(rName),
		fmt.Sprintf(`
resource "aws_kinesisanalyticsv2_application" "test" {
  name                   = %[1]q
  runtime_environment    = "FLINK-1_20"
  service_execution_role = aws_iam_role.test[0].arn

  application_configuration {
    application_code_configuration {
      code_content {
        s3_content_location {
          bucket_arn = aws_s3_bucket.test.arn
          file_key   = aws_s3_object.test[0].key
        }
      }

      code_content_type = "ZIPFILE"
    }
  }
}
`, rName))
}

func testAccApplicationConfig_snapshotToggleBug(rName string, snapshotsEnabled bool) string {
	return acctest.ConfigCompose(
		testAccApplicationConfig_baseServiceExecutionIAMRole(rName),
		testAccApplicationConfig_baseFlinkApplication(rName),
		fmt.Sprintf(`
resource "aws_kinesisanalyticsv2_application" "test" {
  name                   = %[1]q
  runtime_environment    = "FLINK-1_20"
  service_execution_role = aws_iam_role.test[0].arn
  start_application      = true

  application_configuration {
    application_code_configuration {
      code_content {
        s3_content_location {
          bucket_arn     = aws_s3_bucket.test.arn
          file_key       = aws_s3_object.test[0].key
          object_version = aws_s3_object.test[0].version_id
        }
      }

      code_content_type = "ZIPFILE"
    }

    application_snapshot_configuration {
      snapshots_enabled = %[2]t
    }

    environment_properties {
      property_group {
        property_group_id = "InputStream0"

        property_map = {
          "aws.region"  = data.aws_region.current.region
          "stream.name" = aws_kinesis_stream.input.name
        }
      }

      property_group {
        property_group_id = "OutputStream0"

        property_map = {
          "aws.region"  = data.aws_region.current.region
          "stream.name" = aws_kinesis_stream.output.name
        }
      }
    }

    flink_application_configuration {
      checkpoint_configuration {
        configuration_type = "DEFAULT"
      }

      monitoring_configuration {
        configuration_type = "CUSTOM"
        log_level          = "DEBUG"
        metrics_level      = "TASK"
      }

      parallelism_configuration {
        auto_scaling_enabled = true
        configuration_type   = "CUSTOM"
        parallelism          = 1
        parallelism_per_kpu  = 1
      }
    }

    run_configuration {
      application_restore_configuration {
        application_restore_type = "SKIP_RESTORE_FROM_SNAPSHOT"
      }
      flink_run_configuration {
        allow_non_restored_state = false
      }
    }
  }
}
`, rName, snapshotsEnabled))
<<<<<<< HEAD
=======
}

func testAccApplicationConfig_startRestorableSnapshotFlink(rName string) string {
	return acctest.ConfigCompose(
		testAccApplicationConfig_baseServiceExecutionIAMRole(rName),
		testAccApplicationConfig_baseFlinkApplication(rName),
		fmt.Sprintf(`
resource "aws_kinesisanalyticsv2_application" "test" {
  name                   = %[1]q
  runtime_environment    = "FLINK-1_20"
  service_execution_role = aws_iam_role.test[0].arn

  application_configuration {
    application_code_configuration {
      code_content {
        s3_content_location {
          bucket_arn     = aws_s3_bucket.test.arn
          file_key       = aws_s3_object.test[0].key
          object_version = aws_s3_object.test[0].version_id
        }
      }

      code_content_type = "ZIPFILE"
    }

    application_snapshot_configuration {
      snapshots_enabled = true
    }

    environment_properties {
      property_group {
        property_group_id = "InputStream0"

        property_map = {
          "aws.region"  = data.aws_region.current.name
          "stream.name" = aws_kinesis_stream.input.name
        }
      }

      property_group {
        property_group_id = "OutputStream0"

        property_map = {
          "aws.region"  = data.aws_region.current.name
          "stream.name" = aws_kinesis_stream.output.name
        }
      }
    }

    flink_application_configuration {
      checkpoint_configuration {
        configuration_type = "DEFAULT"
      }

      monitoring_configuration {
        configuration_type = "CUSTOM"
        log_level          = "DEBUG"
        metrics_level      = "TASK"
      }

      parallelism_configuration {
        auto_scaling_enabled = true
        configuration_type   = "CUSTOM"
        parallelism          = 10
        parallelism_per_kpu  = 4
      }
    }

    run_configuration {
      application_restore_configuration {
        application_restore_type = "RESTORE_FROM_LATEST_SNAPSHOT"
      }
      flink_run_configuration {
        allow_non_restored_state = true
      }
    }
  }

  start_application = true
}
`, rName))
}

func testAccApplicationConfig_startUpdatedRestorableSnapshotFlink(rName string) string {
	return acctest.ConfigCompose(
		testAccApplicationConfig_baseServiceExecutionIAMRole(rName),
		testAccApplicationConfig_baseFlinkApplication(rName),
		fmt.Sprintf(`
resource "aws_kinesisanalyticsv2_application" "test" {
  name                   = %[1]q
  runtime_environment    = "FLINK-1_20"
  service_execution_role = aws_iam_role.test[0].arn

  application_configuration {
    application_code_configuration {
      code_content {
        s3_content_location {
          bucket_arn     = aws_s3_bucket.test.arn
          file_key       = aws_s3_object.test[1].key
          object_version = aws_s3_object.test[1].version_id
        }
      }

      code_content_type = "ZIPFILE"
    }

    application_snapshot_configuration {
      snapshots_enabled = true
    }

    environment_properties {
      property_group {
        property_group_id = "InputStream0"

        property_map = {
          "aws.region"  = data.aws_region.current.name
          "stream.name" = aws_kinesis_stream.input.name
        }
      }

      property_group {
        property_group_id = "OutputStream0"

        property_map = {
          "aws.region"  = data.aws_region.current.name
          "stream.name" = aws_kinesis_stream.output.name
        }
      }
    }

    flink_application_configuration {
      checkpoint_configuration {
        configuration_type = "DEFAULT"
      }

      monitoring_configuration {
        configuration_type = "CUSTOM"
        log_level          = "DEBUG"
        metrics_level      = "TASK"
      }

      parallelism_configuration {
        auto_scaling_enabled = true
        configuration_type   = "CUSTOM"
        parallelism          = 10
        parallelism_per_kpu  = 4
      }
    }

    run_configuration {
      application_restore_configuration {
        application_restore_type = "RESTORE_FROM_LATEST_SNAPSHOT"
      }
      flink_run_configuration {
        allow_non_restored_state = true
      }
    }
  }

  start_application = true
}
`, rName))
>>>>>>> 3267a6d9
}<|MERGE_RESOLUTION|>--- conflicted
+++ resolved
@@ -1317,8 +1317,6 @@
 	})
 }
 
-<<<<<<< HEAD
-=======
 func TestAccKinesisAnalyticsV2Application_FlinkApplication_updateRestorable(t *testing.T) {
 	ctx := acctest.Context(t)
 	var v awstypes.ApplicationDetail
@@ -1439,7 +1437,6 @@
 	})
 }
 
->>>>>>> 3267a6d9
 func TestAccKinesisAnalyticsV2Application_FlinkApplicationStartApplication_onCreate(t *testing.T) {
 	ctx := acctest.Context(t)
 	var v awstypes.ApplicationDetail
@@ -5997,8 +5994,6 @@
   }
 }
 `, rName, snapshotsEnabled))
-<<<<<<< HEAD
-=======
 }
 
 func testAccApplicationConfig_startRestorableSnapshotFlink(rName string) string {
@@ -6161,5 +6156,4 @@
   start_application = true
 }
 `, rName))
->>>>>>> 3267a6d9
 }