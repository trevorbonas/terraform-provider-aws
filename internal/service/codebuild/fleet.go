// Copyright (c) HashiCorp, Inc.
// SPDX-License-Identifier: MPL-2.0

package codebuild

import (
	"context"
	"errors"
	"log"
	"time"

	"github.com/aws/aws-sdk-go-v2/aws"
	"github.com/aws/aws-sdk-go-v2/service/codebuild"
	"github.com/aws/aws-sdk-go-v2/service/codebuild/types"
	"github.com/hashicorp/terraform-plugin-sdk/v2/diag"
	"github.com/hashicorp/terraform-plugin-sdk/v2/helper/retry"
	"github.com/hashicorp/terraform-plugin-sdk/v2/helper/schema"
	"github.com/hashicorp/terraform-plugin-sdk/v2/helper/validation"
	"github.com/hashicorp/terraform-provider-aws/internal/conns"
	"github.com/hashicorp/terraform-provider-aws/internal/create"
	"github.com/hashicorp/terraform-provider-aws/internal/enum"
	"github.com/hashicorp/terraform-provider-aws/internal/errs"
	tftags "github.com/hashicorp/terraform-provider-aws/internal/tags"
	"github.com/hashicorp/terraform-provider-aws/internal/tfresource"
	"github.com/hashicorp/terraform-provider-aws/internal/verify"
	"github.com/hashicorp/terraform-provider-aws/names"
)

// @SDKResource("aws_codebuild_fleet", name="Fleet")
// @Tags(identifierAttribute="arn")
func resourceFleet() *schema.Resource {
	return &schema.Resource{
		CreateWithoutTimeout: resourceFleetCreate,
		ReadWithoutTimeout:   resourceFleetRead,
		UpdateWithoutTimeout: resourceFleetUpdate,
		DeleteWithoutTimeout: resourceFleetDelete,

		Importer: &schema.ResourceImporter{
			StateContext: schema.ImportStatePassthroughContext,
		},

		Schema: map[string]*schema.Schema{
			names.AttrARN: {
				Type:     schema.TypeString,
				Computed: true,
			},
			"base_capacity": {
				Type:         schema.TypeInt,
				Required:     true,
				ValidateFunc: validation.IntAtLeast(1),
			},
			"compute_configuration": {
				Type:     schema.TypeList,
				Optional: true,
				MaxItems: 1,
				Elem: &schema.Resource{
					Schema: map[string]*schema.Schema{
						"disk": {
							Type:     schema.TypeInt,
							Optional: true,
							Computed: true,
						},
						"machine_type": {
							Type:             schema.TypeString,
							Optional:         true,
							ValidateDiagFunc: enum.Validate[types.MachineType](),
						},
						"memory": {
							Type:     schema.TypeInt,
							Optional: true,
							Computed: true,
						},
						"vcpu": {
							Type:     schema.TypeInt,
							Optional: true,
							Computed: true,
						},
					},
				},
			},
			"compute_type": {
				Type:             schema.TypeString,
				Required:         true,
				ValidateDiagFunc: enum.Validate[types.ComputeType](),
			},
			"created": {
				Type:     schema.TypeString,
				Computed: true,
			},
			"environment_type": {
				Type:             schema.TypeString,
				Required:         true,
				ValidateDiagFunc: enum.Validate[types.EnvironmentType](),
			},
			"fleet_service_role": {
				Type:         schema.TypeString,
				Optional:     true,
				ValidateFunc: verify.ValidARN,
			},
			names.AttrID: {
				Type:     schema.TypeString,
				Computed: true,
			},
			"image_id": {
				Type:     schema.TypeString,
				Optional: true,
			},
			"last_modified": {
				Type:     schema.TypeString,
				Computed: true,
			},
			names.AttrName: {
				Type:         schema.TypeString,
				Required:     true,
				ForceNew:     true,
				ValidateFunc: validation.StringLenBetween(2, 128),
			},
			"overflow_behavior": {
				Type:             schema.TypeString,
				Optional:         true,
				Computed:         true,
				ValidateDiagFunc: enum.Validate[types.FleetOverflowBehavior](),
				DiffSuppressFunc: func(k, old, new string, d *schema.ResourceData) bool {
					if new == "" {
						return true
					}
					return old == new
				},
			},
			"scaling_configuration": {
				Type:     schema.TypeList,
				Optional: true,
				MaxItems: 1,
				Elem: &schema.Resource{
					Schema: map[string]*schema.Schema{
						"desired_capacity": {
							Type:     schema.TypeInt,
							Computed: true,
						},
						names.AttrMaxCapacity: {
							Type:         schema.TypeInt,
							Optional:     true,
							ValidateFunc: validation.IntAtLeast(1),
						},
						"scaling_type": {
							Type:             schema.TypeString,
							Optional:         true,
							ValidateDiagFunc: enum.Validate[types.FleetScalingType](),
						},
						"target_tracking_scaling_configs": {
							Type:     schema.TypeList,
							Optional: true,
							Elem: &schema.Resource{
								Schema: map[string]*schema.Schema{
									"metric_type": {
										Type:             schema.TypeString,
										Optional:         true,
										ValidateDiagFunc: enum.Validate[types.FleetScalingMetricType](),
									},
									"target_value": {
										Type:         schema.TypeFloat,
										Optional:     true,
										ValidateFunc: validation.FloatAtLeast(0),
									},
								},
							},
						},
					},
				},
			},
			names.AttrStatus: {
				Type:     schema.TypeSet,
				Computed: true,
				Elem: &schema.Resource{
					Schema: map[string]*schema.Schema{
						"context": {
							Type:     schema.TypeString,
							Computed: true,
						},
						names.AttrMessage: {
							Type:     schema.TypeString,
							Computed: true,
						},
						names.AttrStatusCode: {
							Type:     schema.TypeString,
							Computed: true,
						},
					},
				},
			},
			names.AttrTags:    tftags.TagsSchema(),
			names.AttrTagsAll: tftags.TagsSchemaComputed(),
			names.AttrVPCConfig: {
				Type:         schema.TypeList,
				Optional:     true,
				MinItems:     1,
				RequiredWith: []string{"fleet_service_role"},
				Elem: &schema.Resource{
					Schema: map[string]*schema.Schema{
						names.AttrSecurityGroupIDs: {
							Type:     schema.TypeSet,
							Required: true,
							Elem:     &schema.Schema{Type: schema.TypeString},
							MinItems: 1,
							MaxItems: 5,
						},
						names.AttrSubnets: {
							Type:     schema.TypeSet,
							Required: true,
							Elem:     &schema.Schema{Type: schema.TypeString},
							MinItems: 1,
							MaxItems: 16,
						},
						names.AttrVPCID: {
							Type:     schema.TypeString,
							Required: true,
						},
					},
				},
			},
		},
		CustomizeDiff: verify.SetTagsDiff,
	}
}

const (
	resNameFleet = "Fleet"
)

func resourceFleetCreate(ctx context.Context, d *schema.ResourceData, meta interface{}) diag.Diagnostics {
	var diags diag.Diagnostics

	conn := meta.(*conns.AWSClient).CodeBuildClient(ctx)

	input := &codebuild.CreateFleetInput{
		BaseCapacity:    aws.Int32(int32(d.Get("base_capacity").(int))),
		ComputeType:     types.ComputeType(d.Get("compute_type").(string)),
		EnvironmentType: types.EnvironmentType(d.Get("environment_type").(string)),
		Name:            aws.String(d.Get(names.AttrName).(string)),
		Tags:            getTagsIn(ctx),
	}

	if v, ok := d.GetOk("compute_configuration"); ok && len(v.([]interface{})) > 0 && v.([]interface{})[0] != nil {
		input.ComputeConfiguration = expandComputeConfiguration(v.([]interface{})[0].(map[string]interface{}))
	}

	if v, ok := d.GetOk("fleet_service_role"); ok {
		input.FleetServiceRole = aws.String(v.(string))
	}

	if v, ok := d.GetOk("image_id"); ok {
		input.ImageId = aws.String(v.(string))
	}

	if v, ok := d.GetOk("overflow_behavior"); ok {
		input.OverflowBehavior = types.FleetOverflowBehavior(v.(string))
	}

	if v, ok := d.GetOk("scaling_configuration"); ok && len(v.([]interface{})) > 0 && v.([]interface{})[0] != nil {
		input.ScalingConfiguration = expandScalingConfiguration(v.([]interface{})[0].(map[string]interface{}))
	}

	if v, ok := d.GetOk(names.AttrVPCConfig); ok && len(v.([]interface{})) > 0 && v.([]interface{})[0] != nil {
		input.VpcConfig = expandVPCConfig(v.([]interface{})[0].(map[string]interface{}))
	}

	// InvalidInputException: CodeBuild is not authorized to perform
	outputRaw, err := tfresource.RetryWhenIsAErrorMessageContains[*types.InvalidInputException](ctx, propagationTimeout, func() (interface{}, error) {
		return conn.CreateFleet(ctx, input)
	}, "ot authorized to perform")

	if err != nil {
		return create.AppendDiagError(diags, names.CodeBuild, create.ErrActionCreating, resNameFleet, d.Get(names.AttrName).(string), err)
	}

	d.SetId(aws.ToString(outputRaw.(*codebuild.CreateFleetOutput).Fleet.Arn))

	const (
		timeout = 20 * time.Minute
	)
	if _, err := waitFleetCreated(ctx, conn, d.Id(), timeout); err != nil {
		return create.AppendDiagError(diags, names.CodeBuild, create.ErrActionWaitingForCreation, resNameFleet, d.Id(), err)
	}

	return append(diags, resourceFleetRead(ctx, d, meta)...)
}

func resourceFleetRead(ctx context.Context, d *schema.ResourceData, meta interface{}) diag.Diagnostics {
	var diags diag.Diagnostics

	conn := meta.(*conns.AWSClient).CodeBuildClient(ctx)

	fleet, err := findFleetByARN(ctx, conn, d.Id())

	if !d.IsNewResource() && tfresource.NotFound(err) {
		log.Printf("[WARN] CodeBuild Fleet (%s) not found, removing from state", d.Id())
		d.SetId("")
		return diags
	}

	if err != nil {
		return create.AppendDiagError(diags, names.CodeBuild, create.ErrActionReading, resNameFleet, d.Id(), err)
	}

	d.Set(names.AttrARN, fleet.Arn)
	d.Set("base_capacity", fleet.BaseCapacity)

	if fleet.ComputeConfiguration != nil {
		if err := d.Set("compute_configuration", []interface{}{flattenComputeConfiguration(fleet.ComputeConfiguration)}); err != nil {
			return create.AppendDiagError(diags, names.CodeBuild, create.ErrActionSetting, resNameFleet, d.Id(), err)
		}
	} else {
		d.Set("compute_configuration", nil)
	}

	d.Set("compute_type", fleet.ComputeType)
	d.Set("created", aws.ToTime(fleet.Created).Format(time.RFC3339))
	d.Set("environment_type", fleet.EnvironmentType)
	d.Set("fleet_service_role", fleet.FleetServiceRole)
	d.Set(names.AttrID, fleet.Id)
	d.Set("image_id", fleet.ImageId)
	d.Set("last_modified", aws.ToTime(fleet.LastModified).Format(time.RFC3339))
	d.Set(names.AttrName, fleet.Name)
	d.Set("overflow_behavior", fleet.OverflowBehavior)

<<<<<<< HEAD
	if err := d.Set("scaling_configuration", flattenScalingConfiguration(fleet.ScalingConfiguration)); err != nil {
		return create.AppendDiagError(diags, names.CodeBuild, create.ErrActionSetting, resNameFleet, d.Id(), err)
=======
	if fleet.ScalingConfiguration != nil {
		if err := d.Set("scaling_configuration", []interface{}{flattenScalingConfiguration(fleet.ScalingConfiguration)}); err != nil {
			return create.AppendDiagError(diags, names.CodeBuild, create.ErrActionSetting, resNameFleet, d.Id(), err)
		}
	} else {
		d.Set("scaling_configuration", nil)
>>>>>>> 0ac12220
	}

	if fleet.Status != nil {
		if err := d.Set(names.AttrStatus, []interface{}{flattenStatus(fleet.Status)}); err != nil {
			return create.AppendDiagError(diags, names.CodeBuild, create.ErrActionSetting, resNameFleet, d.Id(), err)
		}
	} else {
		d.Set(names.AttrStatus, nil)
	}

	if err := d.Set(names.AttrVPCConfig, flattenVPCConfig(fleet.VpcConfig)); err != nil {
		return create.AppendDiagError(diags, names.CodeBuild, create.ErrActionSetting, resNameFleet, d.Id(), err)
	}

	setTagsOut(ctx, fleet.Tags)

	return diags
}

func resourceFleetUpdate(ctx context.Context, d *schema.ResourceData, meta interface{}) diag.Diagnostics {
	var diags diag.Diagnostics
	conn := meta.(*conns.AWSClient).CodeBuildClient(ctx)

	input := &codebuild.UpdateFleetInput{
		Arn: aws.String(d.Id()),
	}

	if d.HasChange("base_capacity") {
		input.BaseCapacity = aws.Int32(int32(d.Get("base_capacity").(int)))
	}

	if d.HasChange("compute_configuration") {
		input.ComputeType = types.ComputeType(d.Get("compute_type").(string))

		if v, ok := d.GetOk("compute_configuration"); ok && len(v.([]interface{})) > 0 && v.([]interface{})[0] != nil {
			input.ComputeConfiguration = expandComputeConfiguration(v.([]interface{})[0].(map[string]interface{}))
		}
	}

	if d.HasChange("compute_type") {
		input.ComputeType = types.ComputeType(d.Get("compute_type").(string))
	}

	if d.HasChange("environment_type") {
		input.EnvironmentType = types.EnvironmentType(d.Get("environment_type").(string))
	}

	if d.HasChange("fleet_service_role") {
		input.FleetServiceRole = aws.String(d.Get("fleet_service_role").(string))
	}

	if d.HasChange("image_id") {
		input.ImageId = aws.String(d.Get("image_id").(string))
	}

	// Make sure that overflow_behavior is set (if defined) on update - API omits it on updates.
	if v, ok := d.GetOk("overflow_behavior"); ok {
		input.OverflowBehavior = types.FleetOverflowBehavior(v.(string))
	}

	if d.HasChange("scaling_configuration") {
		if v, ok := d.GetOk("scaling_configuration"); ok && len(v.([]interface{})) > 0 && v.([]interface{})[0] != nil {
			input.ScalingConfiguration = expandScalingConfiguration(v.([]interface{})[0].(map[string]interface{}))
		} else {
			input.ScalingConfiguration = &types.ScalingConfigurationInput{}
		}
	}

	if d.HasChange(names.AttrVPCConfig) {
		if v, ok := d.GetOk(names.AttrVPCConfig); ok && len(v.([]interface{})) > 0 && v.([]interface{})[0] != nil {
			input.VpcConfig = expandVPCConfig(v.([]interface{})[0].(map[string]interface{}))
		}
	}

	input.Tags = getTagsIn(ctx)

	_, err := tfresource.RetryWhenIsAErrorMessageContains[*types.InvalidInputException](ctx, propagationTimeout, func() (interface{}, error) {
		return conn.UpdateFleet(ctx, input)
	}, "ot authorized to perform")

	if err != nil {
		return create.AppendDiagError(diags, names.CodeBuild, create.ErrActionUpdating, resNameFleet, d.Id(), err)
	}

	const (
		timeout = 20 * time.Minute
	)
	if _, err := waitFleetUpdated(ctx, conn, d.Id(), timeout); err != nil {
		return create.AppendDiagError(diags, names.CodeBuild, create.ErrActionWaitingForUpdate, resNameFleet, d.Id(), err)
	}

	return append(diags, resourceFleetRead(ctx, d, meta)...)
}

func resourceFleetDelete(ctx context.Context, d *schema.ResourceData, meta interface{}) diag.Diagnostics {
	var diags diag.Diagnostics
	conn := meta.(*conns.AWSClient).CodeBuildClient(ctx)

	log.Printf("[INFO] Deleting CodeBuild Fleet: %s", d.Id())
	_, err := conn.DeleteFleet(ctx, &codebuild.DeleteFleetInput{
		Arn: aws.String(d.Id()),
	})

	if errs.IsA[*types.ResourceNotFoundException](err) {
		return diags
	}

	if err != nil {
		return create.AppendDiagError(diags, names.CodeBuild, create.ErrActionDeleting, resNameFleet, d.Id(), err)
	}

	const (
		timeout = 20 * time.Minute
	)
	if _, err := waitFleetDeleted(ctx, conn, d.Id(), timeout); err != nil {
		return create.AppendDiagError(diags, names.CodeBuild, create.ErrActionWaitingForDeletion, resNameFleet, d.Id(), err)
	}

	return diags
}

func findFleetByARN(ctx context.Context, conn *codebuild.Client, arn string) (*types.Fleet, error) {
	input := &codebuild.BatchGetFleetsInput{
		Names: []string{arn},
	}

	output, err := findFleet(ctx, conn, input)

	if err != nil {
		return nil, err
	}

	if statusCode := output.Status.StatusCode; statusCode == types.FleetStatusCodePendingDeletion {
		return nil, &retry.NotFoundError{
			Message:     string(statusCode),
			LastRequest: input,
		}
	}

	return output, nil
}

func findFleet(ctx context.Context, conn *codebuild.Client, input *codebuild.BatchGetFleetsInput) (*types.Fleet, error) {
	output, err := findFleets(ctx, conn, input)

	if err != nil {
		return nil, err
	}

	return tfresource.AssertSingleValueResult(output, func(v *types.Fleet) bool {
		return v.Status != nil
	})
}

func findFleets(ctx context.Context, conn *codebuild.Client, input *codebuild.BatchGetFleetsInput) ([]types.Fleet, error) {
	output, err := conn.BatchGetFleets(ctx, input)

	if err != nil {
		return nil, err
	}

	if output == nil {
		return nil, tfresource.NewEmptyResultError(input)
	}

	return output.Fleets, nil
}

func statusFleet(ctx context.Context, conn *codebuild.Client, arn string) retry.StateRefreshFunc {
	return func() (interface{}, string, error) {
		output, err := findFleetByARN(ctx, conn, arn)

		if tfresource.NotFound(err) {
			return nil, "", nil
		}

		if err != nil {
			return nil, "", err
		}

		return output, string(output.Status.StatusCode), nil
	}
}

func waitFleetCreated(ctx context.Context, conn *codebuild.Client, arn string, timeout time.Duration) (*types.Fleet, error) {
	stateConf := &retry.StateChangeConf{
		Pending:    enum.Slice(types.FleetStatusCodeCreating, types.FleetStatusCodeRotating),
		Target:     enum.Slice(types.FleetStatusCodeActive),
		Refresh:    statusFleet(ctx, conn, arn),
		Timeout:    timeout,
		MinTimeout: 15 * time.Second,
		Delay:      15 * time.Second,
	}

	outputRaw, err := stateConf.WaitForStateContext(ctx)

	if output, ok := outputRaw.(*types.Fleet); ok {
		tfresource.SetLastError(err, errors.New(aws.ToString(output.Status.Message)))

		return output, err
	}

	return nil, err
}

func waitFleetUpdated(ctx context.Context, conn *codebuild.Client, arn string, timeout time.Duration) (*types.Fleet, error) {
	stateConf := &retry.StateChangeConf{
		Pending:    enum.Slice(types.FleetStatusCodeUpdating, types.FleetStatusCodeRotating),
		Target:     enum.Slice(types.FleetStatusCodeActive),
		Refresh:    statusFleet(ctx, conn, arn),
		Timeout:    timeout,
		MinTimeout: 15 * time.Second,
		Delay:      15 * time.Second,
	}

	outputRaw, err := stateConf.WaitForStateContext(ctx)

	if output, ok := outputRaw.(*types.Fleet); ok {
		tfresource.SetLastError(err, errors.New(aws.ToString(output.Status.Message)))

		return output, err
	}

	return nil, err
}

func waitFleetDeleted(ctx context.Context, conn *codebuild.Client, arn string, timeout time.Duration) (*types.Fleet, error) {
	stateConf := &retry.StateChangeConf{
		Pending:    enum.Slice(types.FleetStatusCodeDeleting),
		Target:     []string{},
		Refresh:    statusFleet(ctx, conn, arn),
		Timeout:    timeout,
		MinTimeout: 15 * time.Second,
		Delay:      15 * time.Second,
	}

	outputRaw, err := stateConf.WaitForStateContext(ctx)

	if output, ok := outputRaw.(*types.Fleet); ok {
		tfresource.SetLastError(err, errors.New(aws.ToString(output.Status.Message)))

		return output, err
	}

	return nil, err
}

func expandComputeConfiguration(tfMap map[string]interface{}) *types.ComputeConfiguration {
	if tfMap == nil {
		return nil
	}

	apiObject := &types.ComputeConfiguration{}

	if v, ok := tfMap["disk"].(int); ok {
		apiObject.Disk = aws.Int64(int64(v))
	}

	if v, ok := tfMap["machine_type"].(string); ok && v != "" {
		apiObject.MachineType = types.MachineType(v)
	}

	if v, ok := tfMap["memory"].(int); ok {
		apiObject.Memory = aws.Int64(int64(v))
	}

	if v, ok := tfMap["vcpu"].(int); ok {
		apiObject.VCpu = aws.Int64(int64(v))
	}

	return apiObject
}

func expandScalingConfiguration(tfMap map[string]interface{}) *types.ScalingConfigurationInput {
	if tfMap == nil {
		return nil
	}

	apiObject := &types.ScalingConfigurationInput{}

	if v, ok := tfMap[names.AttrMaxCapacity].(int); ok {
		apiObject.MaxCapacity = aws.Int32(int32(v))
	}

	if v, ok := tfMap["scaling_type"].(string); ok && v != "" {
		apiObject.ScalingType = types.FleetScalingType(v)
	}

	if v, ok := tfMap["target_tracking_scaling_configs"].([]interface{}); ok && len(v) > 0 {
		apiObject.TargetTrackingScalingConfigs = expandTargetTrackingScalingConfigs(v)
	}

	return apiObject
}

func expandTargetTrackingScalingConfigs(tfList []interface{}) []types.TargetTrackingScalingConfiguration {
	if len(tfList) == 0 {
		return nil
	}

	var apiObjects []types.TargetTrackingScalingConfiguration

	for _, tfMapRaw := range tfList {
		tfMap, ok := tfMapRaw.(map[string]interface{})
		if !ok {
			continue
		}

		apiObject := expandTargetTrackingScalingConfig(tfMap)
		if apiObject == nil {
			continue
		}

		apiObjects = append(apiObjects, *apiObject)
	}
	return apiObjects
}

func expandTargetTrackingScalingConfig(tfMap map[string]interface{}) *types.TargetTrackingScalingConfiguration {
	if tfMap == nil {
		return nil
	}

	apiObject := &types.TargetTrackingScalingConfiguration{}

	if v, ok := tfMap["metric_type"].(string); ok {
		apiObject.MetricType = types.FleetScalingMetricType(v)
	}

	if v, ok := tfMap["target_value"].(float64); ok {
		apiObject.TargetValue = aws.Float64(v)
	}

	return apiObject
}

<<<<<<< HEAD
func flattenScalingConfiguration(apiObject *types.ScalingConfigurationOutput) []interface{} {
=======
func flattenComputeConfiguration(apiObject *types.ComputeConfiguration) map[string]interface{} {
	if apiObject == nil {
		return nil
	}

	tfMap := map[string]interface{}{}

	if v := apiObject.Disk; v != nil {
		tfMap["disk"] = aws.ToInt64(v)
	}

	if v := apiObject.MachineType; v != "" {
		tfMap["machine_type"] = v
	}

	if v := apiObject.Memory; v != nil {
		tfMap["memory"] = aws.ToInt64(v)
	}

	if v := apiObject.VCpu; v != nil {
		tfMap["vcpu"] = aws.ToInt64(v)
	}

	return tfMap
}

func flattenScalingConfiguration(apiObject *types.ScalingConfigurationOutput) map[string]interface{} {
>>>>>>> 0ac12220
	if apiObject == nil {
		return nil
	}

	tfMap := map[string]interface{}{}

	if v := apiObject.DesiredCapacity; v != nil {
		tfMap["desired_capacity"] = aws.ToInt32(v)
	}

	if v := apiObject.MaxCapacity; v != nil {
		tfMap[names.AttrMaxCapacity] = aws.ToInt32(v)
	}

	if v := apiObject.ScalingType; v != "" {
		tfMap["scaling_type"] = v
	}

	if v := apiObject.TargetTrackingScalingConfigs; v != nil {
		tfMap["target_tracking_scaling_configs"] = flattenTargetTrackingScalingConfigs(v)
	}

	if len(tfMap) == 0 {
		return nil
	}

	return []interface{}{tfMap}
}

func flattenTargetTrackingScalingConfigs(apiObjects []types.TargetTrackingScalingConfiguration) []interface{} {
	if len(apiObjects) == 0 {
		return nil
	}

	var tfList []interface{}

	for _, apiObject := range apiObjects {
		tfList = append(tfList, flattenTargetTrackingScalingConfig(&apiObject))
	}

	return tfList
}

func flattenTargetTrackingScalingConfig(apiObject *types.TargetTrackingScalingConfiguration) map[string]interface{} {
	if apiObject == nil {
		return nil
	}

	tfMap := map[string]interface{}{}

	if v := apiObject.MetricType; v != "" {
		tfMap["metric_type"] = v
	}

	if v := apiObject.TargetValue; v != nil {
		tfMap["target_value"] = aws.ToFloat64(v)
	}

	return tfMap
}

func flattenStatus(apiObject *types.FleetStatus) map[string]interface{} {
	if apiObject == nil {
		return nil
	}

	tfMap := map[string]interface{}{}

	if v := apiObject.Context; v != "" {
		tfMap["context"] = v
	}

	if v := apiObject.Message; v != nil {
		tfMap[names.AttrMessage] = aws.ToString(v)
	}

	if v := apiObject.StatusCode; v != "" {
		tfMap[names.AttrStatusCode] = v
	}

	return tfMap
}<|MERGE_RESOLUTION|>--- conflicted
+++ resolved
@@ -323,17 +323,8 @@
 	d.Set(names.AttrName, fleet.Name)
 	d.Set("overflow_behavior", fleet.OverflowBehavior)
 
-<<<<<<< HEAD
 	if err := d.Set("scaling_configuration", flattenScalingConfiguration(fleet.ScalingConfiguration)); err != nil {
 		return create.AppendDiagError(diags, names.CodeBuild, create.ErrActionSetting, resNameFleet, d.Id(), err)
-=======
-	if fleet.ScalingConfiguration != nil {
-		if err := d.Set("scaling_configuration", []interface{}{flattenScalingConfiguration(fleet.ScalingConfiguration)}); err != nil {
-			return create.AppendDiagError(diags, names.CodeBuild, create.ErrActionSetting, resNameFleet, d.Id(), err)
-		}
-	} else {
-		d.Set("scaling_configuration", nil)
->>>>>>> 0ac12220
 	}
 
 	if fleet.Status != nil {
@@ -670,9 +661,6 @@
 	return apiObject
 }
 
-<<<<<<< HEAD
-func flattenScalingConfiguration(apiObject *types.ScalingConfigurationOutput) []interface{} {
-=======
 func flattenComputeConfiguration(apiObject *types.ComputeConfiguration) map[string]interface{} {
 	if apiObject == nil {
 		return nil
@@ -699,8 +687,7 @@
 	return tfMap
 }
 
-func flattenScalingConfiguration(apiObject *types.ScalingConfigurationOutput) map[string]interface{} {
->>>>>>> 0ac12220
+func flattenScalingConfiguration(apiObject *types.ScalingConfigurationOutput) []interface{} {
 	if apiObject == nil {
 		return nil
 	}
