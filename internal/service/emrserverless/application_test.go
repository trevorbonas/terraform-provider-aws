--- conflicted
+++ resolved
@@ -424,7 +424,6 @@
 	})
 }
 
-<<<<<<< HEAD
 func TestAccEMRServerlessApplication_applicationConfiguration(t *testing.T) {
 	ctx := acctest.Context(t)
 	var application types.Application
@@ -480,10 +479,7 @@
 	})
 }
 
-func testAccCheckApplicationExists(ctx context.Context, resourceName string, application *types.Application) resource.TestCheckFunc {
-=======
 func testAccCheckApplicationExists(ctx context.Context, t *testing.T, resourceName string, application *types.Application) resource.TestCheckFunc {
->>>>>>> b0ef5557
 	return func(s *terraform.State) error {
 		rs, ok := s.RootModule().Resources[resourceName]
 		if !ok {
@@ -965,7 +961,57 @@
 `, rName, selectedVersionResourceName, firstImageVersion, secondImageVersion), nil
 }
 
-<<<<<<< HEAD
+func testAccApplicationConfig_schedulerConfiguration(rName string, maxConcurrentRuns, queueTimeoutMinutes int) string {
+	return fmt.Sprintf(`
+resource "aws_emrserverless_application" "test" {
+  name          = %[1]q
+  release_label = "emr-7.1.0"
+  type          = "hive"
+  scheduler_configuration {
+    max_concurrent_runs   = %[2]d
+    queue_timeout_minutes = %[3]d
+  }
+}
+`, rName, maxConcurrentRuns, queueTimeoutMinutes)
+}
+
+func testAccApplicationConfig_schedulerConfigurationEmptyBlock(rName string) string {
+	return fmt.Sprintf(`
+resource "aws_emrserverless_application" "test" {
+  name          = %[1]q
+  release_label = "emr-7.1.0"
+  type          = "hive"
+  scheduler_configuration {}
+}
+`, rName)
+}
+
+func testAccApplicationConfig_schedulerConfigurationMaxConcurrentRuns(rName string, maxConcurrentRuns int) string {
+	return fmt.Sprintf(`
+resource "aws_emrserverless_application" "test" {
+  name          = %[1]q
+  release_label = "emr-7.1.0"
+  type          = "hive"
+  scheduler_configuration {
+    max_concurrent_runs = %[2]d
+  }
+}
+`, rName, maxConcurrentRuns)
+}
+
+func testAccApplicationConfig_schedulerConfigurationQueueTimeoutMinutes(rName string, queueTimeoutMinutes int) string {
+	return fmt.Sprintf(`
+resource "aws_emrserverless_application" "test" {
+  name          = %[1]q
+  release_label = "emr-7.1.0"
+  type          = "hive"
+  scheduler_configuration {
+    queue_timeout_minutes = %[2]d
+  }
+}
+`, rName, queueTimeoutMinutes)
+}
+
 func testAccApplicationConfig_applicationConfiguration(rName string) string {
 	return fmt.Sprintf(`
 resource "aws_emrserverless_application" "test" {
@@ -998,34 +1044,10 @@
     classification = "spark-driver-log4j2"
     properties     = {}
   }
-=======
-func testAccApplicationConfig_schedulerConfiguration(rName string, maxConcurrentRuns, queueTimeoutMinutes int) string {
-	return fmt.Sprintf(`
-resource "aws_emrserverless_application" "test" {
-  name          = %[1]q
-  release_label = "emr-7.1.0"
-  type          = "hive"
-  scheduler_configuration {
-    max_concurrent_runs   = %[2]d
-    queue_timeout_minutes = %[3]d
-  }
-}
-`, rName, maxConcurrentRuns, queueTimeoutMinutes)
-}
-
-func testAccApplicationConfig_schedulerConfigurationEmptyBlock(rName string) string {
-	return fmt.Sprintf(`
-resource "aws_emrserverless_application" "test" {
-  name          = %[1]q
-  release_label = "emr-7.1.0"
-  type          = "hive"
-  scheduler_configuration {}
->>>>>>> b0ef5557
 }
 `, rName)
 }
 
-<<<<<<< HEAD
 func testAccApplicationConfig_applicationConfigurationUpdated(rName string) string {
 	return fmt.Sprintf(`
 resource "aws_emrserverless_application" "test" {
@@ -1051,30 +1073,4 @@
   }
 }
 `, rName)
-=======
-func testAccApplicationConfig_schedulerConfigurationMaxConcurrentRuns(rName string, maxConcurrentRuns int) string {
-	return fmt.Sprintf(`
-resource "aws_emrserverless_application" "test" {
-  name          = %[1]q
-  release_label = "emr-7.1.0"
-  type          = "hive"
-  scheduler_configuration {
-    max_concurrent_runs = %[2]d
-  }
-}
-`, rName, maxConcurrentRuns)
-}
-
-func testAccApplicationConfig_schedulerConfigurationQueueTimeoutMinutes(rName string, queueTimeoutMinutes int) string {
-	return fmt.Sprintf(`
-resource "aws_emrserverless_application" "test" {
-  name          = %[1]q
-  release_label = "emr-7.1.0"
-  type          = "hive"
-  scheduler_configuration {
-    queue_timeout_minutes = %[2]d
-  }
-}
-`, rName, queueTimeoutMinutes)
->>>>>>> b0ef5557
 }