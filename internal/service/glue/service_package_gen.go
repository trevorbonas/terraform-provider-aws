--- conflicted
+++ resolved
@@ -95,20 +95,14 @@
 			Factory:  resourceCatalogDatabase,
 			TypeName: "aws_glue_catalog_database",
 			Name:     "Database",
-<<<<<<< HEAD
-			Tags: &inttypes.ServicePackageResourceTags{
-				IdentifierAttribute: names.AttrARN,
-			},
-			Region: &inttypes.ServicePackageResourceRegion{
-				IsGlobal:                      false,
-				IsOverrideEnabled:             true,
-				IsValidateOverrideInPartition: true,
-			},
-=======
-			Tags: unique.Make(types.ServicePackageResourceTags{
-				IdentifierAttribute: names.AttrARN,
-			}),
->>>>>>> 45438b17
+			Tags: unique.Make(inttypes.ServicePackageResourceTags{
+				IdentifierAttribute: names.AttrARN,
+			}),
+			Region: &inttypes.ServicePackageResourceRegion{
+				IsGlobal:                      false,
+				IsOverrideEnabled:             true,
+				IsValidateOverrideInPartition: true,
+			},
 		},
 		{
 			Factory:  resourceCatalogTable,
@@ -134,39 +128,27 @@
 			Factory:  resourceConnection,
 			TypeName: "aws_glue_connection",
 			Name:     "Connection",
-<<<<<<< HEAD
-			Tags: &inttypes.ServicePackageResourceTags{
-				IdentifierAttribute: names.AttrARN,
-			},
-			Region: &inttypes.ServicePackageResourceRegion{
-				IsGlobal:                      false,
-				IsOverrideEnabled:             true,
-				IsValidateOverrideInPartition: true,
-			},
-=======
-			Tags: unique.Make(types.ServicePackageResourceTags{
-				IdentifierAttribute: names.AttrARN,
-			}),
->>>>>>> 45438b17
+			Tags: unique.Make(inttypes.ServicePackageResourceTags{
+				IdentifierAttribute: names.AttrARN,
+			}),
+			Region: &inttypes.ServicePackageResourceRegion{
+				IsGlobal:                      false,
+				IsOverrideEnabled:             true,
+				IsValidateOverrideInPartition: true,
+			},
 		},
 		{
 			Factory:  resourceCrawler,
 			TypeName: "aws_glue_crawler",
 			Name:     "Crawler",
-<<<<<<< HEAD
-			Tags: &inttypes.ServicePackageResourceTags{
-				IdentifierAttribute: names.AttrARN,
-			},
-			Region: &inttypes.ServicePackageResourceRegion{
-				IsGlobal:                      false,
-				IsOverrideEnabled:             true,
-				IsValidateOverrideInPartition: true,
-			},
-=======
-			Tags: unique.Make(types.ServicePackageResourceTags{
-				IdentifierAttribute: names.AttrARN,
-			}),
->>>>>>> 45438b17
+			Tags: unique.Make(inttypes.ServicePackageResourceTags{
+				IdentifierAttribute: names.AttrARN,
+			}),
+			Region: &inttypes.ServicePackageResourceRegion{
+				IsGlobal:                      false,
+				IsOverrideEnabled:             true,
+				IsValidateOverrideInPartition: true,
+			},
 		},
 		{
 			Factory:  resourceDataCatalogEncryptionSettings,
@@ -182,77 +164,53 @@
 			Factory:  resourceDataQualityRuleset,
 			TypeName: "aws_glue_data_quality_ruleset",
 			Name:     "Data Quality Ruleset",
-<<<<<<< HEAD
-			Tags: &inttypes.ServicePackageResourceTags{
-				IdentifierAttribute: names.AttrARN,
-			},
-			Region: &inttypes.ServicePackageResourceRegion{
-				IsGlobal:                      false,
-				IsOverrideEnabled:             true,
-				IsValidateOverrideInPartition: true,
-			},
-=======
-			Tags: unique.Make(types.ServicePackageResourceTags{
-				IdentifierAttribute: names.AttrARN,
-			}),
->>>>>>> 45438b17
+			Tags: unique.Make(inttypes.ServicePackageResourceTags{
+				IdentifierAttribute: names.AttrARN,
+			}),
+			Region: &inttypes.ServicePackageResourceRegion{
+				IsGlobal:                      false,
+				IsOverrideEnabled:             true,
+				IsValidateOverrideInPartition: true,
+			},
 		},
 		{
 			Factory:  resourceDevEndpoint,
 			TypeName: "aws_glue_dev_endpoint",
 			Name:     "Dev Endpoint",
-<<<<<<< HEAD
-			Tags: &inttypes.ServicePackageResourceTags{
-				IdentifierAttribute: names.AttrARN,
-			},
-			Region: &inttypes.ServicePackageResourceRegion{
-				IsGlobal:                      false,
-				IsOverrideEnabled:             true,
-				IsValidateOverrideInPartition: true,
-			},
-=======
-			Tags: unique.Make(types.ServicePackageResourceTags{
-				IdentifierAttribute: names.AttrARN,
-			}),
->>>>>>> 45438b17
+			Tags: unique.Make(inttypes.ServicePackageResourceTags{
+				IdentifierAttribute: names.AttrARN,
+			}),
+			Region: &inttypes.ServicePackageResourceRegion{
+				IsGlobal:                      false,
+				IsOverrideEnabled:             true,
+				IsValidateOverrideInPartition: true,
+			},
 		},
 		{
 			Factory:  resourceJob,
 			TypeName: "aws_glue_job",
 			Name:     "Job",
-<<<<<<< HEAD
-			Tags: &inttypes.ServicePackageResourceTags{
-				IdentifierAttribute: names.AttrARN,
-			},
-			Region: &inttypes.ServicePackageResourceRegion{
-				IsGlobal:                      false,
-				IsOverrideEnabled:             true,
-				IsValidateOverrideInPartition: true,
-			},
-=======
-			Tags: unique.Make(types.ServicePackageResourceTags{
-				IdentifierAttribute: names.AttrARN,
-			}),
->>>>>>> 45438b17
+			Tags: unique.Make(inttypes.ServicePackageResourceTags{
+				IdentifierAttribute: names.AttrARN,
+			}),
+			Region: &inttypes.ServicePackageResourceRegion{
+				IsGlobal:                      false,
+				IsOverrideEnabled:             true,
+				IsValidateOverrideInPartition: true,
+			},
 		},
 		{
 			Factory:  resourceMLTransform,
 			TypeName: "aws_glue_ml_transform",
 			Name:     "ML Transform",
-<<<<<<< HEAD
-			Tags: &inttypes.ServicePackageResourceTags{
-				IdentifierAttribute: names.AttrARN,
-			},
-			Region: &inttypes.ServicePackageResourceRegion{
-				IsGlobal:                      false,
-				IsOverrideEnabled:             true,
-				IsValidateOverrideInPartition: true,
-			},
-=======
-			Tags: unique.Make(types.ServicePackageResourceTags{
-				IdentifierAttribute: names.AttrARN,
-			}),
->>>>>>> 45438b17
+			Tags: unique.Make(inttypes.ServicePackageResourceTags{
+				IdentifierAttribute: names.AttrARN,
+			}),
+			Region: &inttypes.ServicePackageResourceRegion{
+				IsGlobal:                      false,
+				IsOverrideEnabled:             true,
+				IsValidateOverrideInPartition: true,
+			},
 		},
 		{
 			Factory:  resourcePartition,
@@ -278,20 +236,14 @@
 			Factory:  resourceRegistry,
 			TypeName: "aws_glue_registry",
 			Name:     "Registry",
-<<<<<<< HEAD
-			Tags: &inttypes.ServicePackageResourceTags{
-				IdentifierAttribute: names.AttrARN,
-			},
-			Region: &inttypes.ServicePackageResourceRegion{
-				IsGlobal:                      false,
-				IsOverrideEnabled:             true,
-				IsValidateOverrideInPartition: true,
-			},
-=======
-			Tags: unique.Make(types.ServicePackageResourceTags{
-				IdentifierAttribute: names.AttrARN,
-			}),
->>>>>>> 45438b17
+			Tags: unique.Make(inttypes.ServicePackageResourceTags{
+				IdentifierAttribute: names.AttrARN,
+			}),
+			Region: &inttypes.ServicePackageResourceRegion{
+				IsGlobal:                      false,
+				IsOverrideEnabled:             true,
+				IsValidateOverrideInPartition: true,
+			},
 		},
 		{
 			Factory:  resourceResourcePolicy,
@@ -307,20 +259,14 @@
 			Factory:  resourceSchema,
 			TypeName: "aws_glue_schema",
 			Name:     "Schema",
-<<<<<<< HEAD
-			Tags: &inttypes.ServicePackageResourceTags{
-				IdentifierAttribute: names.AttrARN,
-			},
-			Region: &inttypes.ServicePackageResourceRegion{
-				IsGlobal:                      false,
-				IsOverrideEnabled:             true,
-				IsValidateOverrideInPartition: true,
-			},
-=======
-			Tags: unique.Make(types.ServicePackageResourceTags{
-				IdentifierAttribute: names.AttrARN,
-			}),
->>>>>>> 45438b17
+			Tags: unique.Make(inttypes.ServicePackageResourceTags{
+				IdentifierAttribute: names.AttrARN,
+			}),
+			Region: &inttypes.ServicePackageResourceRegion{
+				IsGlobal:                      false,
+				IsOverrideEnabled:             true,
+				IsValidateOverrideInPartition: true,
+			},
 		},
 		{
 			Factory:  resourceSecurityConfiguration,
@@ -336,20 +282,14 @@
 			Factory:  resourceTrigger,
 			TypeName: "aws_glue_trigger",
 			Name:     "Trigger",
-<<<<<<< HEAD
-			Tags: &inttypes.ServicePackageResourceTags{
-				IdentifierAttribute: names.AttrARN,
-			},
-			Region: &inttypes.ServicePackageResourceRegion{
-				IsGlobal:                      false,
-				IsOverrideEnabled:             true,
-				IsValidateOverrideInPartition: true,
-			},
-=======
-			Tags: unique.Make(types.ServicePackageResourceTags{
-				IdentifierAttribute: names.AttrARN,
-			}),
->>>>>>> 45438b17
+			Tags: unique.Make(inttypes.ServicePackageResourceTags{
+				IdentifierAttribute: names.AttrARN,
+			}),
+			Region: &inttypes.ServicePackageResourceRegion{
+				IsGlobal:                      false,
+				IsOverrideEnabled:             true,
+				IsValidateOverrideInPartition: true,
+			},
 		},
 		{
 			Factory:  resourceUserDefinedFunction,
@@ -365,20 +305,14 @@
 			Factory:  resourceWorkflow,
 			TypeName: "aws_glue_workflow",
 			Name:     "Workflow",
-<<<<<<< HEAD
-			Tags: &inttypes.ServicePackageResourceTags{
-				IdentifierAttribute: names.AttrARN,
-			},
-			Region: &inttypes.ServicePackageResourceRegion{
-				IsGlobal:                      false,
-				IsOverrideEnabled:             true,
-				IsValidateOverrideInPartition: true,
-			},
-=======
-			Tags: unique.Make(types.ServicePackageResourceTags{
-				IdentifierAttribute: names.AttrARN,
-			}),
->>>>>>> 45438b17
+			Tags: unique.Make(inttypes.ServicePackageResourceTags{
+				IdentifierAttribute: names.AttrARN,
+			}),
+			Region: &inttypes.ServicePackageResourceRegion{
+				IsGlobal:                      false,
+				IsOverrideEnabled:             true,
+				IsValidateOverrideInPartition: true,
+			},
 		},
 	}
 }
