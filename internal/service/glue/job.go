--- conflicted
+++ resolved
@@ -66,11 +66,10 @@
 							ValidateFunc: validation.StringInSlice([]string{"2", "3", "3.9"}, true),
 						},
 						"runtime": {
-							ConflictsWith: []string{"timeout"},
-							Type:          schema.TypeString,
-							Optional:      true,
-							Computed:      true,
-							ValidateFunc:  validation.StringInSlice([]string{"Ray2.4"}, true),
+							Type:         schema.TypeString,
+							Optional:     true,
+							Computed:     true,
+							ValidateFunc: validation.StringInSlice([]string{"Ray2.4"}, true),
 						},
 						"script_location": {
 							Type:     schema.TypeString,
@@ -182,20 +181,6 @@
 				Required:     true,
 				ValidateFunc: verify.ValidARN,
 			},
-<<<<<<< HEAD
-			names.AttrTags:    tftags.TagsSchema(),
-			names.AttrTagsAll: tftags.TagsSchemaComputed(),
-			"timeout": {
-				Type:         schema.TypeInt,
-				Optional:     true,
-				Computed:     true,
-				ValidateFunc: validation.IntAtLeast(1),
-				DiffSuppressFunc: func(k, oldValue, newValue string, d *schema.ResourceData) bool {
-					return isRayJob(d)
-				},
-			},
-=======
->>>>>>> 231d3f02
 			"security_configuration": {
 				Type:     schema.TypeString,
 				Optional: true,
@@ -483,19 +468,14 @@
 			jobUpdate.SecurityConfiguration = aws.String(v.(string))
 		}
 
-<<<<<<< HEAD
-		if !isRayJob(d) {
-			if v, ok := d.GetOk("timeout"); ok {
-				jobUpdate.Timeout = aws.Int64(int64(v.(int)))
-			}
-=======
 		if v, ok := d.GetOk("source_control_details"); ok && len(v.([]any)) > 0 && v.([]any)[0] != nil {
 			jobUpdate.SourceControlDetails = expandSourceControlDetails(v.([]any))
 		}
 
-		if v, ok := d.GetOk(names.AttrTimeout); ok {
-			jobUpdate.Timeout = aws.Int32(int32(v.(int)))
->>>>>>> 231d3f02
+		if !strings.EqualFold(jobCommandNameRay, aws.ToString(jobUpdate.Command.Name)) {
+			if v, ok := d.GetOk(names.AttrTimeout); ok {
+				jobUpdate.Timeout = aws.Int32(int32(v.(int)))
+			}
 		}
 
 		if v, ok := d.GetOk("worker_type"); ok {
@@ -540,14 +520,20 @@
 
 func resourceJobCustomizeDiff(_ context.Context, diff *schema.ResourceDiff, v any) error {
 	if command := expandJobCommand(diff.Get("command").([]any)); command != nil {
+		commandName := aws.ToString(command.Name)
 		// Allow 0 timeout for streaming jobs.
 		var minVal int64
-		if !strings.EqualFold(jobCommandNameApacheSparkStreamingETL, aws.ToString(command.Name)) {
+		if !strings.EqualFold(jobCommandNameApacheSparkStreamingETL, commandName) {
 			minVal = 1
 		}
 
 		key := names.AttrTimeout
 		if v := diff.GetRawConfig().GetAttr(key); v.IsKnown() && !v.IsNull() {
+			// InvalidInputException: Timeout not supported for Ray jobs.
+			if strings.EqualFold(jobCommandNameRay, commandName) {
+				return fmt.Errorf("%s must not be configured for Ray jobs", key)
+			}
+
 			if v, _ := v.AsBigFloat().Int64(); v < minVal {
 				return fmt.Errorf("expected %s to be at least (%d), got %d", key, minVal, v)
 			}
@@ -721,19 +707,6 @@
 		"repository":     aws.ToString(sourceControlDetails.Repository),
 	}
 
-<<<<<<< HEAD
-	return []map[string]interface{}{m}
-}
-
-func isRayJob(d *schema.ResourceData) bool {
-	command := d.Get("command").([]interface{})
-	for _, elem := range command {
-		commandMap := elem.(map[string]interface{})
-		name := commandMap["name"].(string)
-		return name == "glueray"
-	}
-	return false
-=======
 	return []map[string]any{m}
 }
 
@@ -743,5 +716,4 @@
 
 func jobARN(ctx context.Context, c *conns.AWSClient, jobID string) string {
 	return c.RegionalARN(ctx, "glue", "job/"+jobID)
->>>>>>> 231d3f02
 }