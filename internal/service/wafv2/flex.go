--- conflicted
+++ resolved
@@ -1103,14 +1103,9 @@
 
 func expandWebACLRule(m map[string]any) awstypes.Rule {
 	rule := awstypes.Rule{
-<<<<<<< HEAD
 		Action:           expandRuleAction(m[names.AttrAction].([]any)),
 		CaptchaConfig:    expandCaptchaConfig(m["captcha_config"].([]any)),
-=======
-		Action:           expandRuleAction(m[names.AttrAction].([]interface{})),
-		CaptchaConfig:    expandCaptchaConfig(m["captcha_config"].([]interface{})),
-		ChallengeConfig:  expandChallengeConfig(m["challenge_config"].([]interface{})),
->>>>>>> cdf388b2
+		ChallengeConfig:  expandChallengeConfig(m["challenge_config"].([]any)),
 		Name:             aws.String(m[names.AttrName].(string)),
 		OverrideAction:   expandOverrideAction(m["override_action"].([]any)),
 		Priority:         int32(m[names.AttrPriority].(int)),
