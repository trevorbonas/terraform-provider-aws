--- conflicted
+++ resolved
@@ -109,13 +109,8 @@
 
 func resourceRegexMatchSetRead(ctx context.Context, d *schema.ResourceData, meta interface{}) diag.Diagnostics {
 	var diags diag.Diagnostics
-<<<<<<< HEAD
-	conn := meta.(*conns.AWSClient).WAFClient(ctx)
-	log.Printf("[INFO] Reading WAF Regex Match Set: %s", d.Get("name").(string))
-=======
-	conn := meta.(*conns.AWSClient).WAFConn(ctx)
+	conn := meta.(*conns.AWSClient).WAFClient(ctx)
 	log.Printf("[INFO] Reading WAF Regex Match Set: %s", d.Get(names.AttrName).(string))
->>>>>>> 6b2a794a
 	params := &waf.GetRegexMatchSetInput{
 		RegexMatchSetId: aws.String(d.Id()),
 	}
