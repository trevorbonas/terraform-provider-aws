--- conflicted
+++ resolved
@@ -26,19 +26,13 @@
 			Factory:  newResourceMembership,
 			TypeName: "aws_cleanrooms_membership",
 			Name:     "Membership",
-<<<<<<< HEAD
-			Tags: &inttypes.ServicePackageResourceTags{
+			Tags: unique.Make(inttypes.ServicePackageResourceTags{
 				IdentifierAttribute: names.AttrARN,
-			},
+			}),
 			Region: &inttypes.ServicePackageResourceRegion{
 				IsGlobal:          false,
 				IsOverrideEnabled: false,
 			},
-=======
-			Tags: unique.Make(types.ServicePackageResourceTags{
-				IdentifierAttribute: names.AttrARN,
-			}),
->>>>>>> 45438b17
 		},
 	}
 }
@@ -53,39 +47,27 @@
 			Factory:  ResourceCollaboration,
 			TypeName: "aws_cleanrooms_collaboration",
 			Name:     "Collaboration",
-<<<<<<< HEAD
-			Tags: &inttypes.ServicePackageResourceTags{
+			Tags: unique.Make(inttypes.ServicePackageResourceTags{
 				IdentifierAttribute: names.AttrARN,
-			},
+			}),
 			Region: &inttypes.ServicePackageResourceRegion{
 				IsGlobal:                      false,
 				IsOverrideEnabled:             true,
 				IsValidateOverrideInPartition: true,
 			},
-=======
-			Tags: unique.Make(types.ServicePackageResourceTags{
-				IdentifierAttribute: names.AttrARN,
-			}),
->>>>>>> 45438b17
 		},
 		{
 			Factory:  ResourceConfiguredTable,
 			TypeName: "aws_cleanrooms_configured_table",
 			Name:     "Configured Table",
-<<<<<<< HEAD
-			Tags: &inttypes.ServicePackageResourceTags{
+			Tags: unique.Make(inttypes.ServicePackageResourceTags{
 				IdentifierAttribute: names.AttrARN,
-			},
+			}),
 			Region: &inttypes.ServicePackageResourceRegion{
 				IsGlobal:                      false,
 				IsOverrideEnabled:             true,
 				IsValidateOverrideInPartition: true,
 			},
-=======
-			Tags: unique.Make(types.ServicePackageResourceTags{
-				IdentifierAttribute: names.AttrARN,
-			}),
->>>>>>> 45438b17
 		},
 	}
 }
