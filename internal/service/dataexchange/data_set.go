--- conflicted
+++ resolved
@@ -67,15 +67,9 @@
 	conn := meta.(*conns.AWSClient).DataExchangeClient(ctx)
 
 	input := &dataexchange.CreateDataSetInput{
-<<<<<<< HEAD
 		Name:        aws.String(d.Get("name").(string)),
 		AssetType:   awstypes.AssetType(d.Get("asset_type").(string)),
 		Description: aws.String(d.Get("description").(string)),
-=======
-		Name:        aws.String(d.Get(names.AttrName).(string)),
-		AssetType:   aws.String(d.Get("asset_type").(string)),
-		Description: aws.String(d.Get(names.AttrDescription).(string)),
->>>>>>> 8539002c
 		Tags:        getTagsIn(ctx),
 	}
 
