// Code generated by internal/generate/servicepackage/main.go; DO NOT EDIT.

package deploy

import (
	"context"
	"unique"

	"github.com/aws/aws-sdk-go-v2/aws"
	"github.com/aws/aws-sdk-go-v2/service/codedeploy"
	"github.com/hashicorp/terraform-plugin-log/tflog"
	"github.com/hashicorp/terraform-provider-aws/internal/conns"
	inttypes "github.com/hashicorp/terraform-provider-aws/internal/types"
	"github.com/hashicorp/terraform-provider-aws/names"
)

type servicePackage struct{}

func (p *servicePackage) FrameworkDataSources(ctx context.Context) []*inttypes.ServicePackageFrameworkDataSource {
	return []*inttypes.ServicePackageFrameworkDataSource{}
}

func (p *servicePackage) FrameworkResources(ctx context.Context) []*inttypes.ServicePackageFrameworkResource {
	return []*inttypes.ServicePackageFrameworkResource{}
}

func (p *servicePackage) SDKDataSources(ctx context.Context) []*inttypes.ServicePackageSDKDataSource {
	return []*inttypes.ServicePackageSDKDataSource{}
}

func (p *servicePackage) SDKResources(ctx context.Context) []*inttypes.ServicePackageSDKResource {
	return []*inttypes.ServicePackageSDKResource{
		{
			Factory:  resourceApp,
			TypeName: "aws_codedeploy_app",
			Name:     "App",
<<<<<<< HEAD
			Tags: &inttypes.ServicePackageResourceTags{
				IdentifierAttribute: names.AttrARN,
			},
			Region: &inttypes.ServicePackageResourceRegion{
				IsGlobal:                      false,
				IsOverrideEnabled:             true,
				IsValidateOverrideInPartition: true,
			},
=======
			Tags: unique.Make(types.ServicePackageResourceTags{
				IdentifierAttribute: names.AttrARN,
			}),
>>>>>>> 45438b17
		},
		{
			Factory:  resourceDeploymentConfig,
			TypeName: "aws_codedeploy_deployment_config",
			Name:     "Deployment Config",
			Region: &inttypes.ServicePackageResourceRegion{
				IsGlobal:                      false,
				IsOverrideEnabled:             true,
				IsValidateOverrideInPartition: true,
			},
		},
		{
			Factory:  resourceDeploymentGroup,
			TypeName: "aws_codedeploy_deployment_group",
			Name:     "Deployment Group",
<<<<<<< HEAD
			Tags: &inttypes.ServicePackageResourceTags{
				IdentifierAttribute: names.AttrARN,
			},
			Region: &inttypes.ServicePackageResourceRegion{
				IsGlobal:                      false,
				IsOverrideEnabled:             true,
				IsValidateOverrideInPartition: true,
			},
=======
			Tags: unique.Make(types.ServicePackageResourceTags{
				IdentifierAttribute: names.AttrARN,
			}),
>>>>>>> 45438b17
		},
	}
}

func (p *servicePackage) ServicePackageName() string {
	return names.Deploy
}

// NewClient returns a new AWS SDK for Go v2 client for this service package's AWS API.
func (p *servicePackage) NewClient(ctx context.Context, config map[string]any) (*codedeploy.Client, error) {
	cfg := *(config["aws_sdkv2_config"].(*aws.Config))
	optFns := []func(*codedeploy.Options){
		codedeploy.WithEndpointResolverV2(newEndpointResolverV2()),
		withBaseEndpoint(config[names.AttrEndpoint].(string)),
		func(o *codedeploy.Options) {
			if region := config[names.AttrRegion].(string); o.Region != region {
				tflog.Info(ctx, "overriding provider-configured AWS API region", map[string]any{
					"service":         p.ServicePackageName(),
					"original_region": o.Region,
					"override_region": region,
				})
				o.Region = region
			}
		},
		withExtraOptions(ctx, p, config),
	}

	return codedeploy.NewFromConfig(cfg, optFns...), nil
}

// withExtraOptions returns a functional option that allows this service package to specify extra API client options.
// This option is always called after any generated options.
func withExtraOptions(ctx context.Context, sp conns.ServicePackage, config map[string]any) func(*codedeploy.Options) {
	if v, ok := sp.(interface {
		withExtraOptions(context.Context, map[string]any) []func(*codedeploy.Options)
	}); ok {
		optFns := v.withExtraOptions(ctx, config)

		return func(o *codedeploy.Options) {
			for _, optFn := range optFns {
				optFn(o)
			}
		}
	}

	return func(*codedeploy.Options) {}
}

func ServicePackage(ctx context.Context) conns.ServicePackage {
	return &servicePackage{}
}<|MERGE_RESOLUTION|>--- conflicted
+++ resolved
@@ -34,20 +34,14 @@
 			Factory:  resourceApp,
 			TypeName: "aws_codedeploy_app",
 			Name:     "App",
-<<<<<<< HEAD
-			Tags: &inttypes.ServicePackageResourceTags{
+			Tags: unique.Make(inttypes.ServicePackageResourceTags{
 				IdentifierAttribute: names.AttrARN,
-			},
+			}),
 			Region: &inttypes.ServicePackageResourceRegion{
 				IsGlobal:                      false,
 				IsOverrideEnabled:             true,
 				IsValidateOverrideInPartition: true,
 			},
-=======
-			Tags: unique.Make(types.ServicePackageResourceTags{
-				IdentifierAttribute: names.AttrARN,
-			}),
->>>>>>> 45438b17
 		},
 		{
 			Factory:  resourceDeploymentConfig,
@@ -63,20 +57,14 @@
 			Factory:  resourceDeploymentGroup,
 			TypeName: "aws_codedeploy_deployment_group",
 			Name:     "Deployment Group",
-<<<<<<< HEAD
-			Tags: &inttypes.ServicePackageResourceTags{
+			Tags: unique.Make(inttypes.ServicePackageResourceTags{
 				IdentifierAttribute: names.AttrARN,
-			},
+			}),
 			Region: &inttypes.ServicePackageResourceRegion{
 				IsGlobal:                      false,
 				IsOverrideEnabled:             true,
 				IsValidateOverrideInPartition: true,
 			},
-=======
-			Tags: unique.Make(types.ServicePackageResourceTags{
-				IdentifierAttribute: names.AttrARN,
-			}),
->>>>>>> 45438b17
 		},
 	}
 }
