--- conflicted
+++ resolved
@@ -17,13 +17,13 @@
 	"github.com/hashicorp/go-cty/cty"
 	"github.com/hashicorp/terraform-plugin-sdk/v2/diag"
 	"github.com/hashicorp/terraform-plugin-sdk/v2/helper/customdiff"
-	"github.com/hashicorp/terraform-plugin-sdk/v2/helper/retry"
 	"github.com/hashicorp/terraform-plugin-sdk/v2/helper/schema"
 	"github.com/hashicorp/terraform-plugin-sdk/v2/helper/validation"
 	"github.com/hashicorp/terraform-provider-aws/internal/conns"
 	"github.com/hashicorp/terraform-provider-aws/internal/enum"
 	"github.com/hashicorp/terraform-provider-aws/internal/errs"
 	"github.com/hashicorp/terraform-provider-aws/internal/errs/sdkdiag"
+	"github.com/hashicorp/terraform-provider-aws/internal/retry"
 	tfkms "github.com/hashicorp/terraform-provider-aws/internal/service/kms"
 	tftags "github.com/hashicorp/terraform-provider-aws/internal/tags"
 	"github.com/hashicorp/terraform-provider-aws/internal/tfresource"
@@ -2192,6 +2192,40 @@
 	d.Set(names.AttrDatabaseName, endpoint.DatabaseName)
 }
 
+func expandOracleSettings(tfList []any) *awstypes.OracleSettings {
+	if len(tfList) == 0 {
+		return nil
+	}
+
+	var apiObject awstypes.OracleSettings
+
+	for _, tfMapRaw := range tfList {
+		tfMap, ok := tfMapRaw.(map[string]any)
+
+		if !ok {
+			continue
+		}
+
+		if v, ok := tfMap["authentication_method"].(string); ok && v != "" {
+			apiObject.AuthenticationMethod = awstypes.OracleAuthenticationMethod(v)
+		}
+	}
+
+	return &apiObject
+}
+
+func flattenOracleSettings(oracleSettings *awstypes.OracleSettings) []any {
+	if oracleSettings == nil {
+		return nil
+	}
+
+	tfMap := map[string]any{
+		"authentication_method": oracleSettings.AuthenticationMethod,
+	}
+
+	return []any{tfMap}
+}
+
 func findEndpointByID(ctx context.Context, conn *dms.Client, id string) (*awstypes.Endpoint, error) {
 	input := &dms.DescribeEndpointsInput{
 		Filters: []awstypes.Filter{
@@ -2224,8 +2258,7 @@
 
 		if errs.IsA[*awstypes.ResourceNotFoundFault](err) {
 			return nil, &retry.NotFoundError{
-				LastError:   err,
-				LastRequest: input,
+				LastError: err,
 			}
 		}
 
@@ -2271,8 +2304,7 @@
 
 		if errs.IsA[*awstypes.ResourceNotFoundFault](err) {
 			return nil, &retry.NotFoundError{
-				LastError:   err,
-				LastRequest: input,
+				LastError: err,
 			}
 		}
 
@@ -2286,8 +2318,8 @@
 	return output, nil
 }
 
-func statusEndpoint(ctx context.Context, conn *dms.Client, id string) retry.StateRefreshFunc {
-	return func() (any, string, error) {
+func statusEndpoint(conn *dms.Client, id string) retry.StateRefreshFunc {
+	return func(ctx context.Context) (any, string, error) {
 		output, err := findEndpointByID(ctx, conn, id)
 
 		if tfresource.NotFound(err) {
@@ -2302,8 +2334,8 @@
 	}
 }
 
-func statusConnection(ctx context.Context, conn *dms.Client, endpointARN string) retry.StateRefreshFunc {
-	return func() (any, string, error) {
+func statusConnection(conn *dms.Client, endpointARN string) retry.StateRefreshFunc {
+	return func(ctx context.Context) (any, string, error) {
 		output, err := findConnectionByEndpointARN(ctx, conn, endpointARN)
 
 		if tfresource.NotFound(err) {
@@ -2322,7 +2354,7 @@
 	stateConf := &retry.StateChangeConf{
 		Pending: []string{endpointStatusDeleting},
 		Target:  []string{},
-		Refresh: statusEndpoint(ctx, conn, id),
+		Refresh: statusEndpoint(conn, id),
 		Timeout: timeout,
 	}
 
@@ -2334,46 +2366,12 @@
 
 	return nil, err
 }
-<<<<<<< HEAD
-func expandOracleSettings(tfList []any) *awstypes.OracleSettings {
-	if len(tfList) == 0 {
-		return nil
-	}
-
-	var apiObject awstypes.OracleSettings
-
-	for _, tfMapRaw := range tfList {
-		tfMap, ok := tfMapRaw.(map[string]any)
-
-		if !ok {
-			continue
-		}
-
-		if v, ok := tfMap["authentication_method"].(string); ok && v != "" {
-			apiObject.AuthenticationMethod = awstypes.OracleAuthenticationMethod(v)
-		}
-	}
-
-	return &apiObject
-}
-
-func flattenOracleSettings(oracleSettings *awstypes.OracleSettings) []any {
-	if oracleSettings == nil {
-		return nil
-	}
-
-	tfMap := map[string]any{
-		"authentication_method": oracleSettings.AuthenticationMethod,
-	}
-
-	return []any{tfMap}
-=======
 
 func waitConnectionSucceeded(ctx context.Context, conn *dms.Client, endpointARN string, timeout time.Duration) (*awstypes.Connection, error) { //nolint:unparam
 	stateConf := &retry.StateChangeConf{
 		Pending: []string{connectionStatusTesting},
 		Target:  []string{connectionStatusSuccessful},
-		Refresh: statusConnection(ctx, conn, endpointARN),
+		Refresh: statusConnection(conn, endpointARN),
 		Timeout: timeout,
 		Delay:   5 * time.Second,
 	}
@@ -2385,5 +2383,4 @@
 	}
 
 	return nil, err
->>>>>>> f599f81f
 }