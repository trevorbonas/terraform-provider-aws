// Code generated by internal/generate/servicepackage/main.go; DO NOT EDIT.

package dynamodb

import (
	"context"
	"unique"

	"github.com/aws/aws-sdk-go-v2/aws"
	"github.com/aws/aws-sdk-go-v2/service/dynamodb"
	"github.com/hashicorp/terraform-plugin-log/tflog"
	"github.com/hashicorp/terraform-provider-aws/internal/conns"
	inttypes "github.com/hashicorp/terraform-provider-aws/internal/types"
	"github.com/hashicorp/terraform-provider-aws/names"
)

type servicePackage struct{}

<<<<<<< HEAD
func (p *servicePackage) FrameworkDataSources(ctx context.Context) []*inttypes.ServicePackageFrameworkDataSource {
	return []*inttypes.ServicePackageFrameworkDataSource{}
=======
func (p *servicePackage) FrameworkDataSources(ctx context.Context) []*types.ServicePackageFrameworkDataSource {
	return []*types.ServicePackageFrameworkDataSource{
		{
			Factory:  newTablesDataSource,
			TypeName: "aws_dynamodb_tables",
			Name:     "Tables",
		},
	}
>>>>>>> 84ed2ea3
}

func (p *servicePackage) FrameworkResources(ctx context.Context) []*inttypes.ServicePackageFrameworkResource {
	return []*inttypes.ServicePackageFrameworkResource{
		{
			Factory:  newResourcePolicyResource,
			TypeName: "aws_dynamodb_resource_policy",
			Name:     "Resource Policy",
			Region:   unique.Make(inttypes.ResourceRegionDefault()),
		},
	}
}

func (p *servicePackage) SDKDataSources(ctx context.Context) []*inttypes.ServicePackageSDKDataSource {
	return []*inttypes.ServicePackageSDKDataSource{
		{
			Factory:  dataSourceTable,
			TypeName: "aws_dynamodb_table",
			Name:     "Table",
			Tags: unique.Make(inttypes.ServicePackageResourceTags{
				IdentifierAttribute: names.AttrARN,
			}),
			Region: unique.Make(inttypes.ResourceRegionDefault()),
		},
		{
			Factory:  dataSourceTableItem,
			TypeName: "aws_dynamodb_table_item",
			Name:     "Table Item",
			Region:   unique.Make(inttypes.ResourceRegionDefault()),
		},
	}
}

func (p *servicePackage) SDKResources(ctx context.Context) []*inttypes.ServicePackageSDKResource {
	return []*inttypes.ServicePackageSDKResource{
		{
			Factory:  resourceContributorInsights,
			TypeName: "aws_dynamodb_contributor_insights",
			Name:     "Contributor Insights",
			Region:   unique.Make(inttypes.ResourceRegionDefault()),
		},
		{
			Factory:  resourceGlobalTable,
			TypeName: "aws_dynamodb_global_table",
			Name:     "Global Table",
			Region:   unique.Make(inttypes.ResourceRegionDefault()),
		},
		{
			Factory:  resourceKinesisStreamingDestination,
			TypeName: "aws_dynamodb_kinesis_streaming_destination",
			Name:     "Kinesis Streaming Destination",
			Region:   unique.Make(inttypes.ResourceRegionDefault()),
		},
		{
			Factory:  resourceTable,
			TypeName: "aws_dynamodb_table",
			Name:     "Table",
			Tags: unique.Make(inttypes.ServicePackageResourceTags{
				IdentifierAttribute: names.AttrARN,
			}),
			Region: unique.Make(inttypes.ResourceRegionDefault()),
		},
		{
			Factory:  resourceTableExport,
			TypeName: "aws_dynamodb_table_export",
			Name:     "Table Export",
			Region:   unique.Make(inttypes.ResourceRegionDefault()),
		},
		{
			Factory:  resourceTableItem,
			TypeName: "aws_dynamodb_table_item",
			Name:     "Table Item",
			Region:   unique.Make(inttypes.ResourceRegionDefault()),
		},
		{
			Factory:  resourceTableReplica,
			TypeName: "aws_dynamodb_table_replica",
			Name:     "Table Replica",
			Tags: unique.Make(inttypes.ServicePackageResourceTags{
				IdentifierAttribute: names.AttrARN,
			}),
			Region: unique.Make(inttypes.ResourceRegionDefault()),
		},
		{
			Factory:  resourceTag,
			TypeName: "aws_dynamodb_tag",
			Name:     "DynamoDB Resource Tag",
			Region:   unique.Make(inttypes.ResourceRegionDefault()),
		},
	}
}

func (p *servicePackage) ServicePackageName() string {
	return names.DynamoDB
}

// NewClient returns a new AWS SDK for Go v2 client for this service package's AWS API.
func (p *servicePackage) NewClient(ctx context.Context, config map[string]any) (*dynamodb.Client, error) {
	cfg := *(config["aws_sdkv2_config"].(*aws.Config))
	optFns := []func(*dynamodb.Options){
		dynamodb.WithEndpointResolverV2(newEndpointResolverV2()),
		withBaseEndpoint(config[names.AttrEndpoint].(string)),
		func(o *dynamodb.Options) {
			if region := config[names.AttrRegion].(string); o.Region != region {
				tflog.Info(ctx, "overriding provider-configured AWS API region", map[string]any{
					"service":         p.ServicePackageName(),
					"original_region": o.Region,
					"override_region": region,
				})
				o.Region = region
			}
		},
		withExtraOptions(ctx, p, config),
	}

	return dynamodb.NewFromConfig(cfg, optFns...), nil
}

// withExtraOptions returns a functional option that allows this service package to specify extra API client options.
// This option is always called after any generated options.
func withExtraOptions(ctx context.Context, sp conns.ServicePackage, config map[string]any) func(*dynamodb.Options) {
	if v, ok := sp.(interface {
		withExtraOptions(context.Context, map[string]any) []func(*dynamodb.Options)
	}); ok {
		optFns := v.withExtraOptions(ctx, config)

		return func(o *dynamodb.Options) {
			for _, optFn := range optFns {
				optFn(o)
			}
		}
	}

	return func(*dynamodb.Options) {}
}

func ServicePackage(ctx context.Context) conns.ServicePackage {
	return &servicePackage{}
}<|MERGE_RESOLUTION|>--- conflicted
+++ resolved
@@ -16,19 +16,15 @@
 
 type servicePackage struct{}
 
-<<<<<<< HEAD
 func (p *servicePackage) FrameworkDataSources(ctx context.Context) []*inttypes.ServicePackageFrameworkDataSource {
-	return []*inttypes.ServicePackageFrameworkDataSource{}
-=======
-func (p *servicePackage) FrameworkDataSources(ctx context.Context) []*types.ServicePackageFrameworkDataSource {
-	return []*types.ServicePackageFrameworkDataSource{
+	return []*inttypes.ServicePackageFrameworkDataSource{
 		{
 			Factory:  newTablesDataSource,
 			TypeName: "aws_dynamodb_tables",
 			Name:     "Tables",
+			Region:   unique.Make(inttypes.ResourceRegionDefault()),
 		},
 	}
->>>>>>> 84ed2ea3
 }
 
 func (p *servicePackage) FrameworkResources(ctx context.Context) []*inttypes.ServicePackageFrameworkResource {
