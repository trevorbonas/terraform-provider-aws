--- conflicted
+++ resolved
@@ -348,7 +348,7 @@
 	automaticallyAfterDays2 := 10
 	resource.ParallelTest(t, resource.TestCase{
 		PreCheck:                 func() { acctest.PreCheck(ctx, t); testAccPreCheck(ctx, t) },
-		ErrorCheck:               acctest.ErrorCheck(t, secretsmanager.EndpointsID),
+		ErrorCheck:               acctest.ErrorCheck(t, names.SecretsManagerServiceID),
 		ProtoV5ProviderFactories: acctest.ProtoV5ProviderFactories,
 		CheckDestroy:             testAccCheckSecretRotationDestroy(ctx),
 		Steps: []resource.TestStep{
@@ -524,37 +524,10 @@
 func testAccSecretRotationConfig_base(rName string) string {
 	return fmt.Sprintf(`
 # Not a real rotation function
-<<<<<<< HEAD
-resource "aws_iam_role_policy" "secrets_manager_policy" {
-	name = "secrets_manager_policy"
-	role = aws_iam_role.iam_for_lambda.id
-	
-	policy = jsonencode({
-		Version = "2012-10-17"
-		Statement = [
-		{
-			Action = [
-			"secretsmanager:DescribeSecret",
-			"secretsmanager:GetSecretValue",
-			"secretsmanager:UpdateSecretVersionStage",
-			"secretsmanager:UpdateSecret",
-			"secretsmanager:PutSecretValue"
-			]
-			Effect   = "Allow"
-			Resource = "*"
-		},
-		]
-	})
-}
-	
-resource "aws_lambda_function" "test1" {
-  filename      = "test-fixtures/nodejs.zip"
-=======
 resource "aws_lambda_function" "test" {
   filename      = "test-fixtures/lambdatest.zip"
->>>>>>> 609eabd2
   function_name = "%[1]s-1"
-  handler       = "index.handler"
+  handler       = "exports.example"
   role          = aws_iam_role.iam_for_lambda.arn
   runtime       = "nodejs20.x"
 }
@@ -565,25 +538,7 @@
   principal     = "secretsmanager.amazonaws.com"
   statement_id  = "AllowExecutionFromSecretsManager1"
 }
-<<<<<<< HEAD
-
-# Not a real rotation function
-resource "aws_lambda_function" "test2" {
-  filename      = "test-fixtures/nodejs.zip"
-  function_name = "%[1]s-2"
-  handler       = "index.handler"
-  role          = aws_iam_role.iam_for_lambda.arn
-  runtime       = "nodejs16.x"
-}
-
-resource "aws_lambda_permission" "test2" {
-  action        = "lambda:InvokeFunction"
-  function_name = aws_lambda_function.test2.function_name
-  principal     = "secretsmanager.amazonaws.com"
-  statement_id  = "AllowExecutionFromSecretsManager2"
-=======
 `, rName)
->>>>>>> 609eabd2
 }
 
 func testAccSecretRotationConfig_basic(rName string, automaticallyAfterDays int) string {
@@ -593,7 +548,6 @@
 		fmt.Sprintf(`
 resource "aws_secretsmanager_secret" "test" {
   name = %[1]q
-  recovery_window_in_days = 0
 }
 
 resource "aws_secretsmanager_secret_version" "test" {
@@ -614,40 +568,6 @@
 `, rName, automaticallyAfterDays))
 }
 
-<<<<<<< HEAD
-func testAccSecretRotationConfig_scheduleExpression(rName string, scheduleExpression string) string {
-	return acctest.ConfigCompose(acctest.ConfigLambdaBase(rName, rName, rName), fmt.Sprintf(`
-
-resource "aws_iam_role_policy" "secrets_manager_policy" {
-	name = "secrets_manager_policy"
-	role = aws_iam_role.iam_for_lambda.id
-
-	policy = jsonencode({
-		Version = "2012-10-17"
-		Statement = [
-		{
-			Action = [
-			"secretsmanager:DescribeSecret",
-			"secretsmanager:GetSecretValue",
-			"secretsmanager:UpdateSecretVersionStage",
-			"secretsmanager:UpdateSecret",
-			"secretsmanager:PutSecretValue"
-			]
-			Effect   = "Allow"
-			Resource = "*"
-		},
-		]
-	})
-}
-	
-# Not a real rotation function
-resource "aws_lambda_function" "test1" {
-  filename      = "test-fixtures/nodejs.zip"
-  function_name = "%[1]s-1"
-  handler       = "index.handler"
-  role          = aws_iam_role.iam_for_lambda.arn
-  runtime       = "nodejs16.x"
-=======
 func testAccSecretRotationConfig_rotateImmediately(rName string, automaticallyAfterDays int) string {
 	return acctest.ConfigCompose(
 		acctest.ConfigLambdaBase(rName, rName, rName),
@@ -655,7 +575,6 @@
 		fmt.Sprintf(`
 resource "aws_secretsmanager_secret" "test" {
   name = %[1]q
->>>>>>> 609eabd2
 }
 
 resource "aws_secretsmanager_secret_version" "test" {
@@ -663,21 +582,10 @@
   secret_string = "test-string"
 }
 
-<<<<<<< HEAD
-# Not a real rotation function
-resource "aws_lambda_function" "test2" {
-  filename      = "test-fixtures/nodejs.zip"
-  function_name = "%[1]s-2"
-  handler       = "index.handler"
-  role          = aws_iam_role.iam_for_lambda.arn
-  runtime       = "nodejs16.x"
-}
-=======
 resource "aws_secretsmanager_secret_rotation" "test" {
   secret_id           = aws_secretsmanager_secret.test.id
   rotation_lambda_arn = aws_lambda_function.test.arn
   rotate_immediately  = false
->>>>>>> 609eabd2
 
   rotation_rules {
     automatically_after_days = %[2]d
@@ -695,7 +603,6 @@
 		fmt.Sprintf(`
 resource "aws_secretsmanager_secret" "test" {
   name = %[1]q
-  recovery_window_in_days = 0
 }
 
 resource "aws_secretsmanager_secret_rotation" "test" {
@@ -712,68 +619,10 @@
 }
 
 func testAccSecretRotationConfig_duration(rName string, automaticallyAfterDays int, duration string) string {
-<<<<<<< HEAD
-	return acctest.ConfigCompose(acctest.ConfigLambdaBase(rName, rName, rName), fmt.Sprintf(`
-# Not a real rotation function
-resource "aws_iam_role_policy" "secrets_manager_policy" {
-	name = "secrets_manager_policy"
-	role = aws_iam_role.iam_for_lambda.id
-	
-	policy = jsonencode({
-		Version = "2012-10-17"
-		Statement = [
-		{
-			Action = [
-			"secretsmanager:DescribeSecret",
-			"secretsmanager:GetSecretValue",
-			"secretsmanager:UpdateSecretVersionStage",
-			"secretsmanager:UpdateSecret",
-			"secretsmanager:PutSecretValue"
-			]
-			Effect   = "Allow"
-			Resource = "*"
-		},
-		]
-	})
-}
-	
-resource "aws_lambda_function" "test1" {
-  filename      = "test-fixtures/nodejs.zip"
-  function_name = "%[1]s-1"
-  handler       = "index.handler"
-  role          = aws_iam_role.iam_for_lambda.arn
-  runtime       = "nodejs16.x"
-}
-
-resource "aws_lambda_permission" "test1" {
-  action        = "lambda:InvokeFunction"
-  function_name = aws_lambda_function.test1.function_name
-  principal     = "secretsmanager.amazonaws.com"
-  statement_id  = "AllowExecutionFromSecretsManager1"
-}
-
-# Not a real rotation function
-resource "aws_lambda_function" "test2" {
-  filename      = "test-fixtures/nodejs.zip"
-  function_name = "%[1]s-2"
-  handler       = "index.handler"
-  role          = aws_iam_role.iam_for_lambda.arn
-  runtime       = "nodejs16.x"
-}
-
-resource "aws_lambda_permission" "test2" {
-  action        = "lambda:InvokeFunction"
-  function_name = aws_lambda_function.test2.function_name
-  principal     = "secretsmanager.amazonaws.com"
-  statement_id  = "AllowExecutionFromSecretsManager2"
-}
-
-=======
 	return acctest.ConfigCompose(
 		acctest.ConfigLambdaBase(rName, rName, rName),
 		testAccSecretRotationConfig_base(rName),
 		fmt.Sprintf(`
->>>>>>> 609eabd2
 resource "aws_secretsmanager_secret" "test" {
   name = %[1]q
 }
