// Copyright (c) HashiCorp, Inc.
// SPDX-License-Identifier: MPL-2.0

package datazone

// Exports for use in tests only.
var (
	ResourceDomain                            = newResourceDomain
	ResourceEnvironmentBlueprintConfiguration = newResourceEnvironmentBlueprintConfiguration
	IsResourceMissing                         = isResourceMissing
	ResourceProject                           = newResourceProject
<<<<<<< HEAD
	ResourceEnvironmentProfile                = newResourceEnvironmentProfile
	FindEnvironmentProfileByID                = findEnvironmentProfileByID
=======
	ResourceGlossary                          = newResourceGlossary
	FindGlossaryByID                          = findGlossaryByID
>>>>>>> 0a8bbd70
)<|MERGE_RESOLUTION|>--- conflicted
+++ resolved
@@ -9,11 +9,8 @@
 	ResourceEnvironmentBlueprintConfiguration = newResourceEnvironmentBlueprintConfiguration
 	IsResourceMissing                         = isResourceMissing
 	ResourceProject                           = newResourceProject
-<<<<<<< HEAD
 	ResourceEnvironmentProfile                = newResourceEnvironmentProfile
 	FindEnvironmentProfileByID                = findEnvironmentProfileByID
-=======
 	ResourceGlossary                          = newResourceGlossary
 	FindGlossaryByID                          = findGlossaryByID
->>>>>>> 0a8bbd70
 )