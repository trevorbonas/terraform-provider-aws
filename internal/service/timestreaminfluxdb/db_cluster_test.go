--- conflicted
+++ resolved
@@ -764,13 +764,6 @@
   password               = "testpassword"
   vpc_subnet_ids         = aws_subnet.test[*].id
   vpc_security_group_ids = [aws_security_group.test.id]
-<<<<<<< HEAD
-  db_instance_type       = "db.influx.medium"
-  port                   = 8086
-  bucket                 = "initial"
-  organization           = "organization"
-=======
->>>>>>> 6c154368
 }
 `, rName))
 }
