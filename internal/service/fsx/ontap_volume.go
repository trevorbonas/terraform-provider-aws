--- conflicted
+++ resolved
@@ -489,18 +489,13 @@
 	var diags diag.Diagnostics
 	conn := meta.(*conns.AWSClient).FSxClient(ctx)
 
-<<<<<<< HEAD
-	if d.HasChangesExcept(names.AttrTags, names.AttrTagsAll) {
-		ontapConfig := &awstypes.UpdateOntapVolumeConfiguration{}
-=======
 	if d.HasChangesExcept(
 		"final_backup_tags",
 		"skip_final_backup",
 		names.AttrTags,
 		names.AttrTagsAll,
 	) {
-		ontapConfig := &fsx.UpdateOntapVolumeConfiguration{}
->>>>>>> c70f0c66
+		ontapConfig := &awstypes.UpdateOntapVolumeConfiguration{}
 
 		if d.HasChange("copy_tags_to_backups") {
 			ontapConfig.CopyTagsToBackups = aws.Bool(d.Get("copy_tags_to_backups").(bool))
@@ -573,14 +568,8 @@
 	var diags diag.Diagnostics
 	conn := meta.(*conns.AWSClient).FSxClient(ctx)
 
-<<<<<<< HEAD
-	log.Printf("[DEBUG] Deleting FSx for NetApp ONTAP Volume: %s", d.Id())
-	_, err := conn.DeleteVolume(ctx, &fsx.DeleteVolumeInput{
+	input := &fsx.DeleteVolumeInput{
 		OntapConfiguration: &awstypes.DeleteVolumeOntapConfiguration{
-=======
-	input := &fsx.DeleteVolumeInput{
-		OntapConfiguration: &fsx.DeleteVolumeOntapConfiguration{
->>>>>>> c70f0c66
 			BypassSnaplockEnterpriseRetention: aws.Bool(d.Get("bypass_snaplock_enterprise_retention").(bool)),
 			SkipFinalBackup:                   aws.Bool(d.Get("skip_final_backup").(bool)),
 		},
@@ -592,7 +581,7 @@
 	}
 
 	log.Printf("[DEBUG] Deleting FSx for NetApp ONTAP Volume: %s", d.Id())
-	_, err := conn.DeleteVolumeWithContext(ctx, input)
+	_, err := conn.DeleteVolume(ctx, input)
 
 	if errs.IsA[*awstypes.VolumeNotFound](err) {
 		return diags
