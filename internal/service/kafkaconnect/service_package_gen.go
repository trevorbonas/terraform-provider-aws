// Code generated by internal/generate/servicepackage/main.go; DO NOT EDIT.

package kafkaconnect

import (
	"context"
	"unique"

	"github.com/aws/aws-sdk-go-v2/aws"
	"github.com/aws/aws-sdk-go-v2/service/kafkaconnect"
	"github.com/hashicorp/terraform-plugin-log/tflog"
	"github.com/hashicorp/terraform-provider-aws/internal/conns"
	inttypes "github.com/hashicorp/terraform-provider-aws/internal/types"
	"github.com/hashicorp/terraform-provider-aws/names"
)

type servicePackage struct{}

func (p *servicePackage) FrameworkDataSources(ctx context.Context) []*inttypes.ServicePackageFrameworkDataSource {
	return []*inttypes.ServicePackageFrameworkDataSource{}
}

func (p *servicePackage) FrameworkResources(ctx context.Context) []*inttypes.ServicePackageFrameworkResource {
	return []*inttypes.ServicePackageFrameworkResource{}
}

func (p *servicePackage) SDKDataSources(ctx context.Context) []*inttypes.ServicePackageSDKDataSource {
	return []*inttypes.ServicePackageSDKDataSource{
		{
			Factory:  dataSourceConnector,
			TypeName: "aws_mskconnect_connector",
			Name:     "Connector",
<<<<<<< HEAD
			Tags: &inttypes.ServicePackageResourceTags{
				IdentifierAttribute: names.AttrARN,
			},
			Region: &inttypes.ServicePackageResourceRegion{
				IsGlobal:                      false,
				IsOverrideEnabled:             true,
				IsValidateOverrideInPartition: true,
			},
=======
			Tags: unique.Make(types.ServicePackageResourceTags{
				IdentifierAttribute: names.AttrARN,
			}),
>>>>>>> 45438b17
		},
		{
			Factory:  dataSourceCustomPlugin,
			TypeName: "aws_mskconnect_custom_plugin",
			Name:     "Custom Plugin",
<<<<<<< HEAD
			Tags: &inttypes.ServicePackageResourceTags{
				IdentifierAttribute: names.AttrARN,
			},
			Region: &inttypes.ServicePackageResourceRegion{
				IsGlobal:                      false,
				IsOverrideEnabled:             true,
				IsValidateOverrideInPartition: true,
			},
=======
			Tags: unique.Make(types.ServicePackageResourceTags{
				IdentifierAttribute: names.AttrARN,
			}),
>>>>>>> 45438b17
		},
		{
			Factory:  dataSourceWorkerConfiguration,
			TypeName: "aws_mskconnect_worker_configuration",
			Name:     "Worker Configuration",
<<<<<<< HEAD
			Tags: &inttypes.ServicePackageResourceTags{
				IdentifierAttribute: names.AttrARN,
			},
			Region: &inttypes.ServicePackageResourceRegion{
				IsGlobal:                      false,
				IsOverrideEnabled:             true,
				IsValidateOverrideInPartition: true,
			},
=======
			Tags: unique.Make(types.ServicePackageResourceTags{
				IdentifierAttribute: names.AttrARN,
			}),
>>>>>>> 45438b17
		},
	}
}

func (p *servicePackage) SDKResources(ctx context.Context) []*inttypes.ServicePackageSDKResource {
	return []*inttypes.ServicePackageSDKResource{
		{
			Factory:  resourceConnector,
			TypeName: "aws_mskconnect_connector",
			Name:     "Connector",
<<<<<<< HEAD
			Tags: &inttypes.ServicePackageResourceTags{
				IdentifierAttribute: names.AttrARN,
			},
			Region: &inttypes.ServicePackageResourceRegion{
				IsGlobal:                      false,
				IsOverrideEnabled:             true,
				IsValidateOverrideInPartition: true,
			},
=======
			Tags: unique.Make(types.ServicePackageResourceTags{
				IdentifierAttribute: names.AttrARN,
			}),
>>>>>>> 45438b17
		},
		{
			Factory:  resourceCustomPlugin,
			TypeName: "aws_mskconnect_custom_plugin",
			Name:     "Custom Plugin",
<<<<<<< HEAD
			Tags: &inttypes.ServicePackageResourceTags{
				IdentifierAttribute: names.AttrARN,
			},
			Region: &inttypes.ServicePackageResourceRegion{
				IsGlobal:                      false,
				IsOverrideEnabled:             true,
				IsValidateOverrideInPartition: true,
			},
=======
			Tags: unique.Make(types.ServicePackageResourceTags{
				IdentifierAttribute: names.AttrARN,
			}),
>>>>>>> 45438b17
		},
		{
			Factory:  resourceWorkerConfiguration,
			TypeName: "aws_mskconnect_worker_configuration",
			Name:     "Worker Configuration",
<<<<<<< HEAD
			Tags: &inttypes.ServicePackageResourceTags{
				IdentifierAttribute: names.AttrARN,
			},
			Region: &inttypes.ServicePackageResourceRegion{
				IsGlobal:                      false,
				IsOverrideEnabled:             true,
				IsValidateOverrideInPartition: true,
			},
=======
			Tags: unique.Make(types.ServicePackageResourceTags{
				IdentifierAttribute: names.AttrARN,
			}),
>>>>>>> 45438b17
		},
	}
}

func (p *servicePackage) ServicePackageName() string {
	return names.KafkaConnect
}

// NewClient returns a new AWS SDK for Go v2 client for this service package's AWS API.
func (p *servicePackage) NewClient(ctx context.Context, config map[string]any) (*kafkaconnect.Client, error) {
	cfg := *(config["aws_sdkv2_config"].(*aws.Config))
	optFns := []func(*kafkaconnect.Options){
		kafkaconnect.WithEndpointResolverV2(newEndpointResolverV2()),
		withBaseEndpoint(config[names.AttrEndpoint].(string)),
		func(o *kafkaconnect.Options) {
			if region := config[names.AttrRegion].(string); o.Region != region {
				tflog.Info(ctx, "overriding provider-configured AWS API region", map[string]any{
					"service":         p.ServicePackageName(),
					"original_region": o.Region,
					"override_region": region,
				})
				o.Region = region
			}
		},
		withExtraOptions(ctx, p, config),
	}

	return kafkaconnect.NewFromConfig(cfg, optFns...), nil
}

// withExtraOptions returns a functional option that allows this service package to specify extra API client options.
// This option is always called after any generated options.
func withExtraOptions(ctx context.Context, sp conns.ServicePackage, config map[string]any) func(*kafkaconnect.Options) {
	if v, ok := sp.(interface {
		withExtraOptions(context.Context, map[string]any) []func(*kafkaconnect.Options)
	}); ok {
		optFns := v.withExtraOptions(ctx, config)

		return func(o *kafkaconnect.Options) {
			for _, optFn := range optFns {
				optFn(o)
			}
		}
	}

	return func(*kafkaconnect.Options) {}
}

func ServicePackage(ctx context.Context) conns.ServicePackage {
	return &servicePackage{}
}<|MERGE_RESOLUTION|>--- conflicted
+++ resolved
@@ -30,58 +30,40 @@
 			Factory:  dataSourceConnector,
 			TypeName: "aws_mskconnect_connector",
 			Name:     "Connector",
-<<<<<<< HEAD
-			Tags: &inttypes.ServicePackageResourceTags{
+			Tags: unique.Make(inttypes.ServicePackageResourceTags{
 				IdentifierAttribute: names.AttrARN,
-			},
+			}),
 			Region: &inttypes.ServicePackageResourceRegion{
 				IsGlobal:                      false,
 				IsOverrideEnabled:             true,
 				IsValidateOverrideInPartition: true,
 			},
-=======
-			Tags: unique.Make(types.ServicePackageResourceTags{
-				IdentifierAttribute: names.AttrARN,
-			}),
->>>>>>> 45438b17
 		},
 		{
 			Factory:  dataSourceCustomPlugin,
 			TypeName: "aws_mskconnect_custom_plugin",
 			Name:     "Custom Plugin",
-<<<<<<< HEAD
-			Tags: &inttypes.ServicePackageResourceTags{
+			Tags: unique.Make(inttypes.ServicePackageResourceTags{
 				IdentifierAttribute: names.AttrARN,
-			},
+			}),
 			Region: &inttypes.ServicePackageResourceRegion{
 				IsGlobal:                      false,
 				IsOverrideEnabled:             true,
 				IsValidateOverrideInPartition: true,
 			},
-=======
-			Tags: unique.Make(types.ServicePackageResourceTags{
-				IdentifierAttribute: names.AttrARN,
-			}),
->>>>>>> 45438b17
 		},
 		{
 			Factory:  dataSourceWorkerConfiguration,
 			TypeName: "aws_mskconnect_worker_configuration",
 			Name:     "Worker Configuration",
-<<<<<<< HEAD
-			Tags: &inttypes.ServicePackageResourceTags{
+			Tags: unique.Make(inttypes.ServicePackageResourceTags{
 				IdentifierAttribute: names.AttrARN,
-			},
+			}),
 			Region: &inttypes.ServicePackageResourceRegion{
 				IsGlobal:                      false,
 				IsOverrideEnabled:             true,
 				IsValidateOverrideInPartition: true,
 			},
-=======
-			Tags: unique.Make(types.ServicePackageResourceTags{
-				IdentifierAttribute: names.AttrARN,
-			}),
->>>>>>> 45438b17
 		},
 	}
 }
@@ -92,58 +74,40 @@
 			Factory:  resourceConnector,
 			TypeName: "aws_mskconnect_connector",
 			Name:     "Connector",
-<<<<<<< HEAD
-			Tags: &inttypes.ServicePackageResourceTags{
+			Tags: unique.Make(inttypes.ServicePackageResourceTags{
 				IdentifierAttribute: names.AttrARN,
-			},
+			}),
 			Region: &inttypes.ServicePackageResourceRegion{
 				IsGlobal:                      false,
 				IsOverrideEnabled:             true,
 				IsValidateOverrideInPartition: true,
 			},
-=======
-			Tags: unique.Make(types.ServicePackageResourceTags{
-				IdentifierAttribute: names.AttrARN,
-			}),
->>>>>>> 45438b17
 		},
 		{
 			Factory:  resourceCustomPlugin,
 			TypeName: "aws_mskconnect_custom_plugin",
 			Name:     "Custom Plugin",
-<<<<<<< HEAD
-			Tags: &inttypes.ServicePackageResourceTags{
+			Tags: unique.Make(inttypes.ServicePackageResourceTags{
 				IdentifierAttribute: names.AttrARN,
-			},
+			}),
 			Region: &inttypes.ServicePackageResourceRegion{
 				IsGlobal:                      false,
 				IsOverrideEnabled:             true,
 				IsValidateOverrideInPartition: true,
 			},
-=======
-			Tags: unique.Make(types.ServicePackageResourceTags{
-				IdentifierAttribute: names.AttrARN,
-			}),
->>>>>>> 45438b17
 		},
 		{
 			Factory:  resourceWorkerConfiguration,
 			TypeName: "aws_mskconnect_worker_configuration",
 			Name:     "Worker Configuration",
-<<<<<<< HEAD
-			Tags: &inttypes.ServicePackageResourceTags{
+			Tags: unique.Make(inttypes.ServicePackageResourceTags{
 				IdentifierAttribute: names.AttrARN,
-			},
+			}),
 			Region: &inttypes.ServicePackageResourceRegion{
 				IsGlobal:                      false,
 				IsOverrideEnabled:             true,
 				IsValidateOverrideInPartition: true,
 			},
-=======
-			Tags: unique.Make(types.ServicePackageResourceTags{
-				IdentifierAttribute: names.AttrARN,
-			}),
->>>>>>> 45438b17
 		},
 	}
 }
