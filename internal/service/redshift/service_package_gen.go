--- conflicted
+++ resolved
@@ -86,16 +86,12 @@
 			Factory:  dataSourceCluster,
 			TypeName: "aws_redshift_cluster",
 			Name:     "Cluster",
-<<<<<<< HEAD
-			Tags:     &inttypes.ServicePackageResourceTags{},
-			Region: &inttypes.ServicePackageResourceRegion{
-				IsGlobal:                      false,
-				IsOverrideEnabled:             true,
-				IsValidateOverrideInPartition: true,
-			},
-=======
-			Tags:     unique.Make(types.ServicePackageResourceTags{}),
->>>>>>> 45438b17
+			Tags:     unique.Make(inttypes.ServicePackageResourceTags{}),
+			Region: &inttypes.ServicePackageResourceRegion{
+				IsGlobal:                      false,
+				IsOverrideEnabled:             true,
+				IsValidateOverrideInPartition: true,
+			},
 		},
 		{
 			Factory:  dataSourceClusterCredentials,
@@ -121,16 +117,12 @@
 			Factory:  dataSourceSubnetGroup,
 			TypeName: "aws_redshift_subnet_group",
 			Name:     "Subnet Group",
-<<<<<<< HEAD
-			Tags:     &inttypes.ServicePackageResourceTags{},
-			Region: &inttypes.ServicePackageResourceRegion{
-				IsGlobal:                      false,
-				IsOverrideEnabled:             true,
-				IsValidateOverrideInPartition: true,
-			},
-=======
-			Tags:     unique.Make(types.ServicePackageResourceTags{}),
->>>>>>> 45438b17
+			Tags:     unique.Make(inttypes.ServicePackageResourceTags{}),
+			Region: &inttypes.ServicePackageResourceRegion{
+				IsGlobal:                      false,
+				IsOverrideEnabled:             true,
+				IsValidateOverrideInPartition: true,
+			},
 		},
 	}
 }
@@ -151,20 +143,14 @@
 			Factory:  resourceCluster,
 			TypeName: "aws_redshift_cluster",
 			Name:     "Cluster",
-<<<<<<< HEAD
-			Tags: &inttypes.ServicePackageResourceTags{
-				IdentifierAttribute: names.AttrARN,
-			},
-			Region: &inttypes.ServicePackageResourceRegion{
-				IsGlobal:                      false,
-				IsOverrideEnabled:             true,
-				IsValidateOverrideInPartition: true,
-			},
-=======
-			Tags: unique.Make(types.ServicePackageResourceTags{
-				IdentifierAttribute: names.AttrARN,
-			}),
->>>>>>> 45438b17
+			Tags: unique.Make(inttypes.ServicePackageResourceTags{
+				IdentifierAttribute: names.AttrARN,
+			}),
+			Region: &inttypes.ServicePackageResourceRegion{
+				IsGlobal:                      false,
+				IsOverrideEnabled:             true,
+				IsValidateOverrideInPartition: true,
+			},
 		},
 		{
 			Factory:  resourceClusterIAMRoles,
@@ -180,20 +166,14 @@
 			Factory:  resourceClusterSnapshot,
 			TypeName: "aws_redshift_cluster_snapshot",
 			Name:     "Cluster Snapshot",
-<<<<<<< HEAD
-			Tags: &inttypes.ServicePackageResourceTags{
-				IdentifierAttribute: names.AttrARN,
-			},
-			Region: &inttypes.ServicePackageResourceRegion{
-				IsGlobal:                      false,
-				IsOverrideEnabled:             true,
-				IsValidateOverrideInPartition: true,
-			},
-=======
-			Tags: unique.Make(types.ServicePackageResourceTags{
-				IdentifierAttribute: names.AttrARN,
-			}),
->>>>>>> 45438b17
+			Tags: unique.Make(inttypes.ServicePackageResourceTags{
+				IdentifierAttribute: names.AttrARN,
+			}),
+			Region: &inttypes.ServicePackageResourceRegion{
+				IsGlobal:                      false,
+				IsOverrideEnabled:             true,
+				IsValidateOverrideInPartition: true,
+			},
 		},
 		{
 			Factory:  resourceEndpointAccess,
@@ -219,77 +199,53 @@
 			Factory:  resourceEventSubscription,
 			TypeName: "aws_redshift_event_subscription",
 			Name:     "Event Subscription",
-<<<<<<< HEAD
-			Tags: &inttypes.ServicePackageResourceTags{
-				IdentifierAttribute: names.AttrARN,
-			},
-			Region: &inttypes.ServicePackageResourceRegion{
-				IsGlobal:                      false,
-				IsOverrideEnabled:             true,
-				IsValidateOverrideInPartition: true,
-			},
-=======
-			Tags: unique.Make(types.ServicePackageResourceTags{
-				IdentifierAttribute: names.AttrARN,
-			}),
->>>>>>> 45438b17
+			Tags: unique.Make(inttypes.ServicePackageResourceTags{
+				IdentifierAttribute: names.AttrARN,
+			}),
+			Region: &inttypes.ServicePackageResourceRegion{
+				IsGlobal:                      false,
+				IsOverrideEnabled:             true,
+				IsValidateOverrideInPartition: true,
+			},
 		},
 		{
 			Factory:  resourceHSMClientCertificate,
 			TypeName: "aws_redshift_hsm_client_certificate",
 			Name:     "HSM Client Certificate",
-<<<<<<< HEAD
-			Tags: &inttypes.ServicePackageResourceTags{
-				IdentifierAttribute: names.AttrARN,
-			},
-			Region: &inttypes.ServicePackageResourceRegion{
-				IsGlobal:                      false,
-				IsOverrideEnabled:             true,
-				IsValidateOverrideInPartition: true,
-			},
-=======
-			Tags: unique.Make(types.ServicePackageResourceTags{
-				IdentifierAttribute: names.AttrARN,
-			}),
->>>>>>> 45438b17
+			Tags: unique.Make(inttypes.ServicePackageResourceTags{
+				IdentifierAttribute: names.AttrARN,
+			}),
+			Region: &inttypes.ServicePackageResourceRegion{
+				IsGlobal:                      false,
+				IsOverrideEnabled:             true,
+				IsValidateOverrideInPartition: true,
+			},
 		},
 		{
 			Factory:  resourceHSMConfiguration,
 			TypeName: "aws_redshift_hsm_configuration",
 			Name:     "HSM Configuration",
-<<<<<<< HEAD
-			Tags: &inttypes.ServicePackageResourceTags{
-				IdentifierAttribute: names.AttrARN,
-			},
-			Region: &inttypes.ServicePackageResourceRegion{
-				IsGlobal:                      false,
-				IsOverrideEnabled:             true,
-				IsValidateOverrideInPartition: true,
-			},
-=======
-			Tags: unique.Make(types.ServicePackageResourceTags{
-				IdentifierAttribute: names.AttrARN,
-			}),
->>>>>>> 45438b17
+			Tags: unique.Make(inttypes.ServicePackageResourceTags{
+				IdentifierAttribute: names.AttrARN,
+			}),
+			Region: &inttypes.ServicePackageResourceRegion{
+				IsGlobal:                      false,
+				IsOverrideEnabled:             true,
+				IsValidateOverrideInPartition: true,
+			},
 		},
 		{
 			Factory:  resourceParameterGroup,
 			TypeName: "aws_redshift_parameter_group",
 			Name:     "Parameter Group",
-<<<<<<< HEAD
-			Tags: &inttypes.ServicePackageResourceTags{
-				IdentifierAttribute: names.AttrARN,
-			},
-			Region: &inttypes.ServicePackageResourceRegion{
-				IsGlobal:                      false,
-				IsOverrideEnabled:             true,
-				IsValidateOverrideInPartition: true,
-			},
-=======
-			Tags: unique.Make(types.ServicePackageResourceTags{
-				IdentifierAttribute: names.AttrARN,
-			}),
->>>>>>> 45438b17
+			Tags: unique.Make(inttypes.ServicePackageResourceTags{
+				IdentifierAttribute: names.AttrARN,
+			}),
+			Region: &inttypes.ServicePackageResourceRegion{
+				IsGlobal:                      false,
+				IsOverrideEnabled:             true,
+				IsValidateOverrideInPartition: true,
+			},
 		},
 		{
 			Factory:  resourcePartner,
@@ -325,39 +281,27 @@
 			Factory:  resourceSnapshotCopyGrant,
 			TypeName: "aws_redshift_snapshot_copy_grant",
 			Name:     "Snapshot Copy Grant",
-<<<<<<< HEAD
-			Tags: &inttypes.ServicePackageResourceTags{
-				IdentifierAttribute: names.AttrARN,
-			},
-			Region: &inttypes.ServicePackageResourceRegion{
-				IsGlobal:                      false,
-				IsOverrideEnabled:             true,
-				IsValidateOverrideInPartition: true,
-			},
-=======
-			Tags: unique.Make(types.ServicePackageResourceTags{
-				IdentifierAttribute: names.AttrARN,
-			}),
->>>>>>> 45438b17
+			Tags: unique.Make(inttypes.ServicePackageResourceTags{
+				IdentifierAttribute: names.AttrARN,
+			}),
+			Region: &inttypes.ServicePackageResourceRegion{
+				IsGlobal:                      false,
+				IsOverrideEnabled:             true,
+				IsValidateOverrideInPartition: true,
+			},
 		},
 		{
 			Factory:  resourceSnapshotSchedule,
 			TypeName: "aws_redshift_snapshot_schedule",
 			Name:     "Snapshot Schedule",
-<<<<<<< HEAD
-			Tags: &inttypes.ServicePackageResourceTags{
-				IdentifierAttribute: names.AttrARN,
-			},
-			Region: &inttypes.ServicePackageResourceRegion{
-				IsGlobal:                      false,
-				IsOverrideEnabled:             true,
-				IsValidateOverrideInPartition: true,
-			},
-=======
-			Tags: unique.Make(types.ServicePackageResourceTags{
-				IdentifierAttribute: names.AttrARN,
-			}),
->>>>>>> 45438b17
+			Tags: unique.Make(inttypes.ServicePackageResourceTags{
+				IdentifierAttribute: names.AttrARN,
+			}),
+			Region: &inttypes.ServicePackageResourceRegion{
+				IsGlobal:                      false,
+				IsOverrideEnabled:             true,
+				IsValidateOverrideInPartition: true,
+			},
 		},
 		{
 			Factory:  resourceSnapshotScheduleAssociation,
@@ -373,39 +317,27 @@
 			Factory:  resourceSubnetGroup,
 			TypeName: "aws_redshift_subnet_group",
 			Name:     "Subnet Group",
-<<<<<<< HEAD
-			Tags: &inttypes.ServicePackageResourceTags{
-				IdentifierAttribute: names.AttrARN,
-			},
-			Region: &inttypes.ServicePackageResourceRegion{
-				IsGlobal:                      false,
-				IsOverrideEnabled:             true,
-				IsValidateOverrideInPartition: true,
-			},
-=======
-			Tags: unique.Make(types.ServicePackageResourceTags{
-				IdentifierAttribute: names.AttrARN,
-			}),
->>>>>>> 45438b17
+			Tags: unique.Make(inttypes.ServicePackageResourceTags{
+				IdentifierAttribute: names.AttrARN,
+			}),
+			Region: &inttypes.ServicePackageResourceRegion{
+				IsGlobal:                      false,
+				IsOverrideEnabled:             true,
+				IsValidateOverrideInPartition: true,
+			},
 		},
 		{
 			Factory:  resourceUsageLimit,
 			TypeName: "aws_redshift_usage_limit",
 			Name:     "Usage Limit",
-<<<<<<< HEAD
-			Tags: &inttypes.ServicePackageResourceTags{
-				IdentifierAttribute: names.AttrARN,
-			},
-			Region: &inttypes.ServicePackageResourceRegion{
-				IsGlobal:                      false,
-				IsOverrideEnabled:             true,
-				IsValidateOverrideInPartition: true,
-			},
-=======
-			Tags: unique.Make(types.ServicePackageResourceTags{
-				IdentifierAttribute: names.AttrARN,
-			}),
->>>>>>> 45438b17
+			Tags: unique.Make(inttypes.ServicePackageResourceTags{
+				IdentifierAttribute: names.AttrARN,
+			}),
+			Region: &inttypes.ServicePackageResourceRegion{
+				IsGlobal:                      false,
+				IsOverrideEnabled:             true,
+				IsValidateOverrideInPartition: true,
+			},
 		},
 	}
 }
