package lexmodels_test

import (
	"context"
	"fmt"
	"testing"

	"github.com/aws/aws-sdk-go/aws"
	"github.com/aws/aws-sdk-go/service/lexmodelbuildingservice"
	sdkacctest "github.com/hashicorp/terraform-plugin-sdk/v2/helper/acctest"
	"github.com/hashicorp/terraform-plugin-sdk/v2/helper/resource"
	"github.com/hashicorp/terraform-plugin-sdk/v2/terraform"
	"github.com/hashicorp/terraform-provider-aws/internal/acctest"
	"github.com/hashicorp/terraform-provider-aws/internal/conns"
	tflexmodels "github.com/hashicorp/terraform-provider-aws/internal/service/lexmodels"
	"github.com/hashicorp/terraform-provider-aws/internal/tfresource"
)

func init() {
	acctest.RegisterServiceErrorCheckFunc(lexmodelbuildingservice.EndpointsID, testAccErrorCheckSkip)
}

func testAccErrorCheckSkip(t *testing.T) resource.ErrorCheckFunc {
	return acctest.ErrorCheckSkipMessagesContaining(t,
		"You can't set the enableModelImprovements field to false",
	)
}

func TestAccLexModelsBot_basic(t *testing.T) {
	ctx := acctest.Context(t)
	var v lexmodelbuildingservice.GetBotOutput
	rName := "aws_lex_bot.test"
	testBotID := "test_bot_" + sdkacctest.RandStringFromCharSet(8, sdkacctest.CharSetAlpha)

	resource.ParallelTest(t, resource.TestCase{
		PreCheck: func() {
<<<<<<< HEAD
			acctest.PreCheck(ctx, t)
			acctest.PreCheckPartitionHasService(lexmodelbuildingservice.EndpointsID, t)
=======
			acctest.PreCheck(t)
			acctest.PreCheckPartitionHasService(t, lexmodelbuildingservice.EndpointsID)
>>>>>>> 78d002fe
		},
		ErrorCheck:               acctest.ErrorCheck(t, lexmodelbuildingservice.EndpointsID),
		ProtoV5ProviderFactories: acctest.ProtoV5ProviderFactories,
		CheckDestroy:             testAccCheckBotDestroy(ctx),
		Steps: []resource.TestStep{
			{
				Config: acctest.ConfigCompose(
					testAccBotConfig_intent(testBotID),
					testAccBotConfig_basic(testBotID),
				),
				Check: resource.ComposeAggregateTestCheckFunc(
					testAccCheckBotExists(ctx, rName, &v),
					testAccCheckBotNotExists(ctx, testBotID, "1"),

					resource.TestCheckNoResourceAttr(rName, "abort_statement"),
					resource.TestCheckResourceAttrSet(rName, "arn"),
					resource.TestCheckResourceAttrSet(rName, "checksum"),
					resource.TestCheckResourceAttr(rName, "child_directed", "false"),
					resource.TestCheckNoResourceAttr(rName, "clarification_prompt"),
					resource.TestCheckResourceAttr(rName, "create_version", "false"),
					acctest.CheckResourceAttrRFC3339(rName, "created_date"),
					resource.TestCheckResourceAttr(rName, "description", "Bot to order flowers on the behalf of a user"),
					resource.TestCheckResourceAttr(rName, "detect_sentiment", "false"),
					resource.TestCheckResourceAttr(rName, "enable_model_improvements", "false"),
					resource.TestCheckResourceAttr(rName, "failure_reason", ""),
					resource.TestCheckResourceAttr(rName, "idle_session_ttl_in_seconds", "300"),
					resource.TestCheckNoResourceAttr(rName, "intent"),
					acctest.CheckResourceAttrRFC3339(rName, "last_updated_date"),
					resource.TestCheckResourceAttr(rName, "locale", "en-US"),
					resource.TestCheckResourceAttr(rName, "name", testBotID),
					resource.TestCheckResourceAttr(rName, "nlu_intent_confidence_threshold", "0"),
					resource.TestCheckResourceAttr(rName, "process_behavior", "SAVE"),
					resource.TestCheckResourceAttr(rName, "status", "NOT_BUILT"),
					resource.TestCheckResourceAttr(rName, "version", tflexmodels.BotVersionLatest),
					resource.TestCheckNoResourceAttr(rName, "voice_id"),
				),
			},
			{
				ResourceName:      rName,
				ImportState:       true,
				ImportStateVerify: true,
			},
		},
	})
}

func TestAccLexModelsBot_Version_serial(t *testing.T) {
	t.Parallel()

	testCases := map[string]func(t *testing.T){
		"LexBot_createVersion":         testAccBot_createVersion,
		"LexBotAlias_botVersion":       testAccBotAlias_botVersion,
		"DataSourceLexBot_withVersion": testAccBotDataSource_withVersion,
		"DataSourceLexBotAlias_basic":  testAccBotAliasDataSource_basic,
	}

	acctest.RunSerialTests1Level(t, testCases, 0)
}

func testAccBot_createVersion(t *testing.T) {
	ctx := acctest.Context(t)
	var v1, v2 lexmodelbuildingservice.GetBotOutput
	rName := "aws_lex_bot.test"
	testBotID := "test_bot_" + sdkacctest.RandStringFromCharSet(8, sdkacctest.CharSetAlpha)

	// If this test runs in parallel with other Lex Bot tests, it loses its description
	resource.Test(t, resource.TestCase{
		PreCheck: func() {
<<<<<<< HEAD
			acctest.PreCheck(ctx, t)
			acctest.PreCheckPartitionHasService(lexmodelbuildingservice.EndpointsID, t)
=======
			acctest.PreCheck(t)
			acctest.PreCheckPartitionHasService(t, lexmodelbuildingservice.EndpointsID)
>>>>>>> 78d002fe
		},
		ErrorCheck:               acctest.ErrorCheck(t, lexmodelbuildingservice.EndpointsID),
		ProtoV5ProviderFactories: acctest.ProtoV5ProviderFactories,
		CheckDestroy:             testAccCheckBotDestroy(ctx),
		Steps: []resource.TestStep{
			{
				Config: acctest.ConfigCompose(
					testAccBotConfig_intent(testBotID),
					testAccBotConfig_basic(testBotID),
				),
				Check: resource.ComposeAggregateTestCheckFunc(
					testAccCheckBotExists(ctx, rName, &v1),
					testAccCheckBotNotExists(ctx, testBotID, "1"),
					resource.TestCheckResourceAttr(rName, "version", tflexmodels.BotVersionLatest),
					resource.TestCheckResourceAttr(rName, "description", "Bot to order flowers on the behalf of a user"),
				),
			},
			{
				ResourceName:      rName,
				ImportState:       true,
				ImportStateVerify: true,
			},
			{
				Config: acctest.ConfigCompose(
					testAccBotConfig_intent(testBotID),
					testAccBotConfig_createVersion(testBotID),
				),
				Check: resource.ComposeAggregateTestCheckFunc(
					testAccCheckBotExistsWithVersion(ctx, rName, "1", &v2),
					resource.TestCheckResourceAttr(rName, "version", "1"),
					resource.TestCheckResourceAttr(rName, "description", "Bot to order flowers on the behalf of a user"),
				),
			},
		},
	})
}

func TestAccLexModelsBot_abortStatement(t *testing.T) {
	ctx := acctest.Context(t)
	var v lexmodelbuildingservice.GetBotOutput
	rName := "aws_lex_bot.test"
	testBotID := "test_bot_" + sdkacctest.RandStringFromCharSet(8, sdkacctest.CharSetAlpha)

	resource.ParallelTest(t, resource.TestCase{
		PreCheck: func() {
<<<<<<< HEAD
			acctest.PreCheck(ctx, t)
			acctest.PreCheckPartitionHasService(lexmodelbuildingservice.EndpointsID, t)
=======
			acctest.PreCheck(t)
			acctest.PreCheckPartitionHasService(t, lexmodelbuildingservice.EndpointsID)
>>>>>>> 78d002fe
		},
		ErrorCheck:               acctest.ErrorCheck(t, lexmodelbuildingservice.EndpointsID),
		ProtoV5ProviderFactories: acctest.ProtoV5ProviderFactories,
		CheckDestroy:             testAccCheckBotDestroy(ctx),
		Steps: []resource.TestStep{
			{
				Config: acctest.ConfigCompose(
					testAccBotConfig_intent(testBotID),
					testAccBotConfig_abortStatement(testBotID),
				),
				Check: resource.ComposeAggregateTestCheckFunc(
					testAccCheckBotExists(ctx, rName, &v),
					resource.TestCheckResourceAttr(rName, "abort_statement.#", "1"),
					resource.TestCheckResourceAttr(rName, "abort_statement.0.message.#", "1"),
					resource.TestCheckResourceAttr(rName, "abort_statement.0.message.0.content", "Sorry, I'm not able to assist at this time"),
					resource.TestCheckResourceAttr(rName, "abort_statement.0.message.0.content_type", "PlainText"),
					resource.TestCheckNoResourceAttr(rName, "abort_statement.0.message.0.group_number"),
					resource.TestCheckResourceAttr(rName, "abort_statement.0.response_card", ""),
				),
			},
			{
				ResourceName:      rName,
				ImportState:       true,
				ImportStateVerify: true,
			},
			{
				Config: acctest.ConfigCompose(
					testAccBotConfig_intent(testBotID),
					testAccBotConfig_abortStatementUpdate(testBotID),
				),
				Check: resource.ComposeAggregateTestCheckFunc(
					testAccCheckBotExists(ctx, rName, &v),
					resource.TestCheckResourceAttr(rName, "abort_statement.0.message.#", "2"),
					resource.TestCheckResourceAttr(rName, "abort_statement.0.message.0.content", "Sorry, I'm not able to assist at this time"),
					resource.TestCheckResourceAttr(rName, "abort_statement.0.message.0.content_type", "PlainText"),
					resource.TestCheckResourceAttr(rName, "abort_statement.0.message.0.group_number", "1"),
					resource.TestCheckResourceAttr(rName, "abort_statement.0.message.1.content", "Sorry, I'm not able to assist at this time. Good bye."),
					resource.TestCheckResourceAttr(rName, "abort_statement.0.message.1.content_type", "PlainText"),
					resource.TestCheckResourceAttr(rName, "abort_statement.0.message.1.group_number", "1"),
					resource.TestCheckResourceAttr(rName, "abort_statement.0.response_card", "Sorry, I'm not able to assist at this time"),
				),
			},
			{
				ResourceName:      rName,
				ImportState:       true,
				ImportStateVerify: true,
			},
		},
	})
}

func TestAccLexModelsBot_clarificationPrompt(t *testing.T) {
	ctx := acctest.Context(t)
	var v lexmodelbuildingservice.GetBotOutput
	rName := "aws_lex_bot.test"
	testBotID := "test_bot_" + sdkacctest.RandStringFromCharSet(8, sdkacctest.CharSetAlpha)

	resource.ParallelTest(t, resource.TestCase{
		PreCheck: func() {
<<<<<<< HEAD
			acctest.PreCheck(ctx, t)
			acctest.PreCheckPartitionHasService(lexmodelbuildingservice.EndpointsID, t)
=======
			acctest.PreCheck(t)
			acctest.PreCheckPartitionHasService(t, lexmodelbuildingservice.EndpointsID)
>>>>>>> 78d002fe
		},
		ErrorCheck:               acctest.ErrorCheck(t, lexmodelbuildingservice.EndpointsID),
		ProtoV5ProviderFactories: acctest.ProtoV5ProviderFactories,
		CheckDestroy:             testAccCheckBotDestroy(ctx),
		Steps: []resource.TestStep{
			{
				Config: acctest.ConfigCompose(
					testAccBotConfig_intent(testBotID),
					testAccBotConfig_clarificationPrompt(testBotID),
				),
				Check: resource.ComposeAggregateTestCheckFunc(
					testAccCheckBotExists(ctx, rName, &v),
					resource.TestCheckResourceAttr(rName, "clarification_prompt.#", "1"),
					resource.TestCheckResourceAttr(rName, "clarification_prompt.0.max_attempts", "2"),
					resource.TestCheckResourceAttr(rName, "clarification_prompt.0.message.#", "1"),
					resource.TestCheckResourceAttr(rName, "clarification_prompt.0.message.#", "1"),
					resource.TestCheckResourceAttr(rName, "clarification_prompt.0.message.0.content", "I didn't understand you, what would you like to do?"),
					resource.TestCheckResourceAttr(rName, "clarification_prompt.0.message.0.content_type", "PlainText"),
					resource.TestCheckResourceAttr(rName, "clarification_prompt.0.response_card", ""),
				),
			},
			{
				ResourceName:      rName,
				ImportState:       true,
				ImportStateVerify: true,
			},
			{
				Config: acctest.ConfigCompose(
					testAccBotConfig_intent(testBotID),
					testAccBotConfig_clarificationPromptUpdate(testBotID),
				),
				Check: resource.ComposeAggregateTestCheckFunc(
					testAccCheckBotExists(ctx, rName, &v),
					resource.TestCheckResourceAttr(rName, "clarification_prompt.0.max_attempts", "3"),
					resource.TestCheckResourceAttr(rName, "clarification_prompt.0.message.#", "2"),
					resource.TestCheckResourceAttr(rName, "clarification_prompt.0.response_card", "I didn't understand you, what would you like to do?"),
				),
			},
			{
				ResourceName:      rName,
				ImportState:       true,
				ImportStateVerify: true,
			},
		},
	})
}

func TestAccLexModelsBot_childDirected(t *testing.T) {
	ctx := acctest.Context(t)
	var v lexmodelbuildingservice.GetBotOutput
	rName := "aws_lex_bot.test"
	testBotID := "test_bot_" + sdkacctest.RandStringFromCharSet(8, sdkacctest.CharSetAlpha)

	resource.ParallelTest(t, resource.TestCase{
		PreCheck: func() {
<<<<<<< HEAD
			acctest.PreCheck(ctx, t)
			acctest.PreCheckPartitionHasService(lexmodelbuildingservice.EndpointsID, t)
=======
			acctest.PreCheck(t)
			acctest.PreCheckPartitionHasService(t, lexmodelbuildingservice.EndpointsID)
>>>>>>> 78d002fe
		},
		ErrorCheck:               acctest.ErrorCheck(t, lexmodelbuildingservice.EndpointsID),
		ProtoV5ProviderFactories: acctest.ProtoV5ProviderFactories,
		CheckDestroy:             testAccCheckBotDestroy(ctx),
		Steps: []resource.TestStep{
			{
				Config: acctest.ConfigCompose(
					testAccBotConfig_intent(testBotID),
					testAccBotConfig_basic(testBotID),
				),
				Check: resource.ComposeAggregateTestCheckFunc(
					testAccCheckBotExists(ctx, rName, &v),
				),
			},
			{
				ResourceName:      rName,
				ImportState:       true,
				ImportStateVerify: true,
			},
			{
				Config: acctest.ConfigCompose(
					testAccBotConfig_intent(testBotID),
					testAccBotConfig_childDirectedUpdate(testBotID),
				),
				Check: resource.ComposeAggregateTestCheckFunc(
					testAccCheckBotExists(ctx, rName, &v),
					resource.TestCheckResourceAttr(rName, "child_directed", "true"),
				),
			},
			{
				ResourceName:      rName,
				ImportState:       true,
				ImportStateVerify: true,
			},
		},
	})
}

func TestAccLexModelsBot_description(t *testing.T) {
	ctx := acctest.Context(t)
	var v lexmodelbuildingservice.GetBotOutput
	rName := "aws_lex_bot.test"
	testBotID := "test_bot_" + sdkacctest.RandStringFromCharSet(8, sdkacctest.CharSetAlpha)

	resource.ParallelTest(t, resource.TestCase{
		PreCheck: func() {
<<<<<<< HEAD
			acctest.PreCheck(ctx, t)
			acctest.PreCheckPartitionHasService(lexmodelbuildingservice.EndpointsID, t)
=======
			acctest.PreCheck(t)
			acctest.PreCheckPartitionHasService(t, lexmodelbuildingservice.EndpointsID)
>>>>>>> 78d002fe
		},
		ErrorCheck:               acctest.ErrorCheck(t, lexmodelbuildingservice.EndpointsID),
		ProtoV5ProviderFactories: acctest.ProtoV5ProviderFactories,
		CheckDestroy:             testAccCheckBotDestroy(ctx),
		Steps: []resource.TestStep{
			{
				Config: acctest.ConfigCompose(
					testAccBotConfig_intent(testBotID),
					testAccBotConfig_basic(testBotID),
				),
				Check: resource.ComposeAggregateTestCheckFunc(
					testAccCheckBotExists(ctx, rName, &v),
				),
			},
			{
				ResourceName:      rName,
				ImportState:       true,
				ImportStateVerify: true,
			},
			{
				Config: acctest.ConfigCompose(
					testAccBotConfig_intent(testBotID),
					testAccBotConfig_descriptionUpdate(testBotID),
				),
				Check: resource.ComposeAggregateTestCheckFunc(
					testAccCheckBotExists(ctx, rName, &v),
					resource.TestCheckResourceAttr(rName, "description", "Bot to order flowers"),
				),
			},
			{
				ResourceName:      rName,
				ImportState:       true,
				ImportStateVerify: true,
			},
		},
	})
}

func TestAccLexModelsBot_detectSentiment(t *testing.T) {
	ctx := acctest.Context(t)
	var v lexmodelbuildingservice.GetBotOutput
	rName := "aws_lex_bot.test"
	testBotID := "test_bot_" + sdkacctest.RandStringFromCharSet(8, sdkacctest.CharSetAlpha)

	resource.ParallelTest(t, resource.TestCase{
		PreCheck: func() {
<<<<<<< HEAD
			acctest.PreCheck(ctx, t)
			acctest.PreCheckPartitionHasService(lexmodelbuildingservice.EndpointsID, t)
=======
			acctest.PreCheck(t)
			acctest.PreCheckPartitionHasService(t, lexmodelbuildingservice.EndpointsID)
>>>>>>> 78d002fe
		},
		ErrorCheck:               acctest.ErrorCheck(t, lexmodelbuildingservice.EndpointsID),
		ProtoV5ProviderFactories: acctest.ProtoV5ProviderFactories,
		CheckDestroy:             testAccCheckBotDestroy(ctx),
		Steps: []resource.TestStep{
			{
				Config: acctest.ConfigCompose(
					testAccBotConfig_intent(testBotID),
					testAccBotConfig_basic(testBotID),
				),
				Check: resource.ComposeAggregateTestCheckFunc(
					testAccCheckBotExists(ctx, rName, &v),
				),
			},
			{
				ResourceName:      rName,
				ImportState:       true,
				ImportStateVerify: true,
			},
			{
				Config: acctest.ConfigCompose(
					testAccBotConfig_intent(testBotID),
					testAccBotConfig_detectSentimentUpdate(testBotID),
				),
				Check: resource.ComposeAggregateTestCheckFunc(
					testAccCheckBotExists(ctx, rName, &v),
					resource.TestCheckResourceAttr(rName, "detect_sentiment", "true"),
				),
			},
			{
				ResourceName:      rName,
				ImportState:       true,
				ImportStateVerify: true,
			},
		},
	})
}

func TestAccLexModelsBot_enableModelImprovements(t *testing.T) {
	ctx := acctest.Context(t)
	var v lexmodelbuildingservice.GetBotOutput
	rName := "aws_lex_bot.test"
	testBotID := "test_bot_" + sdkacctest.RandStringFromCharSet(8, sdkacctest.CharSetAlpha)

	resource.ParallelTest(t, resource.TestCase{
		PreCheck: func() {
<<<<<<< HEAD
			acctest.PreCheck(ctx, t)
			acctest.PreCheckPartitionHasService(lexmodelbuildingservice.EndpointsID, t)
=======
			acctest.PreCheck(t)
			acctest.PreCheckPartitionHasService(t, lexmodelbuildingservice.EndpointsID)
>>>>>>> 78d002fe
		},
		ErrorCheck:               acctest.ErrorCheck(t, lexmodelbuildingservice.EndpointsID),
		ProtoV5ProviderFactories: acctest.ProtoV5ProviderFactories,
		CheckDestroy:             testAccCheckBotDestroy(ctx),
		Steps: []resource.TestStep{
			{
				Config: acctest.ConfigCompose(
					testAccBotConfig_intent(testBotID),
					testAccBotConfig_basic(testBotID),
				),
				Check: resource.ComposeAggregateTestCheckFunc(
					testAccCheckBotExists(ctx, rName, &v),
				),
			},
			{
				ResourceName:      rName,
				ImportState:       true,
				ImportStateVerify: true,
			},
			{
				Config: acctest.ConfigCompose(
					testAccBotConfig_intent(testBotID),
					testAccBotConfig_enableModelImprovementsUpdate(testBotID),
				),
				Check: resource.ComposeAggregateTestCheckFunc(
					testAccCheckBotExists(ctx, rName, &v),
					resource.TestCheckResourceAttr(rName, "enable_model_improvements", "true"),
					resource.TestCheckResourceAttr(rName, "nlu_intent_confidence_threshold", "0.5"),
				),
			},
			{
				ResourceName:      rName,
				ImportState:       true,
				ImportStateVerify: true,
			},
		},
	})
}

func TestAccLexModelsBot_idleSessionTTLInSeconds(t *testing.T) {
	ctx := acctest.Context(t)
	var v lexmodelbuildingservice.GetBotOutput
	rName := "aws_lex_bot.test"
	testBotID := "test_bot_" + sdkacctest.RandStringFromCharSet(8, sdkacctest.CharSetAlpha)

	resource.ParallelTest(t, resource.TestCase{
		PreCheck: func() {
<<<<<<< HEAD
			acctest.PreCheck(ctx, t)
			acctest.PreCheckPartitionHasService(lexmodelbuildingservice.EndpointsID, t)
=======
			acctest.PreCheck(t)
			acctest.PreCheckPartitionHasService(t, lexmodelbuildingservice.EndpointsID)
>>>>>>> 78d002fe
		},
		ErrorCheck:               acctest.ErrorCheck(t, lexmodelbuildingservice.EndpointsID),
		ProtoV5ProviderFactories: acctest.ProtoV5ProviderFactories,
		CheckDestroy:             testAccCheckBotDestroy(ctx),
		Steps: []resource.TestStep{
			{
				Config: acctest.ConfigCompose(
					testAccBotConfig_intent(testBotID),
					testAccBotConfig_basic(testBotID),
				),
				Check: resource.ComposeAggregateTestCheckFunc(
					testAccCheckBotExists(ctx, rName, &v),
				),
			},
			{
				ResourceName:      rName,
				ImportState:       true,
				ImportStateVerify: true,
			},
			{
				Config: acctest.ConfigCompose(
					testAccBotConfig_intent(testBotID),
					testAccBotConfig_idleSessionTTLInSecondsUpdate(testBotID),
				),
				Check: resource.ComposeAggregateTestCheckFunc(
					testAccCheckBotExists(ctx, rName, &v),
					resource.TestCheckResourceAttr(rName, "idle_session_ttl_in_seconds", "600"),
				),
			},
			{
				ResourceName:      rName,
				ImportState:       true,
				ImportStateVerify: true,
			},
		},
	})
}

func TestAccLexModelsBot_intents(t *testing.T) {
	ctx := acctest.Context(t)
	var v lexmodelbuildingservice.GetBotOutput
	rName := "aws_lex_bot.test"
	testBotID := "test_bot_" + sdkacctest.RandStringFromCharSet(8, sdkacctest.CharSetAlpha)

	resource.ParallelTest(t, resource.TestCase{
		PreCheck: func() {
<<<<<<< HEAD
			acctest.PreCheck(ctx, t)
			acctest.PreCheckPartitionHasService(lexmodelbuildingservice.EndpointsID, t)
=======
			acctest.PreCheck(t)
			acctest.PreCheckPartitionHasService(t, lexmodelbuildingservice.EndpointsID)
>>>>>>> 78d002fe
		},
		ErrorCheck:               acctest.ErrorCheck(t, lexmodelbuildingservice.EndpointsID),
		ProtoV5ProviderFactories: acctest.ProtoV5ProviderFactories,
		CheckDestroy:             testAccCheckBotDestroy(ctx),
		Steps: []resource.TestStep{
			{
				Config: acctest.ConfigCompose(
					testAccBotConfig_intentMultiple(testBotID),
					testAccBotConfig_basic(testBotID),
				),
				Check: resource.ComposeAggregateTestCheckFunc(
					testAccCheckBotExists(ctx, rName, &v),
				),
			},
			{
				ResourceName:      rName,
				ImportState:       true,
				ImportStateVerify: true,
			},
			{
				Config: acctest.ConfigCompose(
					testAccBotConfig_intentMultiple(testBotID),
					testAccBotConfig_intentsUpdate(testBotID),
				),
				Check: resource.ComposeAggregateTestCheckFunc(
					testAccCheckBotExists(ctx, rName, &v),
					resource.TestCheckResourceAttr(rName, "intent.#", "2"),
				),
			},
			{
				ResourceName:      rName,
				ImportState:       true,
				ImportStateVerify: true,
			},
		},
	})
}

func TestAccLexModelsBot_computeVersion(t *testing.T) {
	ctx := acctest.Context(t)
	var v1 lexmodelbuildingservice.GetBotOutput
	var v2 lexmodelbuildingservice.GetBotAliasOutput

	botResourceName := "aws_lex_bot.test"
	botAliasResourceName := "aws_lex_bot_alias.test"
	intentResourceName := "aws_lex_intent.test"
	intentResourceName2 := "aws_lex_intent.test_2"

	testBotID := "test_bot_" + sdkacctest.RandStringFromCharSet(8, sdkacctest.CharSetAlpha)

	version := "1"
	updatedVersion := "2"

	resource.Test(t, resource.TestCase{
		PreCheck: func() {
<<<<<<< HEAD
			acctest.PreCheck(ctx, t)
			acctest.PreCheckPartitionHasService(lexmodelbuildingservice.EndpointsID, t)
=======
			acctest.PreCheck(t)
			acctest.PreCheckPartitionHasService(t, lexmodelbuildingservice.EndpointsID)
>>>>>>> 78d002fe
		},
		ErrorCheck:               acctest.ErrorCheck(t, lexmodelbuildingservice.EndpointsID),
		ProtoV5ProviderFactories: acctest.ProtoV5ProviderFactories,
		CheckDestroy:             testAccCheckBotDestroy(ctx),
		Steps: []resource.TestStep{
			{
				Config: acctest.ConfigCompose(
					testAccBotConfig_createVersion(testBotID),
					testAccBotConfig_intentMultiple(testBotID),
					testAccBotAliasConfig_basic(testBotID),
				),
				Check: resource.ComposeAggregateTestCheckFunc(
					testAccCheckBotExistsWithVersion(ctx, botResourceName, version, &v1),
					resource.TestCheckResourceAttr(botResourceName, "version", version),
					resource.TestCheckResourceAttr(botResourceName, "intent.#", "1"),
					resource.TestCheckResourceAttr(botResourceName, "intent.0.intent_version", version),
					testAccCheckBotAliasExists(ctx, botAliasResourceName, &v2),
					resource.TestCheckResourceAttr(botAliasResourceName, "bot_version", version),
					resource.TestCheckResourceAttr(intentResourceName, "version", version),
				),
			},
			{
				Config: acctest.ConfigCompose(
					testAccBotConfig_intentMultipleSecondUpdated(testBotID),
					testAccBotConfig_multipleIntentsWithVersion(testBotID),
					testAccBotAliasConfig_basic(testBotID),
				),
				Check: resource.ComposeAggregateTestCheckFunc(
					testAccCheckBotExistsWithVersion(ctx, botResourceName, updatedVersion, &v1),
					resource.TestCheckResourceAttr(botResourceName, "version", updatedVersion),
					resource.TestCheckResourceAttr(botResourceName, "intent.#", "2"),
					resource.TestCheckResourceAttr(botResourceName, "intent.0.intent_version", version),
					resource.TestCheckResourceAttr(botResourceName, "intent.1.intent_version", updatedVersion),
					resource.TestCheckResourceAttr(botAliasResourceName, "bot_version", updatedVersion),
					resource.TestCheckResourceAttr(intentResourceName, "version", version),
					resource.TestCheckResourceAttr(intentResourceName2, "version", updatedVersion),
				),
			},
		},
	})
}

func TestAccLexModelsBot_locale(t *testing.T) {
	ctx := acctest.Context(t)
	var v lexmodelbuildingservice.GetBotOutput
	rName := "aws_lex_bot.test"
	testBotID := "test_bot_" + sdkacctest.RandStringFromCharSet(8, sdkacctest.CharSetAlpha)

	resource.ParallelTest(t, resource.TestCase{
		PreCheck: func() {
<<<<<<< HEAD
			acctest.PreCheck(ctx, t)
			acctest.PreCheckPartitionHasService(lexmodelbuildingservice.EndpointsID, t)
=======
			acctest.PreCheck(t)
			acctest.PreCheckPartitionHasService(t, lexmodelbuildingservice.EndpointsID)
>>>>>>> 78d002fe
		},
		ErrorCheck:               acctest.ErrorCheck(t, lexmodelbuildingservice.EndpointsID),
		ProtoV5ProviderFactories: acctest.ProtoV5ProviderFactories,
		CheckDestroy:             testAccCheckBotDestroy(ctx),
		Steps: []resource.TestStep{
			{
				Config: acctest.ConfigCompose(
					testAccBotConfig_intent(testBotID),
					testAccBotConfig_basic(testBotID),
				),
				Check: resource.ComposeAggregateTestCheckFunc(
					testAccCheckBotExists(ctx, rName, &v),
				),
			},
			{
				ResourceName:      rName,
				ImportState:       true,
				ImportStateVerify: true,
			},
			{
				Config: acctest.ConfigCompose(
					testAccBotConfig_intent(testBotID),
					testAccBotConfig_localeUpdate(testBotID),
				),
				Check: resource.ComposeAggregateTestCheckFunc(
					testAccCheckBotExists(ctx, rName, &v),
					resource.TestCheckResourceAttr(rName, "locale", "en-GB"),
				),
			},
			{
				ResourceName:      rName,
				ImportState:       true,
				ImportStateVerify: true,
			},
		},
	})
}

func TestAccLexModelsBot_voiceID(t *testing.T) {
	ctx := acctest.Context(t)
	var v lexmodelbuildingservice.GetBotOutput
	rName := "aws_lex_bot.test"
	testBotID := "test_bot_" + sdkacctest.RandStringFromCharSet(8, sdkacctest.CharSetAlpha)

	resource.ParallelTest(t, resource.TestCase{
		PreCheck: func() {
<<<<<<< HEAD
			acctest.PreCheck(ctx, t)
			acctest.PreCheckPartitionHasService(lexmodelbuildingservice.EndpointsID, t)
=======
			acctest.PreCheck(t)
			acctest.PreCheckPartitionHasService(t, lexmodelbuildingservice.EndpointsID)
>>>>>>> 78d002fe
		},
		ErrorCheck:               acctest.ErrorCheck(t, lexmodelbuildingservice.EndpointsID),
		ProtoV5ProviderFactories: acctest.ProtoV5ProviderFactories,
		CheckDestroy:             testAccCheckBotDestroy(ctx),
		Steps: []resource.TestStep{
			{
				Config: acctest.ConfigCompose(
					testAccBotConfig_intent(testBotID),
					testAccBotConfig_basic(testBotID),
				),
				Check: resource.ComposeAggregateTestCheckFunc(
					testAccCheckBotExists(ctx, rName, &v),
				),
			},
			{
				ResourceName:      rName,
				ImportState:       true,
				ImportStateVerify: true,
			},
			{
				Config: acctest.ConfigCompose(
					testAccBotConfig_intent(testBotID),
					testAccBotConfig_voiceIdUpdate(testBotID),
				),
				Check: resource.ComposeAggregateTestCheckFunc(
					testAccCheckBotExists(ctx, rName, &v),
					resource.TestCheckResourceAttr(rName, "voice_id", "Justin"),
				),
			},
			{
				ResourceName:      rName,
				ImportState:       true,
				ImportStateVerify: true,
			},
		},
	})
}

func TestAccLexModelsBot_disappears(t *testing.T) {
	ctx := acctest.Context(t)
	var v lexmodelbuildingservice.GetBotOutput
	rName := "aws_lex_bot.test"
	testBotID := "test_bot_" + sdkacctest.RandStringFromCharSet(8, sdkacctest.CharSetAlpha)

	resource.ParallelTest(t, resource.TestCase{
		PreCheck: func() {
<<<<<<< HEAD
			acctest.PreCheck(ctx, t)
			acctest.PreCheckPartitionHasService(lexmodelbuildingservice.EndpointsID, t)
=======
			acctest.PreCheck(t)
			acctest.PreCheckPartitionHasService(t, lexmodelbuildingservice.EndpointsID)
>>>>>>> 78d002fe
		},
		ErrorCheck:               acctest.ErrorCheck(t, lexmodelbuildingservice.EndpointsID),
		ProtoV5ProviderFactories: acctest.ProtoV5ProviderFactories,
		CheckDestroy:             testAccCheckBotDestroy(ctx),
		Steps: []resource.TestStep{
			{
				Config: acctest.ConfigCompose(
					testAccBotConfig_intent(testBotID),
					testAccBotConfig_basic(testBotID),
				),
				Check: resource.ComposeTestCheckFunc(
					testAccCheckBotExists(ctx, rName, &v),
					acctest.CheckResourceDisappears(ctx, acctest.Provider, tflexmodels.ResourceBot(), rName),
				),
				ExpectNonEmptyPlan: true,
			},
		},
	})
}

func testAccCheckBotExistsWithVersion(ctx context.Context, rName, botVersion string, v *lexmodelbuildingservice.GetBotOutput) resource.TestCheckFunc {
	return func(s *terraform.State) error {
		rs, ok := s.RootModule().Resources[rName]
		if !ok {
			return fmt.Errorf("Not found: %s", rName)
		}

		if rs.Primary.ID == "" {
			return fmt.Errorf("No Lex Bot ID is set")
		}

		conn := acctest.Provider.Meta().(*conns.AWSClient).LexModelsConn()

		output, err := tflexmodels.FindBotVersionByName(ctx, conn, rs.Primary.ID, botVersion)

		if err != nil {
			return err
		}

		*v = *output

		return nil
	}
}

func testAccCheckBotExists(ctx context.Context, rName string, output *lexmodelbuildingservice.GetBotOutput) resource.TestCheckFunc {
	return testAccCheckBotExistsWithVersion(ctx, rName, tflexmodels.BotVersionLatest, output)
}

func testAccCheckBotNotExists(ctx context.Context, botName, botVersion string) resource.TestCheckFunc {
	return func(s *terraform.State) error {
		conn := acctest.Provider.Meta().(*conns.AWSClient).LexModelsConn()

		_, err := tflexmodels.FindBotVersionByName(ctx, conn, botName, botVersion)

		if tfresource.NotFound(err) {
			return nil
		}

		if err != nil {
			return err
		}

		return fmt.Errorf("Lex Box %s/%s still exists", botName, botVersion)
	}
}

func testAccCheckBotDestroy(ctx context.Context) resource.TestCheckFunc {
	return func(s *terraform.State) error {
		conn := acctest.Provider.Meta().(*conns.AWSClient).LexModelsConn()

		for _, rs := range s.RootModule().Resources {
			if rs.Type != "aws_lex_bot" {
				continue
			}

			output, err := conn.GetBotVersionsWithContext(ctx, &lexmodelbuildingservice.GetBotVersionsInput{
				Name: aws.String(rs.Primary.ID),
			})

			if err != nil {
				return err
			}

			if output == nil || len(output.Bots) == 0 {
				return nil
			}

			return fmt.Errorf("Lex Bot %s still exists", rs.Primary.ID)
		}

		return nil
	}
}

func testAccBotConfig_intent(rName string) string {
	return fmt.Sprintf(`
resource "aws_lex_intent" "test" {
  create_version = true
  name           = "%s"
  fulfillment_activity {
    type = "ReturnIntent"
  }
  sample_utterances = [
    "I would like to pick up flowers",
  ]
}
`, rName)
}

func testAccBotConfig_intentMultiple(rName string) string {
	return fmt.Sprintf(`
resource "aws_lex_intent" "test" {
  create_version = true
  name           = "%[1]s"
  fulfillment_activity {
    type = "ReturnIntent"
  }
  sample_utterances = [
    "I would like to pick up flowers",
  ]
}

resource "aws_lex_intent" "test_2" {
  create_version = true
  name           = "%[1]stwo"
  fulfillment_activity {
    type = "ReturnIntent"
  }
  sample_utterances = [
    "I would like to pick up flowers",
  ]
}
`, rName)
}

func testAccBotConfig_intentMultipleSecondUpdated(rName string) string {
	return fmt.Sprintf(`
resource "aws_lex_intent" "test" {
  create_version = true
  name           = "%[1]s"
  fulfillment_activity {
    type = "ReturnIntent"
  }
  sample_utterances = [
    "I would like to pick up flowers",
  ]
}

resource "aws_lex_intent" "test_2" {
  create_version = true
  name           = "%[1]stwo"
  fulfillment_activity {
    type = "ReturnIntent"
  }
  sample_utterances = [
    "I would like to return these flowers",
  ]
}
`, rName)
}

func testAccBotConfig_basic(rName string) string {
	return fmt.Sprintf(`
resource "aws_lex_bot" "test" {
  child_directed = false
  description    = "Bot to order flowers on the behalf of a user"
  name           = "%s"
  abort_statement {
    message {
      content      = "Sorry, I'm not able to assist at this time"
      content_type = "PlainText"
    }
  }
  intent {
    intent_name    = aws_lex_intent.test.name
    intent_version = aws_lex_intent.test.version
  }
}
`, rName)
}

func testAccBotConfig_createVersion(rName string) string {
	return fmt.Sprintf(`
resource "aws_lex_bot" "test" {
  child_directed   = false
  create_version   = true
  description      = "Bot to order flowers on the behalf of a user"
  name             = "%s"
  process_behavior = "BUILD"
  abort_statement {
    message {
      content      = "Sorry, I'm not able to assist at this time"
      content_type = "PlainText"
    }
  }
  intent {
    intent_name    = aws_lex_intent.test.name
    intent_version = aws_lex_intent.test.version
  }
}
`, rName)
}

func testAccBotConfig_abortStatement(rName string) string {
	return fmt.Sprintf(`
resource "aws_lex_bot" "test" {
  child_directed = false
  description    = "Bot to order flowers on the behalf of a user"
  name           = "%s"
  abort_statement {
    message {
      content      = "Sorry, I'm not able to assist at this time"
      content_type = "PlainText"
    }
  }
  intent {
    intent_name    = aws_lex_intent.test.name
    intent_version = aws_lex_intent.test.version
  }
}
`, rName)
}

func testAccBotConfig_abortStatementUpdate(rName string) string {
	return fmt.Sprintf(`
resource "aws_lex_bot" "test" {
  child_directed = false
  description    = "Bot to order flowers on the behalf of a user"
  name           = "%s"
  abort_statement {
    message {
      content      = "Sorry, I'm not able to assist at this time"
      content_type = "PlainText"
      group_number = 1
    }
    message {
      content      = "Sorry, I'm not able to assist at this time. Good bye."
      content_type = "PlainText"
      group_number = 1
    }
    response_card = "Sorry, I'm not able to assist at this time"
  }
  intent {
    intent_name    = aws_lex_intent.test.name
    intent_version = aws_lex_intent.test.version
  }
}
`, rName)
}

func testAccBotConfig_clarificationPrompt(rName string) string {
	return fmt.Sprintf(`
resource "aws_lex_bot" "test" {
  child_directed = false
  description    = "Bot to order flowers on the behalf of a user"
  name           = "%s"
  abort_statement {
    message {
      content      = "Sorry, I'm not able to assist at this time"
      content_type = "PlainText"
    }
  }
  clarification_prompt {
    max_attempts = 2
    message {
      content      = "I didn't understand you, what would you like to do?"
      content_type = "PlainText"
    }
  }
  intent {
    intent_name    = aws_lex_intent.test.name
    intent_version = aws_lex_intent.test.version
  }
}
`, rName)
}

func testAccBotConfig_clarificationPromptUpdate(rName string) string {
	return fmt.Sprintf(`
resource "aws_lex_bot" "test" {
  child_directed = false
  description    = "Bot to order flowers on the behalf of a user"
  name           = "%s"
  abort_statement {
    message {
      content      = "Sorry, I'm not able to assist at this time"
      content_type = "PlainText"
    }
  }
  clarification_prompt {
    max_attempts = 3
    message {
      content      = "I didn't understand you, what would you like to do?"
      content_type = "PlainText"
      group_number = 1
    }
    message {
      content      = "I didn't understand you, can you re-phrase your request, please?"
      content_type = "PlainText"
      group_number = 1
    }
    response_card = "I didn't understand you, what would you like to do?"
  }
  intent {
    intent_name    = aws_lex_intent.test.name
    intent_version = aws_lex_intent.test.version
  }
}
`, rName)
}

func testAccBotConfig_childDirectedUpdate(rName string) string {
	return fmt.Sprintf(`
resource "aws_lex_bot" "test" {
  child_directed = true
  description    = "Bot to order flowers on the behalf of a user"
  name           = "%s"
  abort_statement {
    message {
      content      = "Sorry, I'm not able to assist at this time"
      content_type = "PlainText"
    }
  }
  intent {
    intent_name    = aws_lex_intent.test.name
    intent_version = aws_lex_intent.test.version
  }
}
`, rName)
}

func testAccBotConfig_descriptionUpdate(rName string) string {
	return fmt.Sprintf(`
resource "aws_lex_bot" "test" {
  child_directed = false
  description    = "Bot to order flowers"
  name           = "%s"
  abort_statement {
    message {
      content      = "Sorry, I'm not able to assist at this time"
      content_type = "PlainText"
    }
  }
  intent {
    intent_name    = aws_lex_intent.test.name
    intent_version = aws_lex_intent.test.version
  }
}
`, rName)
}

func testAccBotConfig_detectSentimentUpdate(rName string) string {
	return fmt.Sprintf(`
resource "aws_lex_bot" "test" {
  child_directed   = false
  description      = "Bot to order flowers on the behalf of a user"
  detect_sentiment = true
  name             = "%s"
  abort_statement {
    message {
      content      = "Sorry, I'm not able to assist at this time"
      content_type = "PlainText"
    }
  }
  intent {
    intent_name    = aws_lex_intent.test.name
    intent_version = aws_lex_intent.test.version
  }
}
`, rName)
}

func testAccBotConfig_enableModelImprovementsUpdate(rName string) string {
	return fmt.Sprintf(`
resource "aws_lex_bot" "test" {
  child_directed                  = false
  description                     = "Bot to order flowers on the behalf of a user"
  enable_model_improvements       = true
  name                            = "%s"
  nlu_intent_confidence_threshold = 0.5
  abort_statement {
    message {
      content      = "Sorry, I'm not able to assist at this time"
      content_type = "PlainText"
    }
  }
  intent {
    intent_name    = aws_lex_intent.test.name
    intent_version = aws_lex_intent.test.version
  }
}
`, rName)
}

func testAccBotConfig_idleSessionTTLInSecondsUpdate(rName string) string {
	return fmt.Sprintf(`
resource "aws_lex_bot" "test" {
  child_directed              = false
  description                 = "Bot to order flowers on the behalf of a user"
  idle_session_ttl_in_seconds = 600
  name                        = "%s"
  abort_statement {
    message {
      content      = "Sorry, I'm not able to assist at this time"
      content_type = "PlainText"
    }
  }
  intent {
    intent_name    = aws_lex_intent.test.name
    intent_version = aws_lex_intent.test.version
  }
}
`, rName)
}

func testAccBotConfig_intentsUpdate(rName string) string {
	return fmt.Sprintf(`
resource "aws_lex_bot" "test" {
  child_directed = false
  description    = "Bot to order flowers on the behalf of a user"
  name           = "%s"
  abort_statement {
    message {
      content      = "Sorry, I'm not able to assist at this time"
      content_type = "PlainText"
    }
  }
  intent {
    intent_name    = aws_lex_intent.test.name
    intent_version = aws_lex_intent.test.version
  }
  intent {
    intent_name    = aws_lex_intent.test_2.name
    intent_version = aws_lex_intent.test_2.version
  }
}
`, rName)
}

func testAccBotConfig_localeUpdate(rName string) string {
	return fmt.Sprintf(`
resource "aws_lex_bot" "test" {
  child_directed            = false
  description               = "Bot to order flowers on the behalf of a user"
  enable_model_improvements = true
  locale                    = "en-GB"
  name                      = "%s"
  abort_statement {
    message {
      content      = "Sorry, I'm not able to assist at this time"
      content_type = "PlainText"
    }
  }
  intent {
    intent_name    = aws_lex_intent.test.name
    intent_version = aws_lex_intent.test.version
  }
}
`, rName)
}

func testAccBotConfig_voiceIdUpdate(rName string) string {
	return fmt.Sprintf(`
resource "aws_lex_bot" "test" {
  child_directed = false
  description    = "Bot to order flowers on the behalf of a user"
  name           = "%s"
  voice_id       = "Justin"
  abort_statement {
    message {
      content      = "Sorry, I'm not able to assist at this time"
      content_type = "PlainText"
    }
  }
  intent {
    intent_name    = aws_lex_intent.test.name
    intent_version = aws_lex_intent.test.version
  }
}
`, rName)
}

func testAccBotConfig_multipleIntentsWithVersion(rName string) string {
	return fmt.Sprintf(`
resource "aws_lex_bot" "test" {
  child_directed   = false
  create_version   = true
  description      = "Bot to order flowers on the behalf of a user"
  name             = "%s"
  process_behavior = "BUILD"
  abort_statement {
    message {
      content      = "Sorry, I'm not able to assist at this time"
      content_type = "PlainText"
    }
  }
  intent {
    intent_name    = aws_lex_intent.test.name
    intent_version = aws_lex_intent.test.version
  }
  intent {
    intent_name    = aws_lex_intent.test_2.name
    intent_version = aws_lex_intent.test_2.version
  }
}
`, rName)
}<|MERGE_RESOLUTION|>--- conflicted
+++ resolved
@@ -34,13 +34,8 @@
 
 	resource.ParallelTest(t, resource.TestCase{
 		PreCheck: func() {
-<<<<<<< HEAD
-			acctest.PreCheck(ctx, t)
-			acctest.PreCheckPartitionHasService(lexmodelbuildingservice.EndpointsID, t)
-=======
-			acctest.PreCheck(t)
-			acctest.PreCheckPartitionHasService(t, lexmodelbuildingservice.EndpointsID)
->>>>>>> 78d002fe
+			acctest.PreCheck(ctx, t)
+			acctest.PreCheckPartitionHasService(t, lexmodelbuildingservice.EndpointsID)
 		},
 		ErrorCheck:               acctest.ErrorCheck(t, lexmodelbuildingservice.EndpointsID),
 		ProtoV5ProviderFactories: acctest.ProtoV5ProviderFactories,
@@ -109,13 +104,8 @@
 	// If this test runs in parallel with other Lex Bot tests, it loses its description
 	resource.Test(t, resource.TestCase{
 		PreCheck: func() {
-<<<<<<< HEAD
-			acctest.PreCheck(ctx, t)
-			acctest.PreCheckPartitionHasService(lexmodelbuildingservice.EndpointsID, t)
-=======
-			acctest.PreCheck(t)
-			acctest.PreCheckPartitionHasService(t, lexmodelbuildingservice.EndpointsID)
->>>>>>> 78d002fe
+			acctest.PreCheck(ctx, t)
+			acctest.PreCheckPartitionHasService(t, lexmodelbuildingservice.EndpointsID)
 		},
 		ErrorCheck:               acctest.ErrorCheck(t, lexmodelbuildingservice.EndpointsID),
 		ProtoV5ProviderFactories: acctest.ProtoV5ProviderFactories,
@@ -161,13 +151,8 @@
 
 	resource.ParallelTest(t, resource.TestCase{
 		PreCheck: func() {
-<<<<<<< HEAD
-			acctest.PreCheck(ctx, t)
-			acctest.PreCheckPartitionHasService(lexmodelbuildingservice.EndpointsID, t)
-=======
-			acctest.PreCheck(t)
-			acctest.PreCheckPartitionHasService(t, lexmodelbuildingservice.EndpointsID)
->>>>>>> 78d002fe
+			acctest.PreCheck(ctx, t)
+			acctest.PreCheckPartitionHasService(t, lexmodelbuildingservice.EndpointsID)
 		},
 		ErrorCheck:               acctest.ErrorCheck(t, lexmodelbuildingservice.EndpointsID),
 		ProtoV5ProviderFactories: acctest.ProtoV5ProviderFactories,
@@ -227,13 +212,8 @@
 
 	resource.ParallelTest(t, resource.TestCase{
 		PreCheck: func() {
-<<<<<<< HEAD
-			acctest.PreCheck(ctx, t)
-			acctest.PreCheckPartitionHasService(lexmodelbuildingservice.EndpointsID, t)
-=======
-			acctest.PreCheck(t)
-			acctest.PreCheckPartitionHasService(t, lexmodelbuildingservice.EndpointsID)
->>>>>>> 78d002fe
+			acctest.PreCheck(ctx, t)
+			acctest.PreCheckPartitionHasService(t, lexmodelbuildingservice.EndpointsID)
 		},
 		ErrorCheck:               acctest.ErrorCheck(t, lexmodelbuildingservice.EndpointsID),
 		ProtoV5ProviderFactories: acctest.ProtoV5ProviderFactories,
@@ -289,13 +269,8 @@
 
 	resource.ParallelTest(t, resource.TestCase{
 		PreCheck: func() {
-<<<<<<< HEAD
-			acctest.PreCheck(ctx, t)
-			acctest.PreCheckPartitionHasService(lexmodelbuildingservice.EndpointsID, t)
-=======
-			acctest.PreCheck(t)
-			acctest.PreCheckPartitionHasService(t, lexmodelbuildingservice.EndpointsID)
->>>>>>> 78d002fe
+			acctest.PreCheck(ctx, t)
+			acctest.PreCheckPartitionHasService(t, lexmodelbuildingservice.EndpointsID)
 		},
 		ErrorCheck:               acctest.ErrorCheck(t, lexmodelbuildingservice.EndpointsID),
 		ProtoV5ProviderFactories: acctest.ProtoV5ProviderFactories,
@@ -342,13 +317,8 @@
 
 	resource.ParallelTest(t, resource.TestCase{
 		PreCheck: func() {
-<<<<<<< HEAD
-			acctest.PreCheck(ctx, t)
-			acctest.PreCheckPartitionHasService(lexmodelbuildingservice.EndpointsID, t)
-=======
-			acctest.PreCheck(t)
-			acctest.PreCheckPartitionHasService(t, lexmodelbuildingservice.EndpointsID)
->>>>>>> 78d002fe
+			acctest.PreCheck(ctx, t)
+			acctest.PreCheckPartitionHasService(t, lexmodelbuildingservice.EndpointsID)
 		},
 		ErrorCheck:               acctest.ErrorCheck(t, lexmodelbuildingservice.EndpointsID),
 		ProtoV5ProviderFactories: acctest.ProtoV5ProviderFactories,
@@ -395,13 +365,8 @@
 
 	resource.ParallelTest(t, resource.TestCase{
 		PreCheck: func() {
-<<<<<<< HEAD
-			acctest.PreCheck(ctx, t)
-			acctest.PreCheckPartitionHasService(lexmodelbuildingservice.EndpointsID, t)
-=======
-			acctest.PreCheck(t)
-			acctest.PreCheckPartitionHasService(t, lexmodelbuildingservice.EndpointsID)
->>>>>>> 78d002fe
+			acctest.PreCheck(ctx, t)
+			acctest.PreCheckPartitionHasService(t, lexmodelbuildingservice.EndpointsID)
 		},
 		ErrorCheck:               acctest.ErrorCheck(t, lexmodelbuildingservice.EndpointsID),
 		ProtoV5ProviderFactories: acctest.ProtoV5ProviderFactories,
@@ -448,13 +413,8 @@
 
 	resource.ParallelTest(t, resource.TestCase{
 		PreCheck: func() {
-<<<<<<< HEAD
-			acctest.PreCheck(ctx, t)
-			acctest.PreCheckPartitionHasService(lexmodelbuildingservice.EndpointsID, t)
-=======
-			acctest.PreCheck(t)
-			acctest.PreCheckPartitionHasService(t, lexmodelbuildingservice.EndpointsID)
->>>>>>> 78d002fe
+			acctest.PreCheck(ctx, t)
+			acctest.PreCheckPartitionHasService(t, lexmodelbuildingservice.EndpointsID)
 		},
 		ErrorCheck:               acctest.ErrorCheck(t, lexmodelbuildingservice.EndpointsID),
 		ProtoV5ProviderFactories: acctest.ProtoV5ProviderFactories,
@@ -502,13 +462,8 @@
 
 	resource.ParallelTest(t, resource.TestCase{
 		PreCheck: func() {
-<<<<<<< HEAD
-			acctest.PreCheck(ctx, t)
-			acctest.PreCheckPartitionHasService(lexmodelbuildingservice.EndpointsID, t)
-=======
-			acctest.PreCheck(t)
-			acctest.PreCheckPartitionHasService(t, lexmodelbuildingservice.EndpointsID)
->>>>>>> 78d002fe
+			acctest.PreCheck(ctx, t)
+			acctest.PreCheckPartitionHasService(t, lexmodelbuildingservice.EndpointsID)
 		},
 		ErrorCheck:               acctest.ErrorCheck(t, lexmodelbuildingservice.EndpointsID),
 		ProtoV5ProviderFactories: acctest.ProtoV5ProviderFactories,
@@ -555,13 +510,8 @@
 
 	resource.ParallelTest(t, resource.TestCase{
 		PreCheck: func() {
-<<<<<<< HEAD
-			acctest.PreCheck(ctx, t)
-			acctest.PreCheckPartitionHasService(lexmodelbuildingservice.EndpointsID, t)
-=======
-			acctest.PreCheck(t)
-			acctest.PreCheckPartitionHasService(t, lexmodelbuildingservice.EndpointsID)
->>>>>>> 78d002fe
+			acctest.PreCheck(ctx, t)
+			acctest.PreCheckPartitionHasService(t, lexmodelbuildingservice.EndpointsID)
 		},
 		ErrorCheck:               acctest.ErrorCheck(t, lexmodelbuildingservice.EndpointsID),
 		ProtoV5ProviderFactories: acctest.ProtoV5ProviderFactories,
@@ -617,13 +567,8 @@
 
 	resource.Test(t, resource.TestCase{
 		PreCheck: func() {
-<<<<<<< HEAD
-			acctest.PreCheck(ctx, t)
-			acctest.PreCheckPartitionHasService(lexmodelbuildingservice.EndpointsID, t)
-=======
-			acctest.PreCheck(t)
-			acctest.PreCheckPartitionHasService(t, lexmodelbuildingservice.EndpointsID)
->>>>>>> 78d002fe
+			acctest.PreCheck(ctx, t)
+			acctest.PreCheckPartitionHasService(t, lexmodelbuildingservice.EndpointsID)
 		},
 		ErrorCheck:               acctest.ErrorCheck(t, lexmodelbuildingservice.EndpointsID),
 		ProtoV5ProviderFactories: acctest.ProtoV5ProviderFactories,
@@ -674,13 +619,8 @@
 
 	resource.ParallelTest(t, resource.TestCase{
 		PreCheck: func() {
-<<<<<<< HEAD
-			acctest.PreCheck(ctx, t)
-			acctest.PreCheckPartitionHasService(lexmodelbuildingservice.EndpointsID, t)
-=======
-			acctest.PreCheck(t)
-			acctest.PreCheckPartitionHasService(t, lexmodelbuildingservice.EndpointsID)
->>>>>>> 78d002fe
+			acctest.PreCheck(ctx, t)
+			acctest.PreCheckPartitionHasService(t, lexmodelbuildingservice.EndpointsID)
 		},
 		ErrorCheck:               acctest.ErrorCheck(t, lexmodelbuildingservice.EndpointsID),
 		ProtoV5ProviderFactories: acctest.ProtoV5ProviderFactories,
@@ -727,13 +667,8 @@
 
 	resource.ParallelTest(t, resource.TestCase{
 		PreCheck: func() {
-<<<<<<< HEAD
-			acctest.PreCheck(ctx, t)
-			acctest.PreCheckPartitionHasService(lexmodelbuildingservice.EndpointsID, t)
-=======
-			acctest.PreCheck(t)
-			acctest.PreCheckPartitionHasService(t, lexmodelbuildingservice.EndpointsID)
->>>>>>> 78d002fe
+			acctest.PreCheck(ctx, t)
+			acctest.PreCheckPartitionHasService(t, lexmodelbuildingservice.EndpointsID)
 		},
 		ErrorCheck:               acctest.ErrorCheck(t, lexmodelbuildingservice.EndpointsID),
 		ProtoV5ProviderFactories: acctest.ProtoV5ProviderFactories,
@@ -780,13 +715,8 @@
 
 	resource.ParallelTest(t, resource.TestCase{
 		PreCheck: func() {
-<<<<<<< HEAD
-			acctest.PreCheck(ctx, t)
-			acctest.PreCheckPartitionHasService(lexmodelbuildingservice.EndpointsID, t)
-=======
-			acctest.PreCheck(t)
-			acctest.PreCheckPartitionHasService(t, lexmodelbuildingservice.EndpointsID)
->>>>>>> 78d002fe
+			acctest.PreCheck(ctx, t)
+			acctest.PreCheckPartitionHasService(t, lexmodelbuildingservice.EndpointsID)
 		},
 		ErrorCheck:               acctest.ErrorCheck(t, lexmodelbuildingservice.EndpointsID),
 		ProtoV5ProviderFactories: acctest.ProtoV5ProviderFactories,
