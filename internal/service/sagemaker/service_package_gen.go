--- conflicted
+++ resolved
@@ -287,14 +287,12 @@
 			Factory:  resourceNotebookInstanceLifeCycleConfiguration,
 			TypeName: "aws_sagemaker_notebook_instance_lifecycle_configuration",
 			Name:     "Notebook Instance Lifecycle Configuration",
-<<<<<<< HEAD
-			Region: unique.Make(inttypes.ServicePackageResourceRegion{
-				IsOverrideEnabled:             true,
-				IsValidateOverrideInPartition: true,
-=======
-			Tags: unique.Make(types.ServicePackageResourceTags{
-				IdentifierAttribute: names.AttrARN,
->>>>>>> d293196e
+			Tags: unique.Make(inttypes.ServicePackageResourceTags{
+				IdentifierAttribute: names.AttrARN,
+			}),
+			Region: unique.Make(inttypes.ServicePackageResourceRegion{
+				IsOverrideEnabled:             true,
+				IsValidateOverrideInPartition: true,
 			}),
 		},
 		{
