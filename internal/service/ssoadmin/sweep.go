// Copyright (c) HashiCorp, Inc.
// SPDX-License-Identifier: MPL-2.0

package ssoadmin

import (
	"fmt"
	"log"

	"github.com/YakDriver/regexache"
	"github.com/aws/aws-sdk-go-v2/aws"
	"github.com/aws/aws-sdk-go-v2/service/ssoadmin"
	awstypes "github.com/aws/aws-sdk-go-v2/service/ssoadmin/types"
	"github.com/hashicorp/aws-sdk-go-base/v2/tfawserr"
	"github.com/hashicorp/terraform-plugin-testing/helper/resource"
	"github.com/hashicorp/terraform-provider-aws/internal/sweep"
	"github.com/hashicorp/terraform-provider-aws/internal/sweep/awsv2"
	"github.com/hashicorp/terraform-provider-aws/internal/sweep/framework"
	"github.com/hashicorp/terraform-provider-aws/internal/sweep/sdk"
	"github.com/hashicorp/terraform-provider-aws/names"
)

func RegisterSweepers() {
	resource.AddTestSweepers("aws_ssoadmin_account_assignment", &resource.Sweeper{
		Name: "aws_ssoadmin_account_assignment",
		F:    sweepAccountAssignments,
	})
	resource.AddTestSweepers("aws_ssoadmin_application", &resource.Sweeper{
		Name: "aws_ssoadmin_application",
		F:    sweepApplications,
	})
	resource.AddTestSweepers("aws_ssoadmin_permission_set", &resource.Sweeper{
		Name: "aws_ssoadmin_permission_set",
		F:    sweepPermissionSets,
		Dependencies: []string{
			"aws_ssoadmin_account_assignment",
		},
	})
}

func sweepAccountAssignments(region string) error {
	ctx := sweep.Context(region)
	client, err := sweep.SharedRegionalSweepClient(ctx, region)
	if err != nil {
		return fmt.Errorf("error getting client: %w", err)
	}
	conn := client.SSOAdminClient(ctx)

	var sweepResources []sweep.Sweepable

	accessDenied := regexache.MustCompile(`AccessDeniedException: .+ is not authorized to perform:`)

	// Need to Read the SSO Instance first; assumes the first instance returned
	// is where the permission sets exist as AWS SSO currently supports only 1 instance
	ds := dataSourceInstances()
	dsData := ds.Data(nil)

	if err := sdk.ReadResource(ctx, ds, dsData, client); err != nil {
		if accessDenied.MatchString(err.Error()) {
			log.Printf("[WARN] Skipping SSO Account Assignment sweep for %s: %s", region, err)
			return nil
		}
		return err
	}

	if v, ok := dsData.GetOk(names.AttrARNs); ok && len(v.([]any)) > 0 {
		instanceArn := v.([]any)[0].(string)

		// To sweep account assignments, we need to first determine which Permission Sets
		// are available and then search for their respective assignments
		input := ssoadmin.ListPermissionSetsInput{
			InstanceArn: aws.String(instanceArn),
		}

		var permissionSetArns []string
		paginator := ssoadmin.NewListPermissionSetsPaginator(conn, &input)
		for paginator.HasMorePages() {
			page, err := paginator.NextPage(ctx)
			if awsv2.SkipSweepError(err) || tfawserr.ErrMessageContains(err, "ValidationException", "The operation is not supported for this Identity Center instance") {
				log.Printf("[WARN] Skipping SSO Account Assignment sweep for %s: %s", region, err)
				return nil
			}
			if err != nil {
				return fmt.Errorf("error listing SSO Permission Sets for Account Assignment sweep: %w", err)
			}

			if page != nil {
				permissionSetArns = append(permissionSetArns, page.PermissionSets...)
			}
		}

		for _, permissionSetArn := range permissionSetArns {
			input := ssoadmin.ListAccountAssignmentsInput{
				AccountId:        aws.String(client.AccountID(ctx)),
				InstanceArn:      aws.String(instanceArn),
				PermissionSetArn: aws.String(permissionSetArn),
			}

			paginator := ssoadmin.NewListAccountAssignmentsPaginator(conn, &input)
			for paginator.HasMorePages() {
				page, err := paginator.NextPage(ctx)
				if awsv2.SkipSweepError(err) {
					log.Printf("[WARN] Skipping SSO Account Assignment sweep (PermissionSet %s) for %s: %s", permissionSetArn, region, err)
					continue
				}
				if err != nil {
					return fmt.Errorf("error listing SSO Account Assignments for Permission Set (%s): %w", permissionSetArn, err)
				}

				for _, a := range page.AccountAssignments {
					principalID := aws.ToString(a.PrincipalId)
					principalType := string(a.PrincipalType)
					targetID := aws.ToString(a.AccountId)
					targetType := awstypes.TargetTypeAwsAccount // only valid value currently accepted by API

					r := resourceAccountAssignment()
					d := r.Data(nil)
					d.SetId(fmt.Sprintf("%s,%s,%s,%s,%s,%s", principalID, principalType, targetID, targetType, permissionSetArn, instanceArn))

					sweepResources = append(sweepResources, sweep.NewSweepResource(r, d, client))
				}
			}
		}
	}

	if err := sweep.SweepOrchestrator(ctx, sweepResources); err != nil {
		return fmt.Errorf("error sweeping SSO Account Assignments: %w", err)
	}

	return nil
}

func sweepApplications(region string) error {
	ctx := sweep.Context(region)
	client, err := sweep.SharedRegionalSweepClient(ctx, region)
	if err != nil {
		return fmt.Errorf("error getting client: %w", err)
	}
	conn := client.SSOAdminClient(ctx)

	var sweepResources []sweep.Sweepable

	accessDenied := regexache.MustCompile(`AccessDeniedException: .+ is not authorized to perform:`)

	// Need to Read the SSO Instance first; assumes the first instance returned
	// is where the permission sets exist as AWS SSO currently supports only 1 instance
	ds := dataSourceInstances()
	dsData := ds.Data(nil)

	if err := sdk.ReadResource(ctx, ds, dsData, client); err != nil {
		if accessDenied.MatchString(err.Error()) {
			log.Printf("[WARN] Skipping SSO Application sweep for %s: %s", region, err)
			return nil
		}
		return err
	}

	if v, ok := dsData.GetOk(names.AttrARNs); ok && len(v.([]any)) > 0 {
		instanceArn := v.([]any)[0].(string)

		input := ssoadmin.ListApplicationsInput{
			InstanceArn: aws.String(instanceArn),
		}

		paginator := ssoadmin.NewListApplicationsPaginator(conn, &input)
		for paginator.HasMorePages() {
			page, err := paginator.NextPage(ctx)
			if awsv2.SkipSweepError(err) {
				log.Printf("[WARN] Skipping SSO Applications sweep for %s: %s", region, err)
				return nil
			}
			if err != nil {
				return fmt.Errorf("error listing SSO Applications: %w", err)
			}

			for _, application := range page.Applications {
				applicationARN := aws.ToString(application.ApplicationArn)
<<<<<<< HEAD
				log.Printf("[INFO] Deleting SSO Application: %s", applicationARN)

				sweepResources = append(sweepResources, framework.NewSweepResource(newApplicationResource, client, framework.NewAttribute("application_arn", applicationARN)))
=======
				sweepResources = append(sweepResources, framework.NewSweepResource(newResourceApplication, client, framework.NewAttribute("application_arn", applicationARN)))
>>>>>>> f7a3b98d
			}
		}
	}

	if err := sweep.SweepOrchestrator(ctx, sweepResources); err != nil {
		return fmt.Errorf("error sweeping SSO Applications: %w", err)
	}

	return nil
}

func sweepPermissionSets(region string) error {
	ctx := sweep.Context(region)
	client, err := sweep.SharedRegionalSweepClient(ctx, region)
	if err != nil {
		return fmt.Errorf("error getting client: %w", err)
	}
	conn := client.SSOAdminClient(ctx)

	var sweepResources []sweep.Sweepable

	accessDenied := regexache.MustCompile(`AccessDeniedException: .+ is not authorized to perform:`)

	// Need to Read the SSO Instance first; assumes the first instance returned
	// is where the permission sets exist as AWS SSO currently supports only 1 instance
	ds := dataSourceInstances()
	dsData := ds.Data(nil)

	if err := sdk.ReadResource(ctx, ds, dsData, client); err != nil {
		if accessDenied.MatchString(err.Error()) {
			log.Printf("[WARN] Skipping SSO Permission Set sweep for %s: %s", region, err)
			return nil
		}
		return err
	}

	if v, ok := dsData.GetOk(names.AttrARNs); ok && len(v.([]any)) > 0 {
		instanceArn := v.([]any)[0].(string)

		input := ssoadmin.ListPermissionSetsInput{
			InstanceArn: aws.String(instanceArn),
		}

		paginator := ssoadmin.NewListPermissionSetsPaginator(conn, &input)
		for paginator.HasMorePages() {
			page, err := paginator.NextPage(ctx)
			if awsv2.SkipSweepError(err) || tfawserr.ErrMessageContains(err, "ValidationException", "The operation is not supported for this Identity Center instance") {
				log.Printf("[WARN] Skipping SSO Permission Set sweep for %s: %s", region, err)
				return nil
			}
			if err != nil {
				return fmt.Errorf("error listing SSO Permission Sets: %w", err)
			}

			for _, permissionSetArn := range page.PermissionSets {
<<<<<<< HEAD
				log.Printf("[INFO] Deleting SSO Permission Set: %s", permissionSetArn)

				r := resourcePermissionSet()
=======
				r := ResourcePermissionSet()
>>>>>>> f7a3b98d
				d := r.Data(nil)
				d.SetId(fmt.Sprintf("%s,%s", permissionSetArn, instanceArn))

				sweepResources = append(sweepResources, sweep.NewSweepResource(r, d, client))
			}
		}
	}

	if err := sweep.SweepOrchestrator(ctx, sweepResources); err != nil {
		return fmt.Errorf("error sweeping SSO Permission Sets: %w", err)
	}

	return nil
}<|MERGE_RESOLUTION|>--- conflicted
+++ resolved
@@ -137,7 +137,6 @@
 		return fmt.Errorf("error getting client: %w", err)
 	}
 	conn := client.SSOAdminClient(ctx)
-
 	var sweepResources []sweep.Sweepable
 
 	accessDenied := regexache.MustCompile(`AccessDeniedException: .+ is not authorized to perform:`)
@@ -156,10 +155,9 @@
 	}
 
 	if v, ok := dsData.GetOk(names.AttrARNs); ok && len(v.([]any)) > 0 {
-		instanceArn := v.([]any)[0].(string)
-
+		instanceARN := v.([]any)[0].(string)
 		input := ssoadmin.ListApplicationsInput{
-			InstanceArn: aws.String(instanceArn),
+			InstanceArn: aws.String(instanceARN),
 		}
 
 		paginator := ssoadmin.NewListApplicationsPaginator(conn, &input)
@@ -175,13 +173,9 @@
 
 			for _, application := range page.Applications {
 				applicationARN := aws.ToString(application.ApplicationArn)
-<<<<<<< HEAD
 				log.Printf("[INFO] Deleting SSO Application: %s", applicationARN)
 
 				sweepResources = append(sweepResources, framework.NewSweepResource(newApplicationResource, client, framework.NewAttribute("application_arn", applicationARN)))
-=======
-				sweepResources = append(sweepResources, framework.NewSweepResource(newResourceApplication, client, framework.NewAttribute("application_arn", applicationARN)))
->>>>>>> f7a3b98d
 			}
 		}
 	}
@@ -200,7 +194,6 @@
 		return fmt.Errorf("error getting client: %w", err)
 	}
 	conn := client.SSOAdminClient(ctx)
-
 	var sweepResources []sweep.Sweepable
 
 	accessDenied := regexache.MustCompile(`AccessDeniedException: .+ is not authorized to perform:`)
@@ -219,10 +212,9 @@
 	}
 
 	if v, ok := dsData.GetOk(names.AttrARNs); ok && len(v.([]any)) > 0 {
-		instanceArn := v.([]any)[0].(string)
-
+		instanceARN := v.([]any)[0].(string)
 		input := ssoadmin.ListPermissionSetsInput{
-			InstanceArn: aws.String(instanceArn),
+			InstanceArn: aws.String(instanceARN),
 		}
 
 		paginator := ssoadmin.NewListPermissionSetsPaginator(conn, &input)
@@ -236,16 +228,12 @@
 				return fmt.Errorf("error listing SSO Permission Sets: %w", err)
 			}
 
-			for _, permissionSetArn := range page.PermissionSets {
-<<<<<<< HEAD
-				log.Printf("[INFO] Deleting SSO Permission Set: %s", permissionSetArn)
+			for _, permissionSetARN := range page.PermissionSets {
+				log.Printf("[INFO] Deleting SSO Permission Set: %s", permissionSetARN)
 
 				r := resourcePermissionSet()
-=======
-				r := ResourcePermissionSet()
->>>>>>> f7a3b98d
 				d := r.Data(nil)
-				d.SetId(fmt.Sprintf("%s,%s", permissionSetArn, instanceArn))
+				d.SetId(fmt.Sprintf("%s,%s", permissionSetARN, instanceARN))
 
 				sweepResources = append(sweepResources, sweep.NewSweepResource(r, d, client))
 			}
