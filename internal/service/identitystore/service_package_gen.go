// Code generated by internal/generate/servicepackage/main.go; DO NOT EDIT.

package identitystore

import (
	"context"

	"github.com/aws/aws-sdk-go-v2/aws"
	"github.com/aws/aws-sdk-go-v2/service/identitystore"
	"github.com/hashicorp/terraform-provider-aws/internal/conns"
	"github.com/hashicorp/terraform-provider-aws/internal/types"
	"github.com/hashicorp/terraform-provider-aws/names"
)

type servicePackage struct{}

func (p *servicePackage) FrameworkDataSources(ctx context.Context) []*types.ServicePackageFrameworkDataSource {
	return []*types.ServicePackageFrameworkDataSource{
		{
<<<<<<< HEAD
			Factory: newGroupMembershipsDataSource,
			Name:    "Group Memberships",
		},
		{
			Factory: newGroupsDataSource,
			Name:    "Groups",
=======
			Factory:  newGroupsDataSource,
			TypeName: "aws_identitystore_groups",
			Name:     "Groups",
>>>>>>> 3c7da8fb
		},
	}
}

func (p *servicePackage) FrameworkResources(ctx context.Context) []*types.ServicePackageFrameworkResource {
	return []*types.ServicePackageFrameworkResource{}
}

func (p *servicePackage) SDKDataSources(ctx context.Context) []*types.ServicePackageSDKDataSource {
	return []*types.ServicePackageSDKDataSource{
		{
			Factory:  dataSourceGroup,
			TypeName: "aws_identitystore_group",
			Name:     "Group",
		},
		{
			Factory:  dataSourceUser,
			TypeName: "aws_identitystore_user",
			Name:     "User",
		},
	}
}

func (p *servicePackage) SDKResources(ctx context.Context) []*types.ServicePackageSDKResource {
	return []*types.ServicePackageSDKResource{
		{
			Factory:  resourceGroup,
			TypeName: "aws_identitystore_group",
			Name:     "Group",
		},
		{
			Factory:  resourceGroupMembership,
			TypeName: "aws_identitystore_group_membership",
			Name:     "Group Membership",
		},
		{
			Factory:  resourceUser,
			TypeName: "aws_identitystore_user",
			Name:     "User",
		},
	}
}

func (p *servicePackage) ServicePackageName() string {
	return names.IdentityStore
}

// NewClient returns a new AWS SDK for Go v2 client for this service package's AWS API.
func (p *servicePackage) NewClient(ctx context.Context, config map[string]any) (*identitystore.Client, error) {
	cfg := *(config["aws_sdkv2_config"].(*aws.Config))
	optFns := []func(*identitystore.Options){
		identitystore.WithEndpointResolverV2(newEndpointResolverV2()),
		withBaseEndpoint(config[names.AttrEndpoint].(string)),
		withExtraOptions(ctx, p, config),
	}

	return identitystore.NewFromConfig(cfg, optFns...), nil
}

// withExtraOptions returns a functional option that allows this service package to specify extra API client options.
// This option is always called after any generated options.
func withExtraOptions(ctx context.Context, sp conns.ServicePackage, config map[string]any) func(*identitystore.Options) {
	if v, ok := sp.(interface {
		withExtraOptions(context.Context, map[string]any) []func(*identitystore.Options)
	}); ok {
		optFns := v.withExtraOptions(ctx, config)

		return func(o *identitystore.Options) {
			for _, optFn := range optFns {
				optFn(o)
			}
		}
	}

	return func(*identitystore.Options) {}
}

func ServicePackage(ctx context.Context) conns.ServicePackage {
	return &servicePackage{}
}<|MERGE_RESOLUTION|>--- conflicted
+++ resolved
@@ -17,18 +17,14 @@
 func (p *servicePackage) FrameworkDataSources(ctx context.Context) []*types.ServicePackageFrameworkDataSource {
 	return []*types.ServicePackageFrameworkDataSource{
 		{
-<<<<<<< HEAD
 			Factory: newGroupMembershipsDataSource,
+			TypeName: "aws_identitystore_group_memberships",
 			Name:    "Group Memberships",
 		},
 		{
-			Factory: newGroupsDataSource,
-			Name:    "Groups",
-=======
 			Factory:  newGroupsDataSource,
 			TypeName: "aws_identitystore_groups",
 			Name:     "Groups",
->>>>>>> 3c7da8fb
 		},
 	}
 }
