--- conflicted
+++ resolved
@@ -149,20 +149,14 @@
 			Factory:  resourceExternalKey,
 			TypeName: "aws_kms_external_key",
 			Name:     "External Key",
-<<<<<<< HEAD
-			Tags: &inttypes.ServicePackageResourceTags{
-				IdentifierAttribute: names.AttrID,
-			},
-			Region: &inttypes.ServicePackageResourceRegion{
-				IsGlobal:                      false,
-				IsOverrideEnabled:             true,
-				IsValidateOverrideInPartition: true,
-			},
-=======
-			Tags: unique.Make(types.ServicePackageResourceTags{
-				IdentifierAttribute: names.AttrID,
-			}),
->>>>>>> 45438b17
+			Tags: unique.Make(inttypes.ServicePackageResourceTags{
+				IdentifierAttribute: names.AttrID,
+			}),
+			Region: &inttypes.ServicePackageResourceRegion{
+				IsGlobal:                      false,
+				IsOverrideEnabled:             true,
+				IsValidateOverrideInPartition: true,
+			},
 		},
 		{
 			Factory:  resourceGrant,
@@ -178,20 +172,14 @@
 			Factory:  resourceKey,
 			TypeName: "aws_kms_key",
 			Name:     "Key",
-<<<<<<< HEAD
-			Tags: &inttypes.ServicePackageResourceTags{
-				IdentifierAttribute: names.AttrID,
-			},
-			Region: &inttypes.ServicePackageResourceRegion{
-				IsGlobal:                      false,
-				IsOverrideEnabled:             true,
-				IsValidateOverrideInPartition: true,
-			},
-=======
-			Tags: unique.Make(types.ServicePackageResourceTags{
-				IdentifierAttribute: names.AttrID,
-			}),
->>>>>>> 45438b17
+			Tags: unique.Make(inttypes.ServicePackageResourceTags{
+				IdentifierAttribute: names.AttrID,
+			}),
+			Region: &inttypes.ServicePackageResourceRegion{
+				IsGlobal:                      false,
+				IsOverrideEnabled:             true,
+				IsValidateOverrideInPartition: true,
+			},
 		},
 		{
 			Factory:  resourceKeyPolicy,
@@ -207,39 +195,27 @@
 			Factory:  resourceReplicaExternalKey,
 			TypeName: "aws_kms_replica_external_key",
 			Name:     "Replica External Key",
-<<<<<<< HEAD
-			Tags: &inttypes.ServicePackageResourceTags{
-				IdentifierAttribute: names.AttrID,
-			},
-			Region: &inttypes.ServicePackageResourceRegion{
-				IsGlobal:                      false,
-				IsOverrideEnabled:             true,
-				IsValidateOverrideInPartition: true,
-			},
-=======
-			Tags: unique.Make(types.ServicePackageResourceTags{
-				IdentifierAttribute: names.AttrID,
-			}),
->>>>>>> 45438b17
+			Tags: unique.Make(inttypes.ServicePackageResourceTags{
+				IdentifierAttribute: names.AttrID,
+			}),
+			Region: &inttypes.ServicePackageResourceRegion{
+				IsGlobal:                      false,
+				IsOverrideEnabled:             true,
+				IsValidateOverrideInPartition: true,
+			},
 		},
 		{
 			Factory:  resourceReplicaKey,
 			TypeName: "aws_kms_replica_key",
 			Name:     "Replica Key",
-<<<<<<< HEAD
-			Tags: &inttypes.ServicePackageResourceTags{
-				IdentifierAttribute: names.AttrID,
-			},
-			Region: &inttypes.ServicePackageResourceRegion{
-				IsGlobal:                      false,
-				IsOverrideEnabled:             true,
-				IsValidateOverrideInPartition: true,
-			},
-=======
-			Tags: unique.Make(types.ServicePackageResourceTags{
-				IdentifierAttribute: names.AttrID,
-			}),
->>>>>>> 45438b17
+			Tags: unique.Make(inttypes.ServicePackageResourceTags{
+				IdentifierAttribute: names.AttrID,
+			}),
+			Region: &inttypes.ServicePackageResourceRegion{
+				IsGlobal:                      false,
+				IsOverrideEnabled:             true,
+				IsValidateOverrideInPartition: true,
+			},
 		},
 	}
 }
