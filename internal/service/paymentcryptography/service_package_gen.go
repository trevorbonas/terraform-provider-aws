// Code generated by internal/generate/servicepackage/main.go; DO NOT EDIT.

package paymentcryptography

import (
	"context"
	"unique"

	"github.com/aws/aws-sdk-go-v2/aws"
	"github.com/aws/aws-sdk-go-v2/service/paymentcryptography"
	"github.com/hashicorp/terraform-plugin-log/tflog"
	"github.com/hashicorp/terraform-provider-aws/internal/conns"
	inttypes "github.com/hashicorp/terraform-provider-aws/internal/types"
	"github.com/hashicorp/terraform-provider-aws/names"
)

type servicePackage struct{}

func (p *servicePackage) FrameworkDataSources(ctx context.Context) []*inttypes.ServicePackageFrameworkDataSource {
	return []*inttypes.ServicePackageFrameworkDataSource{}
}

func (p *servicePackage) FrameworkResources(ctx context.Context) []*inttypes.ServicePackageFrameworkResource {
	return []*inttypes.ServicePackageFrameworkResource{
		{
			Factory:  newResourceKey,
			TypeName: "aws_paymentcryptography_key",
			Name:     "Key",
			Tags: unique.Make(inttypes.ServicePackageResourceTags{
				IdentifierAttribute: names.AttrARN,
<<<<<<< HEAD
			},
			Region: &itypes.ServicePackageResourceRegion{
				IsGlobal:                      false,
				IsOverrideEnabled:             true,
				IsValidateOverrideInPartition: true,
			},
=======
			}),
			Region: unique.Make(inttypes.ServicePackageResourceRegion{
				IsOverrideEnabled: false,
			}),
>>>>>>> f69f8d8f
		},
		{
			Factory:  newResourceKeyAlias,
			TypeName: "aws_paymentcryptography_key_alias",
			Name:     "Key Alias",
<<<<<<< HEAD
			Region: &itypes.ServicePackageResourceRegion{
				IsGlobal:                      false,
				IsOverrideEnabled:             true,
				IsValidateOverrideInPartition: true,
			},
=======
			Region: unique.Make(inttypes.ServicePackageResourceRegion{
				IsOverrideEnabled: false,
			}),
>>>>>>> f69f8d8f
		},
	}
}

func (p *servicePackage) SDKDataSources(ctx context.Context) []*inttypes.ServicePackageSDKDataSource {
	return []*inttypes.ServicePackageSDKDataSource{}
}

func (p *servicePackage) SDKResources(ctx context.Context) []*inttypes.ServicePackageSDKResource {
	return []*inttypes.ServicePackageSDKResource{}
}

func (p *servicePackage) ServicePackageName() string {
	return names.PaymentCryptography
}

// NewClient returns a new AWS SDK for Go v2 client for this service package's AWS API.
func (p *servicePackage) NewClient(ctx context.Context, config map[string]any) (*paymentcryptography.Client, error) {
	cfg := *(config["aws_sdkv2_config"].(*aws.Config))
	optFns := []func(*paymentcryptography.Options){
		paymentcryptography.WithEndpointResolverV2(newEndpointResolverV2()),
		withBaseEndpoint(config[names.AttrEndpoint].(string)),
		func(o *paymentcryptography.Options) {
			if region := config[names.AttrRegion].(string); o.Region != region {
				tflog.Info(ctx, "overriding provider-configured AWS API region", map[string]any{
					"service":         p.ServicePackageName(),
					"original_region": o.Region,
					"override_region": region,
				})
				o.Region = region
			}
		},
		withExtraOptions(ctx, p, config),
	}

	return paymentcryptography.NewFromConfig(cfg, optFns...), nil
}

// withExtraOptions returns a functional option that allows this service package to specify extra API client options.
// This option is always called after any generated options.
func withExtraOptions(ctx context.Context, sp conns.ServicePackage, config map[string]any) func(*paymentcryptography.Options) {
	if v, ok := sp.(interface {
		withExtraOptions(context.Context, map[string]any) []func(*paymentcryptography.Options)
	}); ok {
		optFns := v.withExtraOptions(ctx, config)

		return func(o *paymentcryptography.Options) {
			for _, optFn := range optFns {
				optFn(o)
			}
		}
	}

	return func(*paymentcryptography.Options) {}
}

func ServicePackage(ctx context.Context) conns.ServicePackage {
	return &servicePackage{}
}<|MERGE_RESOLUTION|>--- conflicted
+++ resolved
@@ -28,35 +28,20 @@
 			Name:     "Key",
 			Tags: unique.Make(inttypes.ServicePackageResourceTags{
 				IdentifierAttribute: names.AttrARN,
-<<<<<<< HEAD
-			},
-			Region: &itypes.ServicePackageResourceRegion{
-				IsGlobal:                      false,
+			}),
+			Region: unique.Make(inttypes.ServicePackageResourceRegion{
 				IsOverrideEnabled:             true,
 				IsValidateOverrideInPartition: true,
-			},
-=======
 			}),
-			Region: unique.Make(inttypes.ServicePackageResourceRegion{
-				IsOverrideEnabled: false,
-			}),
->>>>>>> f69f8d8f
 		},
 		{
 			Factory:  newResourceKeyAlias,
 			TypeName: "aws_paymentcryptography_key_alias",
 			Name:     "Key Alias",
-<<<<<<< HEAD
-			Region: &itypes.ServicePackageResourceRegion{
-				IsGlobal:                      false,
+			Region: unique.Make(inttypes.ServicePackageResourceRegion{
 				IsOverrideEnabled:             true,
 				IsValidateOverrideInPartition: true,
-			},
-=======
-			Region: unique.Make(inttypes.ServicePackageResourceRegion{
-				IsOverrideEnabled: false,
 			}),
->>>>>>> f69f8d8f
 		},
 	}
 }
