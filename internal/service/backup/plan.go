--- conflicted
+++ resolved
@@ -352,13 +352,8 @@
 		if v, ok := tfMap["lifecycle"].([]any); ok && len(v) > 0 && v[0] != nil {
 			apiObject.Lifecycle = expandLifecycle(v[0].(map[string]any))
 		}
-<<<<<<< HEAD
-		if v, ok := tfMap["recovery_point_tags"].(map[string]interface{}); ok && len(v) > 0 {
+		if v, ok := tfMap["recovery_point_tags"].(map[string]any); ok && len(v) > 0 {
 			apiObject.RecoveryPointTags = svcTags(tftags.New(ctx, v).IgnoreAWS())
-=======
-		if v, ok := tfMap["recovery_point_tags"].(map[string]any); ok && len(v) > 0 {
-			apiObject.RecoveryPointTags = Tags(tftags.New(ctx, v).IgnoreAWS())
->>>>>>> 58002c3e
 		}
 		if v, ok := tfMap["rule_name"].(string); ok && v != "" {
 			apiObject.RuleName = aws.String(v)
