--- conflicted
+++ resolved
@@ -5945,7 +5945,6 @@
 					"latest_restorable_time",
 				},
 			},
-<<<<<<< HEAD
 			{
 				Config: testAccInstanceConfig_gp3(rName, testAccInstanceConfig_orderableClassMySQLGP3, 400),
 				Check: resource.ComposeAggregateTestCheckFunc(
@@ -5956,8 +5955,6 @@
 					resource.TestCheckResourceAttr(resourceName, "storage_type", "gp3"),
 				),
 			},
-=======
->>>>>>> 7a50b4dc
 		},
 	})
 }
@@ -6002,7 +5999,6 @@
 				},
 			},
 			{
-<<<<<<< HEAD
 				Config: testAccInstanceConfig_gp3(rName, testAccInstanceConfig_orderableClassPostgresGP3, 400),
 				Check: resource.ComposeAggregateTestCheckFunc(
 					testAccCheckInstanceExists(resourceName, &v),
@@ -6010,15 +6006,6 @@
 					resource.TestCheckResourceAttr(resourceName, "iops", "12000"),
 					resource.TestCheckResourceAttr(resourceName, "storage_throughput", "500"),
 					resource.TestCheckResourceAttr(resourceName, "storage_type", "gp3"),
-=======
-				Config: testAccInstanceConfig_Storage_gp3(rName, testAccInstanceConfig_orderableClassMySQLGP3, 300),
-				Check: resource.ComposeAggregateTestCheckFunc(
-					testAccCheckDBInstanceExists(ctx, resourceName, &v),
-					resource.TestCheckResourceAttr(resourceName, names.AttrAllocatedStorage, "300"),
-					resource.TestCheckResourceAttr(resourceName, names.AttrIOPS, "3000"),
-					resource.TestCheckResourceAttr(resourceName, "storage_throughput", "125"),
-					resource.TestCheckResourceAttr(resourceName, names.AttrStorageType, "gp3"),
->>>>>>> 7a50b4dc
 				),
 			},
 		},
@@ -6170,85 +6157,6 @@
 	})
 }
 
-// https://github.com/hashicorp/terraform-provider-aws/issues/33512
-func TestAccRDSInstance_Storage_changeIOPSThroughput(t *testing.T) {
-	ctx := acctest.Context(t)
-	if testing.Short() {
-		t.Skip("skipping long-running test in short mode")
-	}
-
-	var v types.DBInstance
-	resourceName := "aws_db_instance.test"
-	rName := sdkacctest.RandomWithPrefix(acctest.ResourcePrefix)
-
-	resource.ParallelTest(t, resource.TestCase{
-		PreCheck:                 func() { acctest.PreCheck(ctx, t) },
-		ErrorCheck:               acctest.ErrorCheck(t, names.RDSServiceID),
-		ProtoV5ProviderFactories: acctest.ProtoV5ProviderFactories,
-		CheckDestroy:             testAccCheckDBInstanceDestroy(ctx),
-		Steps: []resource.TestStep{
-			{
-				Config: testAccInstanceConfig_Storage_throughput(rName, 12000, 500),
-				Check: resource.ComposeAggregateTestCheckFunc(
-					testAccCheckDBInstanceExists(ctx, resourceName, &v),
-					resource.TestCheckResourceAttr(resourceName, names.AttrIOPS, "12000"),
-					resource.TestCheckResourceAttr(resourceName, "storage_throughput", "500"),
-					resource.TestCheckResourceAttr(resourceName, names.AttrStorageType, "gp3"),
-				),
-			},
-			{
-				Config: testAccInstanceConfig_Storage_throughput(rName, 13000, 600),
-				Check: resource.ComposeAggregateTestCheckFunc(
-					testAccCheckDBInstanceExists(ctx, resourceName, &v),
-					resource.TestCheckResourceAttr(resourceName, names.AttrIOPS, "13000"),
-					resource.TestCheckResourceAttr(resourceName, "storage_throughput", "600"),
-					resource.TestCheckResourceAttr(resourceName, names.AttrStorageType, "gp3"),
-				),
-			},
-		},
-	})
-}
-
-// https://github.com/hashicorp/terraform-provider-aws/issues/33512
-func TestAccRDSInstance_Storage_changeIOPS(t *testing.T) {
-	ctx := acctest.Context(t)
-	if testing.Short() {
-		t.Skip("skipping long-running test in short mode")
-	}
-
-	var v types.DBInstance
-	resourceName := "aws_db_instance.test"
-	rName := sdkacctest.RandomWithPrefix(acctest.ResourcePrefix)
-
-	resource.ParallelTest(t, resource.TestCase{
-		PreCheck:                 func() { acctest.PreCheck(ctx, t) },
-		ErrorCheck:               acctest.ErrorCheck(t, names.RDSServiceID),
-		ProtoV5ProviderFactories: acctest.ProtoV5ProviderFactories,
-		CheckDestroy:             testAccCheckDBInstanceDestroy(ctx),
-		Steps: []resource.TestStep{
-			{
-				Config: testAccInstanceConfig_Storage_throughput(rName, 12000, 500),
-				Check: resource.ComposeAggregateTestCheckFunc(
-					testAccCheckDBInstanceExists(ctx, resourceName, &v),
-					resource.TestCheckResourceAttr(resourceName, names.AttrIOPS, "12000"),
-					resource.TestCheckResourceAttr(resourceName, "storage_throughput", "500"),
-					resource.TestCheckResourceAttr(resourceName, names.AttrStorageType, "gp3"),
-				),
-			},
-			{
-				Config: testAccInstanceConfig_Storage_throughput(rName, 13000, 500),
-				Check: resource.ComposeAggregateTestCheckFunc(
-					testAccCheckDBInstanceExists(ctx, resourceName, &v),
-					resource.TestCheckResourceAttr(resourceName, names.AttrIOPS, "13000"),
-					resource.TestCheckResourceAttr(resourceName, "storage_throughput", "500"),
-					resource.TestCheckResourceAttr(resourceName, names.AttrStorageType, "gp3"),
-				),
-			},
-		},
-	})
-}
-
-<<<<<<< HEAD
 func TestAccRDSInstance_storageIO(t *testing.T) {
 	if testing.Short() {
 		t.Skip("skipping long-running test in short mode")
@@ -6297,12 +6205,87 @@
 	})
 }
 
-func TestAccRDSInstance_storageTypePostgres(t *testing.T) {
-=======
+// https://github.com/hashicorp/terraform-provider-aws/issues/33512
+func TestAccRDSInstance_Storage_changeIOPSThroughput(t *testing.T) {
+	ctx := acctest.Context(t)
+	if testing.Short() {
+		t.Skip("skipping long-running test in short mode")
+	}
+
+	var v types.DBInstance
+	resourceName := "aws_db_instance.test"
+	rName := sdkacctest.RandomWithPrefix(acctest.ResourcePrefix)
+
+	resource.ParallelTest(t, resource.TestCase{
+		PreCheck:                 func() { acctest.PreCheck(ctx, t) },
+		ErrorCheck:               acctest.ErrorCheck(t, names.RDSServiceID),
+		ProtoV5ProviderFactories: acctest.ProtoV5ProviderFactories,
+		CheckDestroy:             testAccCheckDBInstanceDestroy(ctx),
+		Steps: []resource.TestStep{
+			{
+				Config: testAccInstanceConfig_Storage_throughput(rName, 12000, 500),
+				Check: resource.ComposeAggregateTestCheckFunc(
+					testAccCheckDBInstanceExists(ctx, resourceName, &v),
+					resource.TestCheckResourceAttr(resourceName, names.AttrIOPS, "12000"),
+					resource.TestCheckResourceAttr(resourceName, "storage_throughput", "500"),
+					resource.TestCheckResourceAttr(resourceName, names.AttrStorageType, "gp3"),
+				),
+			},
+			{
+				Config: testAccInstanceConfig_Storage_throughput(rName, 13000, 600),
+				Check: resource.ComposeAggregateTestCheckFunc(
+					testAccCheckDBInstanceExists(ctx, resourceName, &v),
+					resource.TestCheckResourceAttr(resourceName, names.AttrIOPS, "13000"),
+					resource.TestCheckResourceAttr(resourceName, "storage_throughput", "600"),
+					resource.TestCheckResourceAttr(resourceName, names.AttrStorageType, "gp3"),
+				),
+			},
+		},
+	})
+}
+
+// https://github.com/hashicorp/terraform-provider-aws/issues/33512
+func TestAccRDSInstance_Storage_changeIOPS(t *testing.T) {
+	ctx := acctest.Context(t)
+	if testing.Short() {
+		t.Skip("skipping long-running test in short mode")
+	}
+
+	var v types.DBInstance
+	resourceName := "aws_db_instance.test"
+	rName := sdkacctest.RandomWithPrefix(acctest.ResourcePrefix)
+
+	resource.ParallelTest(t, resource.TestCase{
+		PreCheck:                 func() { acctest.PreCheck(ctx, t) },
+		ErrorCheck:               acctest.ErrorCheck(t, names.RDSServiceID),
+		ProtoV5ProviderFactories: acctest.ProtoV5ProviderFactories,
+		CheckDestroy:             testAccCheckDBInstanceDestroy(ctx),
+		Steps: []resource.TestStep{
+			{
+				Config: testAccInstanceConfig_Storage_throughput(rName, 12000, 500),
+				Check: resource.ComposeAggregateTestCheckFunc(
+					testAccCheckDBInstanceExists(ctx, resourceName, &v),
+					resource.TestCheckResourceAttr(resourceName, names.AttrIOPS, "12000"),
+					resource.TestCheckResourceAttr(resourceName, "storage_throughput", "500"),
+					resource.TestCheckResourceAttr(resourceName, names.AttrStorageType, "gp3"),
+				),
+			},
+			{
+				Config: testAccInstanceConfig_Storage_throughput(rName, 13000, 500),
+				Check: resource.ComposeAggregateTestCheckFunc(
+					testAccCheckDBInstanceExists(ctx, resourceName, &v),
+					resource.TestCheckResourceAttr(resourceName, names.AttrIOPS, "13000"),
+					resource.TestCheckResourceAttr(resourceName, "storage_throughput", "500"),
+					resource.TestCheckResourceAttr(resourceName, names.AttrStorageType, "gp3"),
+				),
+			},
+		},
+	})
+}
+
 // https://github.com/hashicorp/terraform-provider-aws/issues/33512
 func TestAccRDSInstance_Storage_throughputSSE(t *testing.T) {
 	ctx := acctest.Context(t)
->>>>>>> 7a50b4dc
 	if testing.Short() {
 		t.Skip("skipping long-running test in short mode")
 	}
@@ -12581,7 +12564,6 @@
 `, rName, iops, throughput))
 }
 
-<<<<<<< HEAD
 func testAccInstanceConfig_storageIO(rName string, iops int) string {
 	return acctest.ConfigCompose(
 		testAccInstanceConfig_orderableClassMySQLGP3(),
@@ -12607,8 +12589,6 @@
 `, rName, iops))
 }
 
-func testAccInstanceConfig_storageTypePostgres(rName string, storageType string, allocatedStorage int) string {
-=======
 func testAccInstanceConfig_Storage_throughputSSE(rName string, iops, throughput int) string {
 	return fmt.Sprintf(`
 data "aws_rds_engine_version" "default" {
@@ -12644,7 +12624,6 @@
 }
 
 func testAccInstanceConfig_Storage_typePostgres(rName string, storageType string, allocatedStorage int) string {
->>>>>>> 7a50b4dc
 	return fmt.Sprintf(`
 data "aws_rds_engine_version" "default" {
   engine = %[1]q
