package rds_test

import (
	"context"
	"errors"
	"fmt"
	"testing"

	"github.com/aws/aws-sdk-go/aws"
	"github.com/aws/aws-sdk-go/service/rds"
	sdkacctest "github.com/hashicorp/terraform-plugin-sdk/v2/helper/acctest"
	"github.com/hashicorp/terraform-plugin-sdk/v2/helper/resource"
	"github.com/hashicorp/terraform-plugin-sdk/v2/terraform"
	"github.com/hashicorp/terraform-provider-aws/internal/acctest"
	"github.com/hashicorp/terraform-provider-aws/internal/conns"
	tfrds "github.com/hashicorp/terraform-provider-aws/internal/service/rds"
	"github.com/hashicorp/terraform-provider-aws/internal/tfresource"
)

func TestAccRDSClusterParameterGroup_basic(t *testing.T) {
	ctx := acctest.Context(t)
	var v rds.DBClusterParameterGroup
	resourceName := "aws_rds_cluster_parameter_group.test"
	rName := sdkacctest.RandomWithPrefix(acctest.ResourcePrefix)

	resource.ParallelTest(t, resource.TestCase{
		PreCheck:                 func() { acctest.PreCheck(t) },
		ErrorCheck:               acctest.ErrorCheck(t, rds.EndpointsID),
		ProtoV5ProviderFactories: acctest.ProtoV5ProviderFactories,
		CheckDestroy:             testAccCheckClusterParameterGroupDestroy(ctx),
		Steps: []resource.TestStep{
			{
				Config: testAccClusterParameterGroupConfig_basic(rName),
				Check: resource.ComposeTestCheckFunc(
<<<<<<< HEAD
					testAccCheckClusterParameterGroupExists(resourceName, &v),
					testAccCheckClusterParameterGroupAttributes(&v, rName),
					acctest.CheckResourceAttrRegionalARN(resourceName, "arn", "rds", fmt.Sprintf("cluster-pg:%s", rName)),
					resource.TestCheckResourceAttr(resourceName, "name", rName),
=======
					testAccCheckClusterParameterGroupExists(ctx, resourceName, &v),
					testAccCheckClusterParameterGroupAttributes(&v, parameterGroupName),
					acctest.CheckResourceAttrRegionalARN(resourceName, "arn", "rds", fmt.Sprintf("cluster-pg:%s", parameterGroupName)),
					resource.TestCheckResourceAttr(resourceName, "name", parameterGroupName),
>>>>>>> 921ff746
					resource.TestCheckResourceAttr(resourceName, "family", "aurora5.6"),
					resource.TestCheckResourceAttr(resourceName, "description", "Test cluster parameter group for terraform"),
					resource.TestCheckTypeSetElemNestedAttrs(resourceName, "parameter.*", map[string]string{
						"name":  "character_set_results",
						"value": "utf8",
					}),
					resource.TestCheckTypeSetElemNestedAttrs(resourceName, "parameter.*", map[string]string{
						"name":  "character_set_server",
						"value": "utf8",
					}),
					resource.TestCheckTypeSetElemNestedAttrs(resourceName, "parameter.*", map[string]string{
						"name":  "character_set_client",
						"value": "utf8",
					}),
					resource.TestCheckResourceAttr(resourceName, "tags.%", "0"),
				),
			},
			{
				ResourceName:      resourceName,
				ImportState:       true,
				ImportStateVerify: true,
			},
			{
				Config: testAccClusterParameterGroupConfig_addParameters(rName),
				Check: resource.ComposeTestCheckFunc(
<<<<<<< HEAD
					testAccCheckClusterParameterGroupExists(resourceName, &v),
					testAccCheckClusterParameterGroupAttributes(&v, rName),
					resource.TestCheckResourceAttr(resourceName, "name", rName),
=======
					testAccCheckClusterParameterGroupExists(ctx, resourceName, &v),
					testAccCheckClusterParameterGroupAttributes(&v, parameterGroupName),
					resource.TestCheckResourceAttr(resourceName, "name", parameterGroupName),
>>>>>>> 921ff746
					resource.TestCheckResourceAttr(resourceName, "family", "aurora5.6"),
					resource.TestCheckResourceAttr(resourceName, "description", "Test cluster parameter group for terraform"),
					resource.TestCheckTypeSetElemNestedAttrs(resourceName, "parameter.*", map[string]string{
						"name":  "collation_connection",
						"value": "utf8_unicode_ci",
					}),
					resource.TestCheckTypeSetElemNestedAttrs(resourceName, "parameter.*", map[string]string{
						"name":  "character_set_results",
						"value": "utf8",
					}),
					resource.TestCheckTypeSetElemNestedAttrs(resourceName, "parameter.*", map[string]string{
						"name":  "character_set_server",
						"value": "utf8",
					}),
					resource.TestCheckTypeSetElemNestedAttrs(resourceName, "parameter.*", map[string]string{
						"name":  "collation_server",
						"value": "utf8_unicode_ci",
					}),
					resource.TestCheckTypeSetElemNestedAttrs(resourceName, "parameter.*", map[string]string{
						"name":  "character_set_client",
						"value": "utf8",
					}),
					resource.TestCheckResourceAttr(resourceName, "tags.%", "0"),
				),
			},
			{
				Config: testAccClusterParameterGroupConfig_basic(rName),
				Check: resource.ComposeTestCheckFunc(
<<<<<<< HEAD
					testAccCheckClusterParameterGroupExists(resourceName, &v),
					testAccCheckClusterParameterGroupAttributes(&v, rName),
					testAccCheckClusterParameterNotUserDefined(resourceName, "collation_connection"),
					testAccCheckClusterParameterNotUserDefined(resourceName, "collation_server"),
=======
					testAccCheckClusterParameterGroupExists(ctx, resourceName, &v),
					testAccCheckClusterParameterGroupAttributes(&v, parameterGroupName),
					testAccCheckClusterParameterNotUserDefined(ctx, resourceName, "collation_connection"),
					testAccCheckClusterParameterNotUserDefined(ctx, resourceName, "collation_server"),
>>>>>>> 921ff746
					resource.TestCheckResourceAttr(resourceName, "parameter.#", "3"),
					resource.TestCheckTypeSetElemNestedAttrs(resourceName, "parameter.*", map[string]string{
						"name":  "character_set_results",
						"value": "utf8",
					}),
					resource.TestCheckTypeSetElemNestedAttrs(resourceName, "parameter.*", map[string]string{
						"name":  "character_set_server",
						"value": "utf8",
					}),
					resource.TestCheckTypeSetElemNestedAttrs(resourceName, "parameter.*", map[string]string{
						"name":  "character_set_client",
						"value": "utf8",
					}),
					resource.TestCheckResourceAttr(resourceName, "tags.%", "0"),
				),
			},
		},
	})
}

func TestAccRDSClusterParameterGroup_disappears(t *testing.T) {
	var v rds.DBClusterParameterGroup
	resourceName := "aws_rds_cluster_parameter_group.test"
	rName := sdkacctest.RandomWithPrefix(acctest.ResourcePrefix)

	resource.ParallelTest(t, resource.TestCase{
		PreCheck:                 func() { acctest.PreCheck(t) },
		ErrorCheck:               acctest.ErrorCheck(t, rds.EndpointsID),
		ProtoV5ProviderFactories: acctest.ProtoV5ProviderFactories,
		CheckDestroy:             testAccCheckClusterParameterGroupDestroy,
		Steps: []resource.TestStep{
			{
				Config: testAccClusterParameterGroupConfig_basic(rName),
				Check: resource.ComposeTestCheckFunc(
					testAccCheckClusterParameterGroupExists(resourceName, &v),
					acctest.CheckResourceDisappears(acctest.Provider, tfrds.ResourceClusterParameterGroup(), resourceName),
				),
				ExpectNonEmptyPlan: true,
			},
		},
	})
}

func TestAccRDSClusterParameterGroup_tags(t *testing.T) {
	var v rds.DBClusterParameterGroup
	resourceName := "aws_rds_cluster_parameter_group.test"
	rName := sdkacctest.RandomWithPrefix(acctest.ResourcePrefix)

	resource.ParallelTest(t, resource.TestCase{
		PreCheck:                 func() { acctest.PreCheck(t) },
		ErrorCheck:               acctest.ErrorCheck(t, rds.EndpointsID),
		ProtoV5ProviderFactories: acctest.ProtoV5ProviderFactories,
		CheckDestroy:             testAccCheckClusterParameterGroupDestroy,
		Steps: []resource.TestStep{
			{
				Config: testAccClusterParameterGroupConfig_tags1(rName, "key1", "value1"),
				Check: resource.ComposeTestCheckFunc(
					testAccCheckClusterParameterGroupExists(resourceName, &v),
					resource.TestCheckResourceAttr(resourceName, "tags.%", "1"),
					resource.TestCheckResourceAttr(resourceName, "tags.key1", "value1"),
				),
			},
			{
				ResourceName:      resourceName,
				ImportState:       true,
				ImportStateVerify: true,
			},
			{
				Config: testAccClusterParameterGroupConfig_tags2(rName, "key1", "value1updated", "key2", "value2"),
				Check: resource.ComposeTestCheckFunc(
					testAccCheckClusterParameterGroupExists(resourceName, &v),
					resource.TestCheckResourceAttr(resourceName, "tags.%", "2"),
					resource.TestCheckResourceAttr(resourceName, "tags.key1", "value1updated"),
					resource.TestCheckResourceAttr(resourceName, "tags.key2", "value2"),
				),
			},
			{
				Config: testAccClusterParameterGroupConfig_tags1(rName, "key2", "value2"),
				Check: resource.ComposeTestCheckFunc(
					testAccCheckClusterParameterGroupExists(resourceName, &v),
					resource.TestCheckResourceAttr(resourceName, "tags.%", "1"),
					resource.TestCheckResourceAttr(resourceName, "tags.key2", "value2"),
				),
			},
		},
	})
}

func TestAccRDSClusterParameterGroup_withApplyMethod(t *testing.T) {
	ctx := acctest.Context(t)
	var v rds.DBClusterParameterGroup
	rName := sdkacctest.RandomWithPrefix(acctest.ResourcePrefix)
	resourceName := "aws_rds_cluster_parameter_group.test"

	resource.ParallelTest(t, resource.TestCase{
		PreCheck:                 func() { acctest.PreCheck(t) },
		ErrorCheck:               acctest.ErrorCheck(t, rds.EndpointsID),
		ProtoV5ProviderFactories: acctest.ProtoV5ProviderFactories,
		CheckDestroy:             testAccCheckClusterParameterGroupDestroy(ctx),
		Steps: []resource.TestStep{
			{
				Config: testAccClusterParameterGroupConfig_applyMethod(rName),
				Check: resource.ComposeTestCheckFunc(
<<<<<<< HEAD
					testAccCheckClusterParameterGroupExists(resourceName, &v),
					testAccCheckClusterParameterGroupAttributes(&v, rName),
					acctest.CheckResourceAttrRegionalARN(resourceName, "arn", "rds", fmt.Sprintf("cluster-pg:%s", rName)),
					resource.TestCheckResourceAttr(resourceName, "name", rName),
=======
					testAccCheckClusterParameterGroupExists(ctx, resourceName, &v),
					testAccCheckClusterParameterGroupAttributes(&v, parameterGroupName),
					acctest.CheckResourceAttrRegionalARN(resourceName, "arn", "rds", fmt.Sprintf("cluster-pg:%s", parameterGroupName)),
					resource.TestCheckResourceAttr(resourceName, "name", parameterGroupName),
>>>>>>> 921ff746
					resource.TestCheckResourceAttr(resourceName, "family", "aurora5.6"),
					resource.TestCheckResourceAttr(resourceName, "description", "Test cluster parameter group for terraform"),
					resource.TestCheckTypeSetElemNestedAttrs(resourceName, "parameter.*", map[string]string{
						"name":         "character_set_server",
						"value":        "utf8",
						"apply_method": "immediate",
					}),
					resource.TestCheckTypeSetElemNestedAttrs(resourceName, "parameter.*", map[string]string{
						"name":         "character_set_client",
						"value":        "utf8",
						"apply_method": "pending-reboot",
					}),
				),
			},
			{
				ResourceName:      resourceName,
				ImportState:       true,
				ImportStateVerify: true,
			},
		},
	})
}

func TestAccRDSClusterParameterGroup_namePrefix(t *testing.T) {
	ctx := acctest.Context(t)
	var v rds.DBClusterParameterGroup
	resourceName := "aws_rds_cluster_parameter_group.test"

	resource.ParallelTest(t, resource.TestCase{
		PreCheck:                 func() { acctest.PreCheck(t) },
		ErrorCheck:               acctest.ErrorCheck(t, rds.EndpointsID),
		ProtoV5ProviderFactories: acctest.ProtoV5ProviderFactories,
		CheckDestroy:             testAccCheckClusterParameterGroupDestroy(ctx),
		Steps: []resource.TestStep{
			{
				Config: testAccClusterParameterGroupConfig_namePrefix("tf-acc-test-prefix-"),
				Check: resource.ComposeTestCheckFunc(
					testAccCheckClusterParameterGroupExists(ctx, resourceName, &v),
					acctest.CheckResourceAttrNameFromPrefix(resourceName, "name", "tf-acc-test-prefix-"),
					resource.TestCheckResourceAttr(resourceName, "name_prefix", "tf-acc-test-prefix-"),
				),
			},
			{
				ResourceName:      resourceName,
				ImportState:       true,
				ImportStateVerify: true,
			},
		},
	})
}

func TestAccRDSClusterParameterGroup_NamePrefix_parameter(t *testing.T) {
	ctx := acctest.Context(t)
	var v rds.DBClusterParameterGroup
	resourceName := "aws_rds_cluster_parameter_group.test"

	resource.ParallelTest(t, resource.TestCase{
		PreCheck:                 func() { acctest.PreCheck(t) },
		ErrorCheck:               acctest.ErrorCheck(t, rds.EndpointsID),
		ProtoV5ProviderFactories: acctest.ProtoV5ProviderFactories,
		CheckDestroy:             testAccCheckClusterParameterGroupDestroy(ctx),
		Steps: []resource.TestStep{
			{
				Config: testAccClusterParameterGroupConfig_namePrefixParameter("tf-acc-test-prefix-"),
				Check: resource.ComposeTestCheckFunc(
					testAccCheckClusterParameterGroupExists(ctx, resourceName, &v),
					acctest.CheckResourceAttrNameFromPrefix(resourceName, "name", "tf-acc-test-prefix-"),
					resource.TestCheckResourceAttr(resourceName, "name_prefix", "tf-acc-test-prefix-"),
				),
			},
			{
				ResourceName:      resourceName,
				ImportState:       true,
				ImportStateVerify: true,
			},
		},
	})
}

func TestAccRDSClusterParameterGroup_generatedName(t *testing.T) {
	ctx := acctest.Context(t)
	var v rds.DBClusterParameterGroup
	resourceName := "aws_rds_cluster_parameter_group.test"

	resource.ParallelTest(t, resource.TestCase{
		PreCheck:                 func() { acctest.PreCheck(t) },
		ErrorCheck:               acctest.ErrorCheck(t, rds.EndpointsID),
		ProtoV5ProviderFactories: acctest.ProtoV5ProviderFactories,
		CheckDestroy:             testAccCheckClusterParameterGroupDestroy(ctx),
		Steps: []resource.TestStep{
			{
				Config: testAccClusterParameterGroupConfig_generatedName,
				Check: resource.ComposeTestCheckFunc(
					testAccCheckClusterParameterGroupExists(ctx, resourceName, &v),
					acctest.CheckResourceAttrNameGenerated(resourceName, "name"),
					resource.TestCheckResourceAttr(resourceName, "name_prefix", resource.UniqueIdPrefix),
				),
			},
			{
				ResourceName:      resourceName,
				ImportState:       true,
				ImportStateVerify: true,
			},
		},
	})
}

func TestAccRDSClusterParameterGroup_GeneratedName_parameter(t *testing.T) {
	ctx := acctest.Context(t)
	var v rds.DBClusterParameterGroup
	resourceName := "aws_rds_cluster_parameter_group.test"

	resource.ParallelTest(t, resource.TestCase{
		PreCheck:                 func() { acctest.PreCheck(t) },
		ErrorCheck:               acctest.ErrorCheck(t, rds.EndpointsID),
		ProtoV5ProviderFactories: acctest.ProtoV5ProviderFactories,
		CheckDestroy:             testAccCheckClusterParameterGroupDestroy(ctx),
		Steps: []resource.TestStep{
			{
				Config: testAccClusterParameterGroupConfig_generatedName_Parameter,
				Check: resource.ComposeTestCheckFunc(
					testAccCheckClusterParameterGroupExists(ctx, resourceName, &v),
					acctest.CheckResourceAttrNameGenerated(resourceName, "name"),
					resource.TestCheckResourceAttr(resourceName, "name_prefix", resource.UniqueIdPrefix),
				),
			},
			{
				ResourceName:      resourceName,
				ImportState:       true,
				ImportStateVerify: true,
			},
		},
	})
}

<<<<<<< HEAD
=======
func TestAccRDSClusterParameterGroup_disappears(t *testing.T) {
	ctx := acctest.Context(t)
	var v rds.DBClusterParameterGroup
	resourceName := "aws_rds_cluster_parameter_group.test"
	parameterGroupName := fmt.Sprintf("cluster-parameter-group-test-terraform-%d", sdkacctest.RandInt())

	resource.ParallelTest(t, resource.TestCase{
		PreCheck:                 func() { acctest.PreCheck(t) },
		ErrorCheck:               acctest.ErrorCheck(t, rds.EndpointsID),
		ProtoV5ProviderFactories: acctest.ProtoV5ProviderFactories,
		CheckDestroy:             testAccCheckClusterParameterGroupDestroy(ctx),
		Steps: []resource.TestStep{
			{
				Config: testAccClusterParameterGroupConfig_basic(parameterGroupName),
				Check: resource.ComposeTestCheckFunc(
					testAccCheckClusterParameterGroupExists(ctx, resourceName, &v),
					testAccClusterParameterGroupDisappears(ctx, &v),
				),
				ExpectNonEmptyPlan: true,
			},
		},
	})
}

>>>>>>> 921ff746
func TestAccRDSClusterParameterGroup_only(t *testing.T) {
	ctx := acctest.Context(t)
	var v rds.DBClusterParameterGroup
	resourceName := "aws_rds_cluster_parameter_group.test"
	rName := sdkacctest.RandomWithPrefix(acctest.ResourcePrefix)

	resource.ParallelTest(t, resource.TestCase{
		PreCheck:                 func() { acctest.PreCheck(t) },
		ErrorCheck:               acctest.ErrorCheck(t, rds.EndpointsID),
		ProtoV5ProviderFactories: acctest.ProtoV5ProviderFactories,
		CheckDestroy:             testAccCheckClusterParameterGroupDestroy(ctx),
		Steps: []resource.TestStep{
			{
				Config: testAccClusterParameterGroupConfig_only(rName),
				Check: resource.ComposeTestCheckFunc(
<<<<<<< HEAD
					testAccCheckClusterParameterGroupExists(resourceName, &v),
					testAccCheckClusterParameterGroupAttributes(&v, rName),
					resource.TestCheckResourceAttr(resourceName, "name", rName),
					resource.TestCheckResourceAttr(resourceName, "family", "aurora5.6"),
					resource.TestCheckResourceAttr(resourceName, "description", "Managed by Terraform"),
=======
					testAccCheckClusterParameterGroupExists(ctx, resourceName, &v),
					testAccCheckClusterParameterGroupAttributes(&v, parameterGroupName),
					resource.TestCheckResourceAttr(
						resourceName, "name", parameterGroupName),
					resource.TestCheckResourceAttr(
						resourceName, "family", "aurora5.6"),
					resource.TestCheckResourceAttr(
						resourceName, "description", "Managed by Terraform"),
>>>>>>> 921ff746
				),
			},
			{
				ResourceName:      resourceName,
				ImportState:       true,
				ImportStateVerify: true,
			},
		},
	})
}

func TestAccRDSClusterParameterGroup_updateParameters(t *testing.T) {
	ctx := acctest.Context(t)
	var v rds.DBClusterParameterGroup
	resourceName := "aws_rds_cluster_parameter_group.test"
	rName := sdkacctest.RandomWithPrefix(acctest.ResourcePrefix)

	resource.ParallelTest(t, resource.TestCase{
		PreCheck:                 func() { acctest.PreCheck(t) },
		ErrorCheck:               acctest.ErrorCheck(t, rds.EndpointsID),
		ProtoV5ProviderFactories: acctest.ProtoV5ProviderFactories,
		CheckDestroy:             testAccCheckClusterParameterGroupDestroy(ctx),
		Steps: []resource.TestStep{
			{
				Config: testAccClusterParameterGroupConfig_updateParametersInitial(rName),
				Check: resource.ComposeTestCheckFunc(
<<<<<<< HEAD
					testAccCheckClusterParameterGroupExists(resourceName, &v),
					testAccCheckClusterParameterGroupAttributes(&v, rName),
					resource.TestCheckResourceAttr(resourceName, "name", rName),
=======
					testAccCheckClusterParameterGroupExists(ctx, resourceName, &v),
					testAccCheckClusterParameterGroupAttributes(&v, groupName),
					resource.TestCheckResourceAttr(resourceName, "name", groupName),
>>>>>>> 921ff746
					resource.TestCheckResourceAttr(resourceName, "family", "aurora5.6"),
					resource.TestCheckTypeSetElemNestedAttrs(resourceName, "parameter.*", map[string]string{
						"name":  "character_set_results",
						"value": "utf8",
					}),
					resource.TestCheckTypeSetElemNestedAttrs(resourceName, "parameter.*", map[string]string{
						"name":  "character_set_server",
						"value": "utf8",
					}),
					resource.TestCheckTypeSetElemNestedAttrs(resourceName, "parameter.*", map[string]string{
						"name":  "character_set_client",
						"value": "utf8",
					}),
				),
			},
			{
				ResourceName:      resourceName,
				ImportState:       true,
				ImportStateVerify: true,
			},
			{
				Config: testAccClusterParameterGroupConfig_updateParametersUpdated(rName),
				Check: resource.ComposeTestCheckFunc(
<<<<<<< HEAD
					testAccCheckClusterParameterGroupExists(resourceName, &v),
					testAccCheckClusterParameterGroupAttributes(&v, rName),
=======
					testAccCheckClusterParameterGroupExists(ctx, resourceName, &v),
					testAccCheckClusterParameterGroupAttributes(&v, groupName),
>>>>>>> 921ff746
					resource.TestCheckTypeSetElemNestedAttrs(resourceName, "parameter.*", map[string]string{
						"name":  "character_set_results",
						"value": "ascii",
					}),
					resource.TestCheckTypeSetElemNestedAttrs(resourceName, "parameter.*", map[string]string{
						"name":  "character_set_server",
						"value": "ascii",
					}),
					resource.TestCheckTypeSetElemNestedAttrs(resourceName, "parameter.*", map[string]string{
						"name":  "character_set_client",
						"value": "utf8",
					}),
				),
			},
		},
	})
}

func TestAccRDSClusterParameterGroup_caseParameters(t *testing.T) {
	ctx := acctest.Context(t)
	var v rds.DBClusterParameterGroup
	resourceName := "aws_rds_cluster_parameter_group.test"
	rName := sdkacctest.RandomWithPrefix(acctest.ResourcePrefix)

	resource.ParallelTest(t, resource.TestCase{
		PreCheck:                 func() { acctest.PreCheck(t) },
		ErrorCheck:               acctest.ErrorCheck(t, rds.EndpointsID),
		ProtoV5ProviderFactories: acctest.ProtoV5ProviderFactories,
		CheckDestroy:             testAccCheckClusterParameterGroupDestroy(ctx),
		Steps: []resource.TestStep{
			{
				Config: testAccClusterParameterGroupConfig_upperCase(rName),
				Check: resource.ComposeTestCheckFunc(
					testAccCheckClusterParameterGroupExists(ctx, resourceName, &v),
					testAccCheckClusterParameterGroupAttributes(&v, rName),
					resource.TestCheckResourceAttr(resourceName, "name", rName),
					resource.TestCheckResourceAttr(resourceName, "family", "aurora5.6"),
					resource.TestCheckTypeSetElemNestedAttrs(resourceName, "parameter.*", map[string]string{
						"name":  "max_connections",
						"value": "LEAST({DBInstanceClassMemory/6000000},10)",
					}),
				),
			},
			{
				ResourceName:      resourceName,
				ImportState:       true,
				ImportStateVerify: true,
			},
			{
				Config: testAccClusterParameterGroupConfig_upperCase(rName),
			},
		},
	})
}

func testAccCheckClusterParameterGroupDestroy(ctx context.Context) resource.TestCheckFunc {
	return func(s *terraform.State) error {
		conn := acctest.Provider.Meta().(*conns.AWSClient).RDSConn()

		for _, rs := range s.RootModule().Resources {
			if rs.Type != "aws_rds_cluster_parameter_group" {
				continue
			}

<<<<<<< HEAD
		_, err := tfrds.FindDBClusterParameterGroupByName(conn, rs.Primary.ID)

		if tfresource.NotFound(err) {
			continue
		}

		if err != nil {
			return err
		}

		return fmt.Errorf("RDS DB Cluster Parameter Group %s still exists", rs.Primary.ID)
	}
=======
			// Try to find the Group
			resp, err := conn.DescribeDBClusterParameterGroupsWithContext(ctx, &rds.DescribeDBClusterParameterGroupsInput{
				DBClusterParameterGroupName: aws.String(rs.Primary.ID),
			})

			if err == nil {
				if len(resp.DBClusterParameterGroups) != 0 &&
					*resp.DBClusterParameterGroups[0].DBClusterParameterGroupName == rs.Primary.ID {
					return errors.New("DB Cluster Parameter Group still exists")
				}
			}

			// Verify the error
			newerr, ok := err.(awserr.Error)
			if !ok {
				return err
			}
			if newerr.Code() != "DBParameterGroupNotFound" {
				return err
			}
		}
>>>>>>> 921ff746

		return nil
	}
}

func testAccCheckClusterParameterNotUserDefined(ctx context.Context, n, paramName string) resource.TestCheckFunc {
	return func(s *terraform.State) error {
		rs, ok := s.RootModule().Resources[n]
		if !ok {
			return fmt.Errorf("Not found: %s", n)
		}

		if rs.Primary.ID == "" {
			return fmt.Errorf("No DB Parameter Group ID is set")
		}

		conn := acctest.Provider.Meta().(*conns.AWSClient).RDSConn()

		opts := rds.DescribeDBClusterParametersInput{
			DBClusterParameterGroupName: aws.String(rs.Primary.ID),
		}

		userDefined := false
		out, err := conn.DescribeDBClusterParametersWithContext(ctx, &opts)
		for _, param := range out.Parameters {
			if *param.ParameterName == paramName && aws.StringValue(param.ParameterValue) != "" {
				// Some of these resets leave the parameter name present but with a nil value
				userDefined = true
			}
		}

		if userDefined {
			return fmt.Errorf("DB Parameter %s is user defined", paramName)
		}
		return err
	}
}

func testAccCheckClusterParameterGroupAttributes(v *rds.DBClusterParameterGroup, name string) resource.TestCheckFunc {
	return func(s *terraform.State) error {
		if *v.DBClusterParameterGroupName != name {
			return fmt.Errorf("bad name: %#v expected: %v", *v.DBClusterParameterGroupName, name)
		}

		if *v.DBParameterGroupFamily != "aurora5.6" {
			return fmt.Errorf("bad family: %#v", *v.DBParameterGroupFamily)
		}

		return nil
	}
}

<<<<<<< HEAD
func testAccCheckClusterParameterGroupExists(n string, v *rds.DBClusterParameterGroup) resource.TestCheckFunc {
=======
func testAccClusterParameterGroupDisappears(ctx context.Context, v *rds.DBClusterParameterGroup) resource.TestCheckFunc {
	return func(s *terraform.State) error {
		conn := acctest.Provider.Meta().(*conns.AWSClient).RDSConn()
		opts := &rds.DeleteDBClusterParameterGroupInput{
			DBClusterParameterGroupName: v.DBClusterParameterGroupName,
		}
		if _, err := conn.DeleteDBClusterParameterGroupWithContext(ctx, opts); err != nil {
			return err
		}
		return resource.RetryContext(ctx, 40*time.Minute, func() *resource.RetryError {
			opts := &rds.DescribeDBClusterParameterGroupsInput{
				DBClusterParameterGroupName: v.DBClusterParameterGroupName,
			}
			_, err := conn.DescribeDBClusterParameterGroupsWithContext(ctx, opts)
			if err != nil {
				dbparamgrouperr, ok := err.(awserr.Error)
				if ok && dbparamgrouperr.Code() == "DBParameterGroupNotFound" {
					return nil
				}
				return resource.NonRetryableError(
					fmt.Errorf("Error retrieving DB Cluster Parameter Groups: %s", err))
			}
			return resource.RetryableError(fmt.Errorf(
				"Waiting for cluster parameter group to be deleted: %v", v.DBClusterParameterGroupName))
		})
	}
}

func testAccCheckClusterParameterGroupExists(ctx context.Context, n string, v *rds.DBClusterParameterGroup) resource.TestCheckFunc {
>>>>>>> 921ff746
	return func(s *terraform.State) error {
		rs, ok := s.RootModule().Resources[n]
		if !ok {
			return fmt.Errorf("Not found: %s", n)
		}

		if rs.Primary.ID == "" {
			return errors.New("No RDS DB Cluster Parameter Group ID is set")
		}

		conn := acctest.Provider.Meta().(*conns.AWSClient).RDSConn()

<<<<<<< HEAD
		output, err := tfrds.FindDBClusterParameterGroupByName(conn, rs.Primary.ID)
=======
		opts := rds.DescribeDBClusterParameterGroupsInput{
			DBClusterParameterGroupName: aws.String(rs.Primary.ID),
		}

		resp, err := conn.DescribeDBClusterParameterGroupsWithContext(ctx, &opts)
>>>>>>> 921ff746

		if err != nil {
			return err
		}

		*v = *output

		return nil
	}
}

func testAccClusterParameterGroupConfig_basic(rName string) string {
	return fmt.Sprintf(`
resource "aws_rds_cluster_parameter_group" "test" {
  name        = %[1]q
  family      = "aurora5.6"
  description = "Test cluster parameter group for terraform"

  parameter {
    name  = "character_set_server"
    value = "utf8"
  }

  parameter {
    name  = "character_set_client"
    value = "utf8"
  }

  parameter {
    name  = "character_set_results"
    value = "utf8"
  }
}
`, rName)
}

func testAccClusterParameterGroupConfig_applyMethod(rName string) string {
	return fmt.Sprintf(`
resource "aws_rds_cluster_parameter_group" "test" {
  name        = %[1]q
  family      = "aurora5.6"
  description = "Test cluster parameter group for terraform"

  parameter {
    name  = "character_set_server"
    value = "utf8"
  }

  parameter {
    name         = "character_set_client"
    value        = "utf8"
    apply_method = "pending-reboot"
  }
}
`, rName)
}

func testAccClusterParameterGroupConfig_addParameters(rName string) string {
	return fmt.Sprintf(`
resource "aws_rds_cluster_parameter_group" "test" {
  name        = %[1]q
  family      = "aurora5.6"
  description = "Test cluster parameter group for terraform"

  parameter {
    name  = "character_set_server"
    value = "utf8"
  }

  parameter {
    name  = "character_set_client"
    value = "utf8"
  }

  parameter {
    name  = "character_set_results"
    value = "utf8"
  }

  parameter {
    name  = "collation_server"
    value = "utf8_unicode_ci"
  }

  parameter {
    name  = "collation_connection"
    value = "utf8_unicode_ci"
  }
}
`, rName)
}

func testAccClusterParameterGroupConfig_only(rName string) string {
	return fmt.Sprintf(`
resource "aws_rds_cluster_parameter_group" "test" {
  name   = %[1]q
  family = "aurora5.6"
}
`, rName)
}

func testAccClusterParameterGroupConfig_updateParametersInitial(rName string) string {
	return fmt.Sprintf(`
resource "aws_rds_cluster_parameter_group" "test" {
  name   = %[1]q
  family = "aurora5.6"

  parameter {
    name  = "character_set_server"
    value = "utf8"
  }

  parameter {
    name  = "character_set_client"
    value = "utf8"
  }

  parameter {
    name  = "character_set_results"
    value = "utf8"
  }
}
`, rName)
}

func testAccClusterParameterGroupConfig_updateParametersUpdated(rName string) string {
	return fmt.Sprintf(`
resource "aws_rds_cluster_parameter_group" "test" {
  name   = %[1]q
  family = "aurora5.6"

  parameter {
    name  = "character_set_server"
    value = "ascii"
  }

  parameter {
    name  = "character_set_client"
    value = "utf8"
  }

  parameter {
    name  = "character_set_results"
    value = "ascii"
  }
}
`, rName)
}

func testAccClusterParameterGroupConfig_upperCase(rName string) string {
	return fmt.Sprintf(`
resource "aws_rds_cluster_parameter_group" "test" {
  name   = %[1]q
  family = "aurora5.6"

  parameter {
    name  = "max_connections"
    value = "LEAST({DBInstanceClassMemory/6000000},10)"
  }
}
`, rName)
}

func testAccClusterParameterGroupConfig_namePrefix(namePrefix string) string {
	return fmt.Sprintf(`
resource "aws_rds_cluster_parameter_group" "test" {
  name_prefix = %[1]q
  family      = "aurora5.6"
}
`, namePrefix)
}

func testAccClusterParameterGroupConfig_namePrefixParameter(namePrefix string) string {
	return fmt.Sprintf(`
resource "aws_rds_cluster_parameter_group" "test" {
  name_prefix = %[1]q
  family      = "aurora5.6"

  parameter {
    name  = "character_set_server"
    value = "utf8"
  }

}
`, namePrefix)
}

const testAccClusterParameterGroupConfig_generatedName = `
resource "aws_rds_cluster_parameter_group" "test" {
  family = "aurora5.6"
}
`

const testAccClusterParameterGroupConfig_generatedName_Parameter = `
resource "aws_rds_cluster_parameter_group" "test" {
  family = "aurora5.6"

  parameter {
    name  = "character_set_server"
    value = "utf8"
  }
}
`

func testAccClusterParameterGroupConfig_tags1(rName, tagKey1, tagValue1 string) string {
	return fmt.Sprintf(`
resource "aws_rds_cluster_parameter_group" "test" {
  name   = %[1]q
  family = "aurora5.6"

  tags = {
    %[2]q = %[3]q
  }
}
`, rName, tagKey1, tagValue1)
}

func testAccClusterParameterGroupConfig_tags2(rName, tagKey1, tagValue1, tagKey2, tagValue2 string) string {
	return fmt.Sprintf(`
resource "aws_rds_cluster_parameter_group" "test" {
  name   = %[1]q
  family = "aurora5.6"

  tags = {
    %[2]q = %[3]q
    %[4]q = %[5]q
  }
}
`, rName, tagKey1, tagValue1, tagKey2, tagValue2)
}<|MERGE_RESOLUTION|>--- conflicted
+++ resolved
@@ -32,17 +32,10 @@
 			{
 				Config: testAccClusterParameterGroupConfig_basic(rName),
 				Check: resource.ComposeTestCheckFunc(
-<<<<<<< HEAD
-					testAccCheckClusterParameterGroupExists(resourceName, &v),
+					testAccCheckClusterParameterGroupExists(ctx, resourceName, &v),
 					testAccCheckClusterParameterGroupAttributes(&v, rName),
 					acctest.CheckResourceAttrRegionalARN(resourceName, "arn", "rds", fmt.Sprintf("cluster-pg:%s", rName)),
 					resource.TestCheckResourceAttr(resourceName, "name", rName),
-=======
-					testAccCheckClusterParameterGroupExists(ctx, resourceName, &v),
-					testAccCheckClusterParameterGroupAttributes(&v, parameterGroupName),
-					acctest.CheckResourceAttrRegionalARN(resourceName, "arn", "rds", fmt.Sprintf("cluster-pg:%s", parameterGroupName)),
-					resource.TestCheckResourceAttr(resourceName, "name", parameterGroupName),
->>>>>>> 921ff746
 					resource.TestCheckResourceAttr(resourceName, "family", "aurora5.6"),
 					resource.TestCheckResourceAttr(resourceName, "description", "Test cluster parameter group for terraform"),
 					resource.TestCheckTypeSetElemNestedAttrs(resourceName, "parameter.*", map[string]string{
@@ -68,15 +61,9 @@
 			{
 				Config: testAccClusterParameterGroupConfig_addParameters(rName),
 				Check: resource.ComposeTestCheckFunc(
-<<<<<<< HEAD
-					testAccCheckClusterParameterGroupExists(resourceName, &v),
+					testAccCheckClusterParameterGroupExists(ctx, resourceName, &v),
 					testAccCheckClusterParameterGroupAttributes(&v, rName),
 					resource.TestCheckResourceAttr(resourceName, "name", rName),
-=======
-					testAccCheckClusterParameterGroupExists(ctx, resourceName, &v),
-					testAccCheckClusterParameterGroupAttributes(&v, parameterGroupName),
-					resource.TestCheckResourceAttr(resourceName, "name", parameterGroupName),
->>>>>>> 921ff746
 					resource.TestCheckResourceAttr(resourceName, "family", "aurora5.6"),
 					resource.TestCheckResourceAttr(resourceName, "description", "Test cluster parameter group for terraform"),
 					resource.TestCheckTypeSetElemNestedAttrs(resourceName, "parameter.*", map[string]string{
@@ -105,17 +92,10 @@
 			{
 				Config: testAccClusterParameterGroupConfig_basic(rName),
 				Check: resource.ComposeTestCheckFunc(
-<<<<<<< HEAD
-					testAccCheckClusterParameterGroupExists(resourceName, &v),
+					testAccCheckClusterParameterGroupExists(ctx, resourceName, &v),
 					testAccCheckClusterParameterGroupAttributes(&v, rName),
-					testAccCheckClusterParameterNotUserDefined(resourceName, "collation_connection"),
-					testAccCheckClusterParameterNotUserDefined(resourceName, "collation_server"),
-=======
-					testAccCheckClusterParameterGroupExists(ctx, resourceName, &v),
-					testAccCheckClusterParameterGroupAttributes(&v, parameterGroupName),
 					testAccCheckClusterParameterNotUserDefined(ctx, resourceName, "collation_connection"),
 					testAccCheckClusterParameterNotUserDefined(ctx, resourceName, "collation_server"),
->>>>>>> 921ff746
 					resource.TestCheckResourceAttr(resourceName, "parameter.#", "3"),
 					resource.TestCheckTypeSetElemNestedAttrs(resourceName, "parameter.*", map[string]string{
 						"name":  "character_set_results",
@@ -137,6 +117,7 @@
 }
 
 func TestAccRDSClusterParameterGroup_disappears(t *testing.T) {
+	ctx := acctest.Context(t)
 	var v rds.DBClusterParameterGroup
 	resourceName := "aws_rds_cluster_parameter_group.test"
 	rName := sdkacctest.RandomWithPrefix(acctest.ResourcePrefix)
@@ -145,13 +126,13 @@
 		PreCheck:                 func() { acctest.PreCheck(t) },
 		ErrorCheck:               acctest.ErrorCheck(t, rds.EndpointsID),
 		ProtoV5ProviderFactories: acctest.ProtoV5ProviderFactories,
-		CheckDestroy:             testAccCheckClusterParameterGroupDestroy,
+		CheckDestroy:             testAccCheckClusterParameterGroupDestroy(ctx),
 		Steps: []resource.TestStep{
 			{
 				Config: testAccClusterParameterGroupConfig_basic(rName),
 				Check: resource.ComposeTestCheckFunc(
-					testAccCheckClusterParameterGroupExists(resourceName, &v),
-					acctest.CheckResourceDisappears(acctest.Provider, tfrds.ResourceClusterParameterGroup(), resourceName),
+					testAccCheckClusterParameterGroupExists(ctx, resourceName, &v),
+					acctest.CheckResourceDisappears(ctx, acctest.Provider, tfrds.ResourceClusterParameterGroup(), resourceName),
 				),
 				ExpectNonEmptyPlan: true,
 			},
@@ -160,6 +141,7 @@
 }
 
 func TestAccRDSClusterParameterGroup_tags(t *testing.T) {
+	ctx := acctest.Context(t)
 	var v rds.DBClusterParameterGroup
 	resourceName := "aws_rds_cluster_parameter_group.test"
 	rName := sdkacctest.RandomWithPrefix(acctest.ResourcePrefix)
@@ -168,12 +150,12 @@
 		PreCheck:                 func() { acctest.PreCheck(t) },
 		ErrorCheck:               acctest.ErrorCheck(t, rds.EndpointsID),
 		ProtoV5ProviderFactories: acctest.ProtoV5ProviderFactories,
-		CheckDestroy:             testAccCheckClusterParameterGroupDestroy,
+		CheckDestroy:             testAccCheckClusterParameterGroupDestroy(ctx),
 		Steps: []resource.TestStep{
 			{
 				Config: testAccClusterParameterGroupConfig_tags1(rName, "key1", "value1"),
 				Check: resource.ComposeTestCheckFunc(
-					testAccCheckClusterParameterGroupExists(resourceName, &v),
+					testAccCheckClusterParameterGroupExists(ctx, resourceName, &v),
 					resource.TestCheckResourceAttr(resourceName, "tags.%", "1"),
 					resource.TestCheckResourceAttr(resourceName, "tags.key1", "value1"),
 				),
@@ -186,7 +168,7 @@
 			{
 				Config: testAccClusterParameterGroupConfig_tags2(rName, "key1", "value1updated", "key2", "value2"),
 				Check: resource.ComposeTestCheckFunc(
-					testAccCheckClusterParameterGroupExists(resourceName, &v),
+					testAccCheckClusterParameterGroupExists(ctx, resourceName, &v),
 					resource.TestCheckResourceAttr(resourceName, "tags.%", "2"),
 					resource.TestCheckResourceAttr(resourceName, "tags.key1", "value1updated"),
 					resource.TestCheckResourceAttr(resourceName, "tags.key2", "value2"),
@@ -195,7 +177,7 @@
 			{
 				Config: testAccClusterParameterGroupConfig_tags1(rName, "key2", "value2"),
 				Check: resource.ComposeTestCheckFunc(
-					testAccCheckClusterParameterGroupExists(resourceName, &v),
+					testAccCheckClusterParameterGroupExists(ctx, resourceName, &v),
 					resource.TestCheckResourceAttr(resourceName, "tags.%", "1"),
 					resource.TestCheckResourceAttr(resourceName, "tags.key2", "value2"),
 				),
@@ -219,17 +201,10 @@
 			{
 				Config: testAccClusterParameterGroupConfig_applyMethod(rName),
 				Check: resource.ComposeTestCheckFunc(
-<<<<<<< HEAD
-					testAccCheckClusterParameterGroupExists(resourceName, &v),
+					testAccCheckClusterParameterGroupExists(ctx, resourceName, &v),
 					testAccCheckClusterParameterGroupAttributes(&v, rName),
 					acctest.CheckResourceAttrRegionalARN(resourceName, "arn", "rds", fmt.Sprintf("cluster-pg:%s", rName)),
 					resource.TestCheckResourceAttr(resourceName, "name", rName),
-=======
-					testAccCheckClusterParameterGroupExists(ctx, resourceName, &v),
-					testAccCheckClusterParameterGroupAttributes(&v, parameterGroupName),
-					acctest.CheckResourceAttrRegionalARN(resourceName, "arn", "rds", fmt.Sprintf("cluster-pg:%s", parameterGroupName)),
-					resource.TestCheckResourceAttr(resourceName, "name", parameterGroupName),
->>>>>>> 921ff746
 					resource.TestCheckResourceAttr(resourceName, "family", "aurora5.6"),
 					resource.TestCheckResourceAttr(resourceName, "description", "Test cluster parameter group for terraform"),
 					resource.TestCheckTypeSetElemNestedAttrs(resourceName, "parameter.*", map[string]string{
@@ -365,33 +340,6 @@
 	})
 }
 
-<<<<<<< HEAD
-=======
-func TestAccRDSClusterParameterGroup_disappears(t *testing.T) {
-	ctx := acctest.Context(t)
-	var v rds.DBClusterParameterGroup
-	resourceName := "aws_rds_cluster_parameter_group.test"
-	parameterGroupName := fmt.Sprintf("cluster-parameter-group-test-terraform-%d", sdkacctest.RandInt())
-
-	resource.ParallelTest(t, resource.TestCase{
-		PreCheck:                 func() { acctest.PreCheck(t) },
-		ErrorCheck:               acctest.ErrorCheck(t, rds.EndpointsID),
-		ProtoV5ProviderFactories: acctest.ProtoV5ProviderFactories,
-		CheckDestroy:             testAccCheckClusterParameterGroupDestroy(ctx),
-		Steps: []resource.TestStep{
-			{
-				Config: testAccClusterParameterGroupConfig_basic(parameterGroupName),
-				Check: resource.ComposeTestCheckFunc(
-					testAccCheckClusterParameterGroupExists(ctx, resourceName, &v),
-					testAccClusterParameterGroupDisappears(ctx, &v),
-				),
-				ExpectNonEmptyPlan: true,
-			},
-		},
-	})
-}
-
->>>>>>> 921ff746
 func TestAccRDSClusterParameterGroup_only(t *testing.T) {
 	ctx := acctest.Context(t)
 	var v rds.DBClusterParameterGroup
@@ -407,22 +355,11 @@
 			{
 				Config: testAccClusterParameterGroupConfig_only(rName),
 				Check: resource.ComposeTestCheckFunc(
-<<<<<<< HEAD
-					testAccCheckClusterParameterGroupExists(resourceName, &v),
+					testAccCheckClusterParameterGroupExists(ctx, resourceName, &v),
 					testAccCheckClusterParameterGroupAttributes(&v, rName),
 					resource.TestCheckResourceAttr(resourceName, "name", rName),
 					resource.TestCheckResourceAttr(resourceName, "family", "aurora5.6"),
 					resource.TestCheckResourceAttr(resourceName, "description", "Managed by Terraform"),
-=======
-					testAccCheckClusterParameterGroupExists(ctx, resourceName, &v),
-					testAccCheckClusterParameterGroupAttributes(&v, parameterGroupName),
-					resource.TestCheckResourceAttr(
-						resourceName, "name", parameterGroupName),
-					resource.TestCheckResourceAttr(
-						resourceName, "family", "aurora5.6"),
-					resource.TestCheckResourceAttr(
-						resourceName, "description", "Managed by Terraform"),
->>>>>>> 921ff746
 				),
 			},
 			{
@@ -449,15 +386,9 @@
 			{
 				Config: testAccClusterParameterGroupConfig_updateParametersInitial(rName),
 				Check: resource.ComposeTestCheckFunc(
-<<<<<<< HEAD
-					testAccCheckClusterParameterGroupExists(resourceName, &v),
+					testAccCheckClusterParameterGroupExists(ctx, resourceName, &v),
 					testAccCheckClusterParameterGroupAttributes(&v, rName),
 					resource.TestCheckResourceAttr(resourceName, "name", rName),
-=======
-					testAccCheckClusterParameterGroupExists(ctx, resourceName, &v),
-					testAccCheckClusterParameterGroupAttributes(&v, groupName),
-					resource.TestCheckResourceAttr(resourceName, "name", groupName),
->>>>>>> 921ff746
 					resource.TestCheckResourceAttr(resourceName, "family", "aurora5.6"),
 					resource.TestCheckTypeSetElemNestedAttrs(resourceName, "parameter.*", map[string]string{
 						"name":  "character_set_results",
@@ -481,13 +412,8 @@
 			{
 				Config: testAccClusterParameterGroupConfig_updateParametersUpdated(rName),
 				Check: resource.ComposeTestCheckFunc(
-<<<<<<< HEAD
-					testAccCheckClusterParameterGroupExists(resourceName, &v),
+					testAccCheckClusterParameterGroupExists(ctx, resourceName, &v),
 					testAccCheckClusterParameterGroupAttributes(&v, rName),
-=======
-					testAccCheckClusterParameterGroupExists(ctx, resourceName, &v),
-					testAccCheckClusterParameterGroupAttributes(&v, groupName),
->>>>>>> 921ff746
 					resource.TestCheckTypeSetElemNestedAttrs(resourceName, "parameter.*", map[string]string{
 						"name":  "character_set_results",
 						"value": "ascii",
@@ -552,42 +478,18 @@
 				continue
 			}
 
-<<<<<<< HEAD
-		_, err := tfrds.FindDBClusterParameterGroupByName(conn, rs.Primary.ID)
-
-		if tfresource.NotFound(err) {
-			continue
-		}
-
-		if err != nil {
-			return err
-		}
-
-		return fmt.Errorf("RDS DB Cluster Parameter Group %s still exists", rs.Primary.ID)
-	}
-=======
-			// Try to find the Group
-			resp, err := conn.DescribeDBClusterParameterGroupsWithContext(ctx, &rds.DescribeDBClusterParameterGroupsInput{
-				DBClusterParameterGroupName: aws.String(rs.Primary.ID),
-			})
-
-			if err == nil {
-				if len(resp.DBClusterParameterGroups) != 0 &&
-					*resp.DBClusterParameterGroups[0].DBClusterParameterGroupName == rs.Primary.ID {
-					return errors.New("DB Cluster Parameter Group still exists")
-				}
+			_, err := tfrds.FindDBClusterParameterGroupByName(ctx, conn, rs.Primary.ID)
+
+			if tfresource.NotFound(err) {
+				continue
 			}
 
-			// Verify the error
-			newerr, ok := err.(awserr.Error)
-			if !ok {
+			if err != nil {
 				return err
 			}
-			if newerr.Code() != "DBParameterGroupNotFound" {
-				return err
-			}
-		}
->>>>>>> 921ff746
+
+			return fmt.Errorf("RDS DB Cluster Parameter Group %s still exists", rs.Primary.ID)
+		}
 
 		return nil
 	}
@@ -640,39 +542,7 @@
 	}
 }
 
-<<<<<<< HEAD
-func testAccCheckClusterParameterGroupExists(n string, v *rds.DBClusterParameterGroup) resource.TestCheckFunc {
-=======
-func testAccClusterParameterGroupDisappears(ctx context.Context, v *rds.DBClusterParameterGroup) resource.TestCheckFunc {
-	return func(s *terraform.State) error {
-		conn := acctest.Provider.Meta().(*conns.AWSClient).RDSConn()
-		opts := &rds.DeleteDBClusterParameterGroupInput{
-			DBClusterParameterGroupName: v.DBClusterParameterGroupName,
-		}
-		if _, err := conn.DeleteDBClusterParameterGroupWithContext(ctx, opts); err != nil {
-			return err
-		}
-		return resource.RetryContext(ctx, 40*time.Minute, func() *resource.RetryError {
-			opts := &rds.DescribeDBClusterParameterGroupsInput{
-				DBClusterParameterGroupName: v.DBClusterParameterGroupName,
-			}
-			_, err := conn.DescribeDBClusterParameterGroupsWithContext(ctx, opts)
-			if err != nil {
-				dbparamgrouperr, ok := err.(awserr.Error)
-				if ok && dbparamgrouperr.Code() == "DBParameterGroupNotFound" {
-					return nil
-				}
-				return resource.NonRetryableError(
-					fmt.Errorf("Error retrieving DB Cluster Parameter Groups: %s", err))
-			}
-			return resource.RetryableError(fmt.Errorf(
-				"Waiting for cluster parameter group to be deleted: %v", v.DBClusterParameterGroupName))
-		})
-	}
-}
-
 func testAccCheckClusterParameterGroupExists(ctx context.Context, n string, v *rds.DBClusterParameterGroup) resource.TestCheckFunc {
->>>>>>> 921ff746
 	return func(s *terraform.State) error {
 		rs, ok := s.RootModule().Resources[n]
 		if !ok {
@@ -685,15 +555,7 @@
 
 		conn := acctest.Provider.Meta().(*conns.AWSClient).RDSConn()
 
-<<<<<<< HEAD
-		output, err := tfrds.FindDBClusterParameterGroupByName(conn, rs.Primary.ID)
-=======
-		opts := rds.DescribeDBClusterParameterGroupsInput{
-			DBClusterParameterGroupName: aws.String(rs.Primary.ID),
-		}
-
-		resp, err := conn.DescribeDBClusterParameterGroupsWithContext(ctx, &opts)
->>>>>>> 921ff746
+		output, err := tfrds.FindDBClusterParameterGroupByName(ctx, conn, rs.Primary.ID)
 
 		if err != nil {
 			return err
