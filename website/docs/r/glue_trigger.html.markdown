--- conflicted
+++ resolved
@@ -119,13 +119,8 @@
 ### actions Argument Reference
 
 * `arguments` - (Optional) Arguments to be passed to the job. You can specify arguments here that your own job-execution script consumes, as well as arguments that AWS Glue itself consumes.
-<<<<<<< HEAD
-* `job_name` - (Optional) The name of a job to be executed. Either this one or `crawler_name` must be specified.
-* `crawler_name` - (Optional) The name of a crawler to be executed. Either this one or `job_name` must be specified.
-=======
 * `crawler_name` - (Optional) The name of the crawler to be executed. Conflicts with `job_name`.
 * `job_name` - (Optional) The name of a job to be executed. Conflicts with `crawler_name`.
->>>>>>> db039f3b
 * `timeout` - (Optional) The job run timeout in minutes. It overrides the timeout value of the job.
 
 ### predicate Argument Reference
