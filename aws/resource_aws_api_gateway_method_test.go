package aws

import (
	"fmt"
	"regexp"
	"testing"

	"github.com/aws/aws-sdk-go/aws"
	"github.com/aws/aws-sdk-go/aws/awserr"
	"github.com/aws/aws-sdk-go/service/apigateway"
	"github.com/hashicorp/terraform-plugin-sdk/v2/helper/acctest"
	"github.com/hashicorp/terraform-plugin-sdk/v2/helper/resource"
	"github.com/hashicorp/terraform-plugin-sdk/v2/terraform"
)

func TestAccAWSAPIGatewayMethod_basic(t *testing.T) {
	var conf apigateway.Method
	rInt := acctest.RandInt()
	resourceName := "aws_api_gateway_method.test"

	resource.ParallelTest(t, resource.TestCase{
		PreCheck:     func() { testAccPreCheck(t); testAccAPIGatewayTypeEDGEPreCheck(t) },
		Providers:    testAccProviders,
		CheckDestroy: testAccCheckAWSAPIGatewayMethodDestroy,
		Steps: []resource.TestStep{
			{
				Config: testAccAWSAPIGatewayMethodConfig(rInt),
				Check: resource.ComposeTestCheckFunc(
					testAccCheckAWSAPIGatewayMethodExists(resourceName, &conf),
					testAccCheckAWSAPIGatewayMethodAttributes(&conf),
					resource.TestCheckResourceAttr(resourceName, "http_method", "GET"),
					resource.TestCheckResourceAttr(resourceName, "authorization", "NONE"),
					resource.TestCheckResourceAttr(resourceName, "request_models.application/json", "Error"),
				),
			},
			{
				ResourceName:      resourceName,
				ImportState:       true,
				ImportStateIdFunc: testAccAWSAPIGatewayMethodImportStateIdFunc(resourceName),
				ImportStateVerify: true,
			},

			{
				Config: testAccAWSAPIGatewayMethodConfigUpdate(rInt),
				Check: resource.ComposeTestCheckFunc(
					testAccCheckAWSAPIGatewayMethodExists(resourceName, &conf),
					testAccCheckAWSAPIGatewayMethodAttributesUpdate(&conf),
				),
			},
		},
	})
}

func TestAccAWSAPIGatewayMethod_customauthorizer(t *testing.T) {
	var conf apigateway.Method
	rInt := acctest.RandInt()
	resourceName := "aws_api_gateway_method.test"

	resource.ParallelTest(t, resource.TestCase{
		PreCheck:     func() { testAccPreCheck(t); testAccAPIGatewayTypeEDGEPreCheck(t) },
		Providers:    testAccProviders,
		CheckDestroy: testAccCheckAWSAPIGatewayMethodDestroy,
		Steps: []resource.TestStep{
			{
				Config: testAccAWSAPIGatewayMethodConfigWithCustomAuthorizer(rInt),
				Check: resource.ComposeTestCheckFunc(
					testAccCheckAWSAPIGatewayMethodExists(resourceName, &conf),
					testAccCheckAWSAPIGatewayMethodAttributes(&conf),
					resource.TestCheckResourceAttr(resourceName, "http_method", "GET"),
					resource.TestCheckResourceAttr(resourceName, "authorization", "CUSTOM"),
					resource.TestMatchResourceAttr(resourceName, "authorizer_id", regexp.MustCompile("^[a-z0-9]{6}$")),
					resource.TestCheckResourceAttr(resourceName, "request_models.application/json", "Error"),
				),
			},
			{
				ResourceName:      resourceName,
				ImportState:       true,
				ImportStateIdFunc: testAccAWSAPIGatewayMethodImportStateIdFunc(resourceName),
				ImportStateVerify: true,
			},

			{
				Config: testAccAWSAPIGatewayMethodConfigUpdate(rInt),
				Check: resource.ComposeTestCheckFunc(
					testAccCheckAWSAPIGatewayMethodExists(resourceName, &conf),
					testAccCheckAWSAPIGatewayMethodAttributesUpdate(&conf),
					resource.TestCheckResourceAttr(resourceName, "authorization", "NONE"),
					resource.TestCheckResourceAttr(resourceName, "authorizer_id", ""),
				),
			},
		},
	})
}

func TestAccAWSAPIGatewayMethod_cognitoauthorizer(t *testing.T) {
	var conf apigateway.Method
	rInt := acctest.RandInt()
	resourceName := "aws_api_gateway_method.test"

	resource.ParallelTest(t, resource.TestCase{
		PreCheck:     func() { testAccPreCheck(t); testAccAPIGatewayTypeEDGEPreCheck(t) },
		Providers:    testAccProviders,
		CheckDestroy: testAccCheckAWSAPIGatewayMethodDestroy,
		Steps: []resource.TestStep{
			{
				Config: testAccAWSAPIGatewayMethodConfigWithCognitoAuthorizer(rInt),
				Check: resource.ComposeTestCheckFunc(
					testAccCheckAWSAPIGatewayMethodExists(resourceName, &conf),
					testAccCheckAWSAPIGatewayMethodAttributes(&conf),
					resource.TestCheckResourceAttr(resourceName, "http_method", "GET"),
					resource.TestCheckResourceAttr(resourceName, "authorization", "COGNITO_USER_POOLS"),
					resource.TestMatchResourceAttr(resourceName, "authorizer_id", regexp.MustCompile("^[a-z0-9]{6}$")),
					resource.TestCheckResourceAttr(resourceName, "request_models.application/json", "Error"),
					resource.TestCheckResourceAttr(resourceName, "authorization_scopes.#", "2"),
				),
			},

			{
				Config: testAccAWSAPIGatewayMethodConfigWithCognitoAuthorizerUpdate(rInt),
				Check: resource.ComposeTestCheckFunc(
					testAccCheckAWSAPIGatewayMethodExists(resourceName, &conf),
					testAccCheckAWSAPIGatewayMethodAttributesUpdate(&conf),
					resource.TestCheckResourceAttr(resourceName, "authorization", "COGNITO_USER_POOLS"),
					resource.TestMatchResourceAttr(resourceName, "authorizer_id", regexp.MustCompile("^[a-z0-9]{6}$")),
					resource.TestCheckResourceAttr(resourceName, "request_models.application/json", "Error"),
					resource.TestCheckResourceAttr(resourceName, "authorization_scopes.#", "3"),
				),
			},
			{
				ResourceName:      resourceName,
				ImportState:       true,
				ImportStateIdFunc: testAccAWSAPIGatewayMethodImportStateIdFunc(resourceName),
				ImportStateVerify: true,
			},
		},
	})
}

func TestAccAWSAPIGatewayMethod_customrequestvalidator(t *testing.T) {
	var conf apigateway.Method
	rInt := acctest.RandInt()
	resourceName := "aws_api_gateway_method.test"

	resource.ParallelTest(t, resource.TestCase{
		PreCheck:     func() { testAccPreCheck(t); testAccAPIGatewayTypeEDGEPreCheck(t) },
		Providers:    testAccProviders,
		CheckDestroy: testAccCheckAWSAPIGatewayMethodDestroy,
		Steps: []resource.TestStep{
			{
				Config: testAccAWSAPIGatewayMethodConfigWithCustomRequestValidator(rInt),
				Check: resource.ComposeTestCheckFunc(
					testAccCheckAWSAPIGatewayMethodExists(resourceName, &conf),
					testAccCheckAWSAPIGatewayMethodAttributes(&conf),
					resource.TestCheckResourceAttr(resourceName, "http_method", "GET"),
					resource.TestCheckResourceAttr(resourceName, "authorization", "NONE"),
					resource.TestCheckResourceAttr(resourceName, "request_models.application/json", "Error"),
					resource.TestMatchResourceAttr(resourceName, "request_validator_id", regexp.MustCompile("^[a-z0-9]{6}$")),
				),
			},
			{
				ResourceName:      resourceName,
				ImportState:       true,
				ImportStateIdFunc: testAccAWSAPIGatewayMethodImportStateIdFunc(resourceName),
				ImportStateVerify: true,
			},

			{
				Config: testAccAWSAPIGatewayMethodConfigWithCustomRequestValidatorUpdate(rInt),
				Check: resource.ComposeTestCheckFunc(
					testAccCheckAWSAPIGatewayMethodExists(resourceName, &conf),
					testAccCheckAWSAPIGatewayMethodAttributesUpdate(&conf),
					resource.TestCheckResourceAttr(resourceName, "request_validator_id", ""),
				),
			},
		},
	})
}

<<<<<<< HEAD
func TestAccAWSAPIGatewayMethod_disappears(t *testing.T) {
	var conf apigateway.Method
	rInt := acctest.RandInt()
	resourceName := "aws_api_gateway_method.test"

	resource.ParallelTest(t, resource.TestCase{
		PreCheck:     func() { testAccPreCheck(t); testAccAPIGatewayTypeEDGEPreCheck(t) },
=======
func TestAccAWSAPIGatewayMethod_customoperationname(t *testing.T) {
	var conf apigateway.Method
	rInt := acctest.RandInt()

	resource.ParallelTest(t, resource.TestCase{
		PreCheck:     func() { testAccPreCheck(t) },
>>>>>>> d283ae50
		Providers:    testAccProviders,
		CheckDestroy: testAccCheckAWSAPIGatewayMethodDestroy,
		Steps: []resource.TestStep{
			{
<<<<<<< HEAD
				Config: testAccAWSAPIGatewayMethodConfig(rInt),
				Check: resource.ComposeTestCheckFunc(
					testAccCheckAWSAPIGatewayMethodExists(resourceName, &conf),
					testAccCheckResourceDisappears(testAccProvider, resourceAwsApiGatewayMethod(), resourceName),
				),
				ExpectNonEmptyPlan: true,
=======
				Config: testAccAWSAPIGatewayMethodConfigWithCustomOperationName(rInt),
				Check: resource.ComposeTestCheckFunc(
					testAccCheckAWSAPIGatewayMethodExists("aws_api_gateway_method.test", &conf),
					testAccCheckAWSAPIGatewayMethodAttributes(&conf),
					resource.TestCheckResourceAttr(
						"aws_api_gateway_method.test", "http_method", "GET"),
					resource.TestCheckResourceAttr(
						"aws_api_gateway_method.test", "authorization", "NONE"),
					resource.TestCheckResourceAttr(
						"aws_api_gateway_method.test", "request_models.application/json", "Error"),
					resource.TestCheckResourceAttr(
						"aws_api_gateway_method.test", "operation_name", "getTest"),
				),
			},
			{
				ResourceName:      "aws_api_gateway_method.test",
				ImportState:       true,
				ImportStateIdFunc: testAccAWSAPIGatewayMethodImportStateIdFunc("aws_api_gateway_method.test"),
				ImportStateVerify: true,
			},

			{
				Config: testAccAWSAPIGatewayMethodConfigWithCustomOperationNameUpdate(rInt),
				Check: resource.ComposeTestCheckFunc(
					testAccCheckAWSAPIGatewayMethodExists("aws_api_gateway_method.test", &conf),
					testAccCheckAWSAPIGatewayMethodAttributesUpdate(&conf),
					resource.TestCheckResourceAttr(
						"aws_api_gateway_method.test", "operation_name", "describeTest"),
				),
>>>>>>> d283ae50
			},
		},
	})
}

func testAccCheckAWSAPIGatewayMethodAttributes(conf *apigateway.Method) resource.TestCheckFunc {
	return func(s *terraform.State) error {
		if *conf.HttpMethod != "GET" {
			return fmt.Errorf("Wrong HttpMethod: %q", *conf.HttpMethod)
		}
		if *conf.AuthorizationType != "NONE" && *conf.AuthorizationType != "CUSTOM" && *conf.AuthorizationType != "COGNITO_USER_POOLS" {
			return fmt.Errorf("Wrong Authorization: %q", *conf.AuthorizationType)
		}

		if val, ok := conf.RequestParameters["method.request.header.Content-Type"]; !ok {
			return fmt.Errorf("missing Content-Type RequestParameters")
		} else {
			if *val {
				return fmt.Errorf("wrong Content-Type RequestParameters value")
			}
		}
		if val, ok := conf.RequestParameters["method.request.querystring.page"]; !ok {
			return fmt.Errorf("missing page RequestParameters")
		} else {
			if !*val {
				return fmt.Errorf("wrong query string RequestParameters value")
			}
		}

		return nil
	}
}

func testAccCheckAWSAPIGatewayMethodAttributesUpdate(conf *apigateway.Method) resource.TestCheckFunc {
	return func(s *terraform.State) error {
		if *conf.HttpMethod != "GET" {
			return fmt.Errorf("Wrong HttpMethod: %q", *conf.HttpMethod)
		}
		if conf.RequestParameters["method.request.header.Content-Type"] != nil {
			return fmt.Errorf("Content-Type RequestParameters shouldn't exist")
		}
		if val, ok := conf.RequestParameters["method.request.querystring.page"]; !ok {
			return fmt.Errorf("missing updated page RequestParameters")
		} else {
			if *val {
				return fmt.Errorf("wrong query string RequestParameters updated value")
			}
		}

		return nil
	}
}

func testAccCheckAWSAPIGatewayMethodExists(n string, res *apigateway.Method) resource.TestCheckFunc {
	return func(s *terraform.State) error {
		rs, ok := s.RootModule().Resources[n]
		if !ok {
			return fmt.Errorf("Not found: %s", n)
		}

		if rs.Primary.ID == "" {
			return fmt.Errorf("No API Gateway Method ID is set")
		}

		conn := testAccProvider.Meta().(*AWSClient).apigatewayconn

		req := &apigateway.GetMethodInput{
			HttpMethod: aws.String("GET"),
			ResourceId: aws.String(s.RootModule().Resources["aws_api_gateway_resource.test"].Primary.ID),
			RestApiId:  aws.String(s.RootModule().Resources["aws_api_gateway_rest_api.test"].Primary.ID),
		}
		describe, err := conn.GetMethod(req)
		if err != nil {
			return err
		}

		*res = *describe

		return nil
	}
}

func testAccCheckAWSAPIGatewayMethodDestroy(s *terraform.State) error {
	conn := testAccProvider.Meta().(*AWSClient).apigatewayconn

	for _, rs := range s.RootModule().Resources {
		if rs.Type != "aws_api_gateway_method" {
			continue
		}

		req := &apigateway.GetMethodInput{
			HttpMethod: aws.String("GET"),
			ResourceId: aws.String(s.RootModule().Resources["aws_api_gateway_resource.test"].Primary.ID),
			RestApiId:  aws.String(s.RootModule().Resources["aws_api_gateway_rest_api.test"].Primary.ID),
		}
		_, err := conn.GetMethod(req)

		if err == nil {
			return fmt.Errorf("API Gateway Method still exists")
		}

		aws2err, ok := err.(awserr.Error)
		if !ok {
			return err
		}
		if aws2err.Code() != "NotFoundException" {
			return err
		}

		return nil
	}

	return nil
}

func testAccAWSAPIGatewayMethodImportStateIdFunc(resourceName string) resource.ImportStateIdFunc {
	return func(s *terraform.State) (string, error) {
		rs, ok := s.RootModule().Resources[resourceName]
		if !ok {
			return "", fmt.Errorf("Not found: %s", resourceName)
		}

		return fmt.Sprintf("%s/%s/%s", rs.Primary.Attributes["rest_api_id"], rs.Primary.Attributes["resource_id"], rs.Primary.Attributes["http_method"]), nil
	}
}

func testAccAWSAPIGatewayMethodConfigWithCustomAuthorizer(rInt int) string {
	return fmt.Sprintf(`
resource "aws_api_gateway_rest_api" "test" {
  name = "tf-acc-test-custom-auth-%d"
}

resource "aws_iam_role" "invocation_role" {
  name = "tf_acc_api_gateway_auth_invocation_role-%d"
  path = "/"

  assume_role_policy = <<EOF
{
  "Version": "2012-10-17",
  "Statement": [
    {
      "Action": "sts:AssumeRole",
      "Principal": {
        "Service": "apigateway.amazonaws.com"
      },
      "Effect": "Allow",
      "Sid": ""
    }
  ]
}
EOF
}

resource "aws_iam_role_policy" "invocation_policy" {
  name = "tf-acc-api-gateway-%d"
  role = aws_iam_role.invocation_role.id

  policy = <<EOF
{
  "Version": "2012-10-17",
  "Statement": [
    {
      "Action": "lambda:InvokeFunction",
      "Effect": "Allow",
      "Resource": "${aws_lambda_function.authorizer.arn}"
    }
  ]
}
EOF
}

resource "aws_iam_role" "iam_for_lambda" {
  name = "tf_acc_iam_for_lambda_api_gateway_authorizer-%d"

  assume_role_policy = <<EOF
{
  "Version": "2012-10-17",
  "Statement": [
    {
      "Action": "sts:AssumeRole",
      "Principal": {
        "Service": "lambda.amazonaws.com"
      },
      "Effect": "Allow",
      "Sid": ""
    }
  ]
}
EOF
}

resource "aws_lambda_function" "authorizer" {
  filename         = "test-fixtures/lambdatest.zip"
  source_code_hash = filebase64sha256("test-fixtures/lambdatest.zip")
  function_name    = "tf_acc_api_gateway_authorizer_%d"
  role             = aws_iam_role.iam_for_lambda.arn
  handler          = "exports.example"
  runtime          = "nodejs12.x"
}

resource "aws_api_gateway_authorizer" "test" {
  name                   = "tf-acc-test-authorizer"
  rest_api_id            = aws_api_gateway_rest_api.test.id
  authorizer_uri         = aws_lambda_function.authorizer.invoke_arn
  authorizer_credentials = aws_iam_role.invocation_role.arn
}

resource "aws_api_gateway_resource" "test" {
  rest_api_id = aws_api_gateway_rest_api.test.id
  parent_id   = aws_api_gateway_rest_api.test.root_resource_id
  path_part   = "test"
}

resource "aws_api_gateway_method" "test" {
  rest_api_id   = aws_api_gateway_rest_api.test.id
  resource_id   = aws_api_gateway_resource.test.id
  http_method   = "GET"
  authorization = "CUSTOM"
  authorizer_id = aws_api_gateway_authorizer.test.id

  request_models = {
    "application/json" = "Error"
  }

  request_parameters = {
    "method.request.header.Content-Type" = false
    "method.request.querystring.page"    = true
  }
}
`, rInt, rInt, rInt, rInt, rInt)
}

func testAccAWSAPIGatewayMethodConfigWithCognitoAuthorizer(rInt int) string {
	return fmt.Sprintf(`
resource "aws_api_gateway_rest_api" "test" {
  name = "tf-acc-test-cognito-auth-%d"
}

resource "aws_iam_role" "invocation_role" {
  name = "tf_acc_api_gateway_auth_invocation_role-%d"
  path = "/"

  assume_role_policy = <<EOF
{
  "Version": "2012-10-17",
  "Statement": [
    {
      "Action": "sts:AssumeRole",
      "Principal": {
        "Service": "apigateway.amazonaws.com"
      },
      "Effect": "Allow",
      "Sid": ""
    }
  ]
}
EOF
}

resource "aws_iam_role" "iam_for_lambda" {
  name = "tf_acc_iam_for_lambda_api_gateway_authorizer-%d"

  assume_role_policy = <<EOF
{
  "Version": "2012-10-17",
  "Statement": [
    {
      "Action": "sts:AssumeRole",
      "Principal": {
        "Service": "lambda.amazonaws.com"
      },
      "Effect": "Allow",
      "Sid": ""
    }
  ]
}
EOF
}

resource "aws_cognito_user_pool" "pool" {
  name = "tf-acc-test-cognito-pool-%d"
}

resource "aws_api_gateway_authorizer" "test" {
  name            = "tf-acc-test-cognito-authorizer"
  rest_api_id     = aws_api_gateway_rest_api.test.id
  identity_source = "method.request.header.Authorization"
  provider_arns   = [aws_cognito_user_pool.pool.arn]
  type            = "COGNITO_USER_POOLS"
}

resource "aws_api_gateway_resource" "test" {
  rest_api_id = aws_api_gateway_rest_api.test.id
  parent_id   = aws_api_gateway_rest_api.test.root_resource_id
  path_part   = "test"
}

resource "aws_api_gateway_method" "test" {
  rest_api_id          = aws_api_gateway_rest_api.test.id
  resource_id          = aws_api_gateway_resource.test.id
  http_method          = "GET"
  authorization        = "COGNITO_USER_POOLS"
  authorizer_id        = aws_api_gateway_authorizer.test.id
  authorization_scopes = ["test.read", "test.write"]

  request_models = {
    "application/json" = "Error"
  }

  request_parameters = {
    "method.request.header.Content-Type" = false
    "method.request.querystring.page"    = true
  }
}
`, rInt, rInt, rInt, rInt)
}

func testAccAWSAPIGatewayMethodConfigWithCognitoAuthorizerUpdate(rInt int) string {
	return fmt.Sprintf(`
resource "aws_api_gateway_rest_api" "test" {
  name = "tf-acc-test-cognito-auth-%d"
}

resource "aws_iam_role" "invocation_role" {
  name = "tf_acc_api_gateway_auth_invocation_role-%d"
  path = "/"

  assume_role_policy = <<EOF
{
  "Version": "2012-10-17",
  "Statement": [
    {
      "Action": "sts:AssumeRole",
      "Principal": {
        "Service": "apigateway.amazonaws.com"
      },
      "Effect": "Allow",
      "Sid": ""
    }
  ]
}
EOF
}

resource "aws_iam_role" "iam_for_lambda" {
  name = "tf_acc_iam_for_lambda_api_gateway_authorizer-%d"

  assume_role_policy = <<EOF
{
  "Version": "2012-10-17",
  "Statement": [
    {
      "Action": "sts:AssumeRole",
      "Principal": {
        "Service": "lambda.amazonaws.com"
      },
      "Effect": "Allow",
      "Sid": ""
    }
  ]
}
EOF
}

resource "aws_cognito_user_pool" "pool" {
  name = "tf-acc-test-cognito-pool-%d"
}

resource "aws_api_gateway_authorizer" "test" {
  name            = "tf-acc-test-cognito-authorizer"
  rest_api_id     = aws_api_gateway_rest_api.test.id
  identity_source = "method.request.header.Authorization"
  provider_arns   = [aws_cognito_user_pool.pool.arn]
  type            = "COGNITO_USER_POOLS"
}

resource "aws_api_gateway_resource" "test" {
  rest_api_id = aws_api_gateway_rest_api.test.id
  parent_id   = aws_api_gateway_rest_api.test.root_resource_id
  path_part   = "test"
}

resource "aws_api_gateway_method" "test" {
  rest_api_id          = aws_api_gateway_rest_api.test.id
  resource_id          = aws_api_gateway_resource.test.id
  http_method          = "GET"
  authorization        = "COGNITO_USER_POOLS"
  authorizer_id        = aws_api_gateway_authorizer.test.id
  authorization_scopes = ["test.read", "test.write", "test.delete"]

  request_models = {
    "application/json" = "Error"
  }

  request_parameters = {
    "method.request.querystring.page" = false
  }
}
`, rInt, rInt, rInt, rInt)
}

func testAccAWSAPIGatewayMethodConfig(rInt int) string {
	return fmt.Sprintf(`
resource "aws_api_gateway_rest_api" "test" {
  name = "tf-acc-test-apig-method-%d"
}

resource "aws_api_gateway_resource" "test" {
  rest_api_id = aws_api_gateway_rest_api.test.id
  parent_id   = aws_api_gateway_rest_api.test.root_resource_id
  path_part   = "test"
}

resource "aws_api_gateway_method" "test" {
  rest_api_id   = aws_api_gateway_rest_api.test.id
  resource_id   = aws_api_gateway_resource.test.id
  http_method   = "GET"
  authorization = "NONE"

  request_models = {
    "application/json" = "Error"
  }

  request_parameters = {
    "method.request.header.Content-Type" = false
    "method.request.querystring.page"    = true
  }
}
`, rInt)
}

func testAccAWSAPIGatewayMethodConfigUpdate(rInt int) string {
	return fmt.Sprintf(`
resource "aws_api_gateway_rest_api" "test" {
  name = "tf-acc-test-apig-method-%d"
}

resource "aws_api_gateway_resource" "test" {
  rest_api_id = aws_api_gateway_rest_api.test.id
  parent_id   = aws_api_gateway_rest_api.test.root_resource_id
  path_part   = "test"
}

resource "aws_api_gateway_method" "test" {
  rest_api_id   = aws_api_gateway_rest_api.test.id
  resource_id   = aws_api_gateway_resource.test.id
  http_method   = "GET"
  authorization = "NONE"

  request_models = {
    "application/json" = "Error"
  }

  request_parameters = {
    "method.request.querystring.page" = false
  }
}
`, rInt)
}

func testAccAWSAPIGatewayMethodConfigWithCustomRequestValidator(rInt int) string {
	return fmt.Sprintf(`
resource "aws_api_gateway_rest_api" "test" {
  name = "tf-acc-test-apig-method-custom-req-validator-%d"
}

resource "aws_api_gateway_resource" "test" {
  rest_api_id = aws_api_gateway_rest_api.test.id
  parent_id   = aws_api_gateway_rest_api.test.root_resource_id
  path_part   = "test"
}

resource "aws_api_gateway_request_validator" "validator" {
  rest_api_id                 = aws_api_gateway_rest_api.test.id
  name                        = "paramsValidator"
  validate_request_parameters = true
}

resource "aws_api_gateway_method" "test" {
  rest_api_id   = aws_api_gateway_rest_api.test.id
  resource_id   = aws_api_gateway_resource.test.id
  http_method   = "GET"
  authorization = "NONE"

  request_models = {
    "application/json" = "Error"
  }

  request_parameters = {
    "method.request.header.Content-Type" = false
    "method.request.querystring.page"    = true
  }

  request_validator_id = aws_api_gateway_request_validator.validator.id
}
`, rInt)
}

func testAccAWSAPIGatewayMethodConfigWithCustomRequestValidatorUpdate(rInt int) string {
	return fmt.Sprintf(`
resource "aws_api_gateway_rest_api" "test" {
  name = "tf-acc-test-apig-method-custom-req-validator-%d"
}

resource "aws_api_gateway_resource" "test" {
  rest_api_id = aws_api_gateway_rest_api.test.id
  parent_id   = aws_api_gateway_rest_api.test.root_resource_id
  path_part   = "test"
}

resource "aws_api_gateway_request_validator" "validator" {
  rest_api_id                 = aws_api_gateway_rest_api.test.id
  name                        = "paramsValidator"
  validate_request_parameters = true
}

resource "aws_api_gateway_method" "test" {
  rest_api_id   = aws_api_gateway_rest_api.test.id
  resource_id   = aws_api_gateway_resource.test.id
  http_method   = "GET"
  authorization = "NONE"

  request_models = {
    "application/json" = "Error"
  }

  request_parameters = {
    "method.request.querystring.page" = false
  }
}
`, rInt)
}

func testAccAWSAPIGatewayMethodConfigWithCustomOperationName(rInt int) string {
	return fmt.Sprintf(`
resource "aws_api_gateway_rest_api" "test" {
  name = "tf-acc-test-apig-method-custom-op-name-%d"
}

resource "aws_api_gateway_resource" "test" {
  rest_api_id = "${aws_api_gateway_rest_api.test.id}"
  parent_id   = "${aws_api_gateway_rest_api.test.root_resource_id}"
  path_part   = "test"
}

resource "aws_api_gateway_method" "test" {
  rest_api_id   = "${aws_api_gateway_rest_api.test.id}"
  resource_id   = "${aws_api_gateway_resource.test.id}"
  http_method   = "GET"
  authorization = "NONE"

  request_models = {
    "application/json" = "Error"
  }

  request_parameters = {
    "method.request.header.Content-Type" = false
    "method.request.querystring.page"    = true
  }

  operation_name = "getTest"
}
`, rInt)
}

func testAccAWSAPIGatewayMethodConfigWithCustomOperationNameUpdate(rInt int) string {
	return fmt.Sprintf(`
resource "aws_api_gateway_rest_api" "test" {
  name = "tf-acc-test-apig-method-custom-op-name-%d"
}

resource "aws_api_gateway_resource" "test" {
  rest_api_id = "${aws_api_gateway_rest_api.test.id}"
  parent_id   = "${aws_api_gateway_rest_api.test.root_resource_id}"
  path_part   = "test"
}

resource "aws_api_gateway_method" "test" {
  rest_api_id   = "${aws_api_gateway_rest_api.test.id}"
  resource_id   = "${aws_api_gateway_resource.test.id}"
  http_method   = "GET"
  authorization = "NONE"

  request_models = {
    "application/json" = "Error"
  }

  request_parameters = {
    "method.request.querystring.page"    = false
  }

  operation_name = "describeTest"
}
`, rInt)
}<|MERGE_RESOLUTION|>--- conflicted
+++ resolved
@@ -176,7 +176,6 @@
 	})
 }
 
-<<<<<<< HEAD
 func TestAccAWSAPIGatewayMethod_disappears(t *testing.T) {
 	var conf apigateway.Method
 	rInt := acctest.RandInt()
@@ -184,26 +183,31 @@
 
 	resource.ParallelTest(t, resource.TestCase{
 		PreCheck:     func() { testAccPreCheck(t); testAccAPIGatewayTypeEDGEPreCheck(t) },
-=======
+		Providers:    testAccProviders,
+		CheckDestroy: testAccCheckAWSAPIGatewayMethodDestroy,
+		Steps: []resource.TestStep{
+			{
+				Config: testAccAWSAPIGatewayMethodConfig(rInt),
+				Check: resource.ComposeTestCheckFunc(
+					testAccCheckAWSAPIGatewayMethodExists(resourceName, &conf),
+					testAccCheckResourceDisappears(testAccProvider, resourceAwsApiGatewayMethod(), resourceName),
+				),
+				ExpectNonEmptyPlan: true,
+			},
+		},
+	})
+}
+
 func TestAccAWSAPIGatewayMethod_customoperationname(t *testing.T) {
 	var conf apigateway.Method
 	rInt := acctest.RandInt()
 
 	resource.ParallelTest(t, resource.TestCase{
 		PreCheck:     func() { testAccPreCheck(t) },
->>>>>>> d283ae50
 		Providers:    testAccProviders,
 		CheckDestroy: testAccCheckAWSAPIGatewayMethodDestroy,
 		Steps: []resource.TestStep{
 			{
-<<<<<<< HEAD
-				Config: testAccAWSAPIGatewayMethodConfig(rInt),
-				Check: resource.ComposeTestCheckFunc(
-					testAccCheckAWSAPIGatewayMethodExists(resourceName, &conf),
-					testAccCheckResourceDisappears(testAccProvider, resourceAwsApiGatewayMethod(), resourceName),
-				),
-				ExpectNonEmptyPlan: true,
-=======
 				Config: testAccAWSAPIGatewayMethodConfigWithCustomOperationName(rInt),
 				Check: resource.ComposeTestCheckFunc(
 					testAccCheckAWSAPIGatewayMethodExists("aws_api_gateway_method.test", &conf),
@@ -233,7 +237,6 @@
 					resource.TestCheckResourceAttr(
 						"aws_api_gateway_method.test", "operation_name", "describeTest"),
 				),
->>>>>>> d283ae50
 			},
 		},
 	})
