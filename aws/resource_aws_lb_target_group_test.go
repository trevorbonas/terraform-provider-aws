--- conflicted
+++ resolved
@@ -2467,7 +2467,6 @@
 `, rName, stickinessBlock)
 }
 
-<<<<<<< HEAD
 func testAccAWSLBTargetGroupConfig_appStickiness(targetGroupName string, addAppStickinessBlock bool, enabled bool) string {
 	var appSstickinessBlock string
 
@@ -2517,11 +2516,9 @@
 `, targetGroupName, appSstickinessBlock)
 }
 
-const testAccAWSLBTargetGroupConfig_namePrefix = `
-=======
+
 func testAccAWSLBTargetGroupConfig_namePrefix(rName string) string {
 	return fmt.Sprintf(`
->>>>>>> d03950ac
 resource "aws_lb_target_group" "test" {
   name_prefix = "tf-"
   port        = 80
